--- conflicted
+++ resolved
@@ -1,13 +1,3 @@
-<<<<<<< HEAD
-import { heat_index } from "./heat_index";
-import { phs } from "./phs";
-import { humidex } from "./humidex";
-import { net } from "./net";
-import { clo_tout, clo_tout_array } from "./clo_tout";
-import { wbgt } from "./wbgt";
-import { discomfort_index, discomfort_index_array } from "./discomfort_index";
-import { wc } from "./wc";
-=======
 import { heat_index } from "./heat_index.js";
 import { phs } from "./phs.js";
 import { humidex } from "./humidex.js";
@@ -33,7 +23,7 @@
 import { e_pmv, e_pmv_array } from "./e_pmv.js";
 import { vertical_tmp_grad_ppd } from "./vertical_tmp_grad_ppd";
 import { use_fans_heatwaves } from "./use_fans_heatwave.js";
->>>>>>> dc3f6146
+import { clo_tout, clo_tout_array } from "./clo_tout.js";
 
 /**
  * @public
@@ -45,8 +35,6 @@
   phs,
   humidex,
   net,
-  clo_tout,
-  clo_tout_array,
   wbgt,
   clo_tout,
   clo_tout_array,
