import { heat_index } from "./heat_index";
import { phs } from "./phs";
import { humidex } from "./humidex";
import { net } from "./net";
import { wbgt } from "./wbgt";
import { discomfort_index, discomfort_index_array } from "./discomfort_index";
import { two_nodes, two_nodes_array } from "./two_nodes";
import { set_tmp, set_tmp_array } from "./set_tmp";
import { wc } from "./wc";
import { adaptive_en, adaptive_en_array } from "./adaptive_en";
import { at } from "./at";
import { adaptive_ashrae, adaptive_ashrae_array } from "./adaptive_ashrae";
<<<<<<< HEAD
import { solar_gain } from "./solar_gain";
=======
import { cooling_effect } from "./cooling_effect.js";
>>>>>>> 42e6090e

/**
 * @public
 * @name models
 * @docname Comfort Models
 */
export default {
  heat_index,
  phs,
  humidex,
  net,
  wbgt,
  discomfort_index,
  discomfort_index_array,
  two_nodes,
  two_nodes_array,
  wc,
  adaptive_en,
  adaptive_en_array,
  at,
  set_tmp,
  set_tmp_array,
  adaptive_ashrae,
  adaptive_ashrae_array,
<<<<<<< HEAD
  solar_gain,
=======
  cooling_effect,
>>>>>>> 42e6090e
};<|MERGE_RESOLUTION|>--- conflicted
+++ resolved
@@ -10,11 +10,8 @@
 import { adaptive_en, adaptive_en_array } from "./adaptive_en";
 import { at } from "./at";
 import { adaptive_ashrae, adaptive_ashrae_array } from "./adaptive_ashrae";
-<<<<<<< HEAD
 import { solar_gain } from "./solar_gain";
-=======
 import { cooling_effect } from "./cooling_effect.js";
->>>>>>> 42e6090e
 
 /**
  * @public
@@ -39,9 +36,6 @@
   set_tmp_array,
   adaptive_ashrae,
   adaptive_ashrae_array,
-<<<<<<< HEAD
   solar_gain,
-=======
   cooling_effect,
->>>>>>> 42e6090e
 };