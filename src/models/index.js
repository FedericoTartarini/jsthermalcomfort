import { heat_index } from "./heat_index";
import { phs } from "./phs";
import { humidex } from "./humidex";
import { net } from "./net";
import { wbgt } from "./wbgt";
import { discomfort_index, discomfort_index_array } from "./discomfort_index";
import { two_nodes, two_nodes_array } from "./two_nodes";
import { set_tmp, set_tmp_array } from "./set_tmp";
import { wc } from "./wc";
import { adaptive_en, adaptive_en_array } from "./adaptive_en";
import { at } from "./at";
import { pmv_ppd, pmv_ppd_array } from "./pmv_ppd.js";
import { adaptive_ashrae, adaptive_ashrae_array } from "./adaptive_ashrae";
import { solar_gain } from "./solar_gain";
import { cooling_effect } from "./cooling_effect.js";
<<<<<<< HEAD
import { athb, athb_array } from "./athb.js";
=======
import { pmv, pmv_array } from "./pmv.js";
>>>>>>> 2ee38f7c

/**
 * @public
 * @name models
 * @docname Comfort Models
 */
export default {
  heat_index,
  phs,
  humidex,
  net,
  wbgt,
  discomfort_index,
  discomfort_index_array,
  two_nodes,
  two_nodes_array,
  wc,
  adaptive_en,
  adaptive_en_array,
  at,
  set_tmp,
  set_tmp_array,
  adaptive_ashrae,
  adaptive_ashrae_array,
  solar_gain,
  cooling_effect,
  pmv_ppd,
  pmv_ppd_array,
<<<<<<< HEAD
  athb,
  athb_array,
=======
  pmv,
  pmv_array,
>>>>>>> 2ee38f7c
};<|MERGE_RESOLUTION|>--- conflicted
+++ resolved
@@ -13,11 +13,8 @@
 import { adaptive_ashrae, adaptive_ashrae_array } from "./adaptive_ashrae";
 import { solar_gain } from "./solar_gain";
 import { cooling_effect } from "./cooling_effect.js";
-<<<<<<< HEAD
 import { athb, athb_array } from "./athb.js";
-=======
 import { pmv, pmv_array } from "./pmv.js";
->>>>>>> 2ee38f7c
 
 /**
  * @public
@@ -46,11 +43,8 @@
   cooling_effect,
   pmv_ppd,
   pmv_ppd_array,
-<<<<<<< HEAD
+  pmv,
+  pmv_array,
   athb,
   athb_array,
-=======
-  pmv,
-  pmv_array,
->>>>>>> 2ee38f7c
 };