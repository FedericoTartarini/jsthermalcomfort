--- conflicted
+++ resolved
@@ -102,21 +102,19 @@
     expect(jsthermalcomfort.models).toHaveProperty("solar_gain");
   });
 
-<<<<<<< HEAD
   it("should have models.athb", () => {
     expect(jsthermalcomfort.models).toHaveProperty("athb");
   });
 
   it("should have models.athb_array", () => {
     expect(jsthermalcomfort.models).toHaveProperty("athb_array");
-=======
+
   it("should have models.pmv", () => {
     expect(jsthermalcomfort.models).toHaveProperty("pmv");
   });
 
   it("should have models.pmv_array", () => {
     expect(jsthermalcomfort.models).toHaveProperty("pmv_array");
->>>>>>> 2ee38f7c
   });
 
   it("should have utilities.body_surface_area", () => {
