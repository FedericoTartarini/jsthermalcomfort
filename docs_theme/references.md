--- conflicted
+++ resolved
@@ -1,8 +1,3 @@
-<<<<<<< HEAD
-[1] ANSI, & ASHRAE. (2020). Thermal Environmental Conditions for Human Occupancy. Atlanta.
-
-=======
->>>>>>> 802129d7
 [1] ANSI, & ASHRAE. (2020). Thermal Environmental Conditions for Human Occupancy. Atlanta.
 
 [2] ISO. (2005). ISO 7730 - Ergonomics of the thermal environment — Analytical determination and interpretation of thermal comfort using calculation of the PMV and PPD indices and local thermal comfort criteria.
