--- conflicted
+++ resolved
@@ -42,7 +42,6 @@
     expect(jsthermalcomfort.models).toHaveProperty("wbgt");
   });
 
-<<<<<<< HEAD
   it("should have models.discomfort_index", () => {
     expect(jsthermalcomfort.models).toHaveProperty("discomfort_index");
   });
@@ -61,14 +60,14 @@
 
   it("should have models.at", () => {
     expect(jsthermalcomfort.models).toHaveProperty("at");
-=======
+  });
+
   it("should have models.athb", () => {
     expect(jsthermalcomfort.models).toHaveProperty("athb");
   });
 
   it("should have models.athb_array", () => {
     expect(jsthermalcomfort.models).toHaveProperty("athb_array");
->>>>>>> a42b90d7
   });
 
   it("should have utilities.body_surface_area", () => {
