import { heat_index } from "./heat_index";
import { phs } from "./phs";
import { humidex } from "./humidex";
import { net } from "./net";
import { wbgt } from "./wbgt";
import { discomfort_index, discomfort_index_array } from "./discomfort_index";
import { wc } from "./wc";
<<<<<<< HEAD
import { adaptive_en, adaptive_en_array } from "./adaptive_en";
=======
import { at } from "./at";
>>>>>>> 1d320f63

/**
 * @public
 * @name models
 * @docname Comfort Models
 */
export default {
  heat_index,
  phs,
  humidex,
  net,
  wbgt,
  discomfort_index,
  discomfort_index_array,
  wc,
<<<<<<< HEAD
  adaptive_en,
  adaptive_en_array,
=======
  at,
>>>>>>> 1d320f63
};<|MERGE_RESOLUTION|>--- conflicted
+++ resolved
@@ -5,11 +5,8 @@
 import { wbgt } from "./wbgt";
 import { discomfort_index, discomfort_index_array } from "./discomfort_index";
 import { wc } from "./wc";
-<<<<<<< HEAD
 import { adaptive_en, adaptive_en_array } from "./adaptive_en";
-=======
 import { at } from "./at";
->>>>>>> 1d320f63
 
 /**
  * @public
@@ -25,10 +22,7 @@
   discomfort_index,
   discomfort_index_array,
   wc,
-<<<<<<< HEAD
   adaptive_en,
   adaptive_en_array,
-=======
   at,
->>>>>>> 1d320f63
 };