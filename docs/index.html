<!doctype html>
<html lang="en">
<head>
  <meta charset='utf-8'>
  <title>jsthermalcomfort 0.0.2 | Documentation</title>
  <meta name='description' content='A JavaScript package to calculate thermal comfort indices (e.g., Predicted Mean Vote, Standard Effective Temperature, Predicted Heat Strain).'>
  <meta name='viewport' content='width=device-width,initial-scale=1'>
  <link href='assets/bass.css' rel='stylesheet'>
  <link href='assets/style.css' rel='stylesheet'>
  <link href='assets/github.css' rel='stylesheet'>
  <link href='assets/split.css' rel='stylesheet'>
</head>
<body class='documentation m0'>
    <div class='flex'>
      <div id='split-left' class='overflow-auto fs0 height-viewport-100'>
        <div class='py1 px2'>
          <h3 class='mb0 no-anchor'>jsthermalcomfort</h3>
          <div class='mb1'><code>0.0.2</code></div>
          <input
            placeholder='Filter'
            id='filter-input'
            class='col12 block input'
            spellcheck='false'
            autocapitalize='off'
            autocorrect='off'
            type='text' />
          <div id='toc'>
            <ul class='list-reset h5 py1-ul'>
              
                
<<<<<<< HEAD
                
                <li><a
                  href='#overview'
                  class="h5 bold black caps">
                  Overview
=======
                
                <li><a
                  href='#overview'
                  class="h5 bold black caps">
                  Overview
                  
                </a>
                
                </li>
              
              
                
                
                <li><a
                  href='#installation'
                  class="h5 bold black caps">
                  Installation
>>>>>>> 9f336393
                  
                </a>
                
                </li>
              
<<<<<<< HEAD
              
                
                
                <li><a
                  href='#installation'
                  class="h5 bold black caps">
                  Installation
                  
                </a>
                
                </li>
              
              
                
                
                <li><a
                  href='#examples-and-tutorials'
                  class="h5 bold black caps">
                  Examples and Tutorials
                  
                </a>
                
                </li>
              
              
                
                
                <li><a
                  href='#functions-documentation'
                  class="h5 bold black caps toggle-sibling">
                  Functions Documentation
                  <span class='icon'>▸</span>
                </a>
                
                <div class='toggle-target display-none'>
                  
                  <ul class='list-reset py1-ul pl1'>
                    
                      
                      <li><a
                        href='#models'
                        class='regular pre-open toggle-sibling'>
                        Comfort Models
                        <span class='icon'>▸</span>
                      </a>
                      
                      <div class='toggle-target display-none'>
                        <ul class='list-reset py1-ul pl2'>
                        
                          <li><a
                            href='#heat_index'
                            class='regular pre-open'>
                            Heat Index
                          </a></li>
                        
                          <li><a
                            href='#phs'
                            class='regular pre-open'>
                            Predicted Heat Strain (PHS) Index
                          </a></li>
                        
                          <li><a
                            href='#humidex'
                            class='regular pre-open'>
                            Humidex
                          </a></li>
                        
                          <li><a
                            href='#net'
                            class='regular pre-open'>
                            Normal Effective Temperature (NET)
                          </a></li>
                        
                          <li><a
                            href='#clo_tout'
                            class='regular pre-open'>
                            Clothing prediction
                          </a></li>
                        
                          <li><a
                            href='#clo_tout_array'
                            class='regular pre-open'>
                            Clothing prediction (array version)
                          </a></li>
                        
                          <li><a
                            href='#wbgt'
                            class='regular pre-open'>
                            Wet Bulb Globe Temperature Index (WBGT)
                          </a></li>
                        
                          <li><a
                            href='#discomfort_index'
                            class='regular pre-open'>
                            Discomfort Index (DI)
                          </a></li>
                        
                          <li><a
                            href='#discomfort_index_array'
                            class='regular pre-open'>
                            Discomfort Index (DI) (array version)
                          </a></li>
                        
                          <li><a
                            href='#wc'
                            class='regular pre-open'>
                            Wind chill index
                          </a></li>
                        
                        </ul>
                      </li>
                    
                      
                      <li><a
                        href='#psychrometrics'
                        class='regular pre-open toggle-sibling'>
                        Psychrometrics
                        <span class='icon'>▸</span>
                      </a>
                      
                      <div class='toggle-target display-none'>
                        <ul class='list-reset py1-ul pl2'>
                        
                          <li><a
                            href='#p_sat'
                            class='regular pre-open'>
                            p_sat
                          </a></li>
                        
                          <li><a
                            href='#p_sat_torr'
                            class='regular pre-open'>
                            p_sat_torr
                          </a></li>
                        
                          <li><a
                            href='#p_sat_torr_array'
                            class='regular pre-open'>
                            p_sat_torr_array
                          </a></li>
                        
                          <li><a
                            href='#t_o'
                            class='regular pre-open'>
                            t_o
                          </a></li>
                        
                          <li><a
                            href='#t_o_array'
                            class='regular pre-open'>
                            t_o_array
                          </a></li>
                        
                          <li><a
                            href='#enthalpy'
                            class='regular pre-open'>
                            enthalpy
                          </a></li>
                        
                          <li><a
                            href='#t_wb'
                            class='regular pre-open'>
                            t_wb
                          </a></li>
                        
                          <li><a
                            href='#t_mrt'
                            class='regular pre-open'>
                            t_mrt
                          </a></li>
                        
                          <li><a
                            href='#t_mrt_array'
                            class='regular pre-open'>
                            t_mrt_array
                          </a></li>
                        
                          <li><a
                            href='#psy_ta_rh'
                            class='regular pre-open'>
                            psy_ta_rh
                          </a></li>
                        
                        </ul>
                      </li>
                    
                      
                      <li><a
                        href='#utilities'
                        class='regular pre-open toggle-sibling'>
                        Utilities
                        <span class='icon'>▸</span>
                      </a>
                      
                      <div class='toggle-target display-none'>
                        <ul class='list-reset py1-ul pl2'>
                        
                          <li><a
                            href='#body_surface_area'
                            class='regular pre-open'>
                            Body Surface Area
                          </a></li>
                        
                          <li><a
                            href='#v_relative'
                            class='regular pre-open'>
                            Relative air speed
                          </a></li>
                        
                          <li><a
                            href='#v_relative_array'
                            class='regular pre-open'>
                            Relative air speed (array version)
                          </a></li>
                        
                          <li><a
                            href='#clo_dynamic'
                            class='regular pre-open'>
                            Dynamic clothing
                          </a></li>
                        
                          <li><a
                            href='#clo_dynamic_array'
                            class='regular pre-open'>
                            Dynamic clothing (array version)
                          </a></li>
                        
                          <li><a
                            href='#units_converter'
                            class='regular pre-open'>
                            Units converter
                          </a></li>
                        
                          <li><a
                            href='#running_mean_outdoor_temperature'
                            class='regular pre-open'>
                            Running mean outdoor temperature
                          </a></li>
                        
                          <li><a
                            href='#f_svv'
                            class='regular pre-open'>
                            Sky-vault view fraction
                          </a></li>
                        
                        </ul>
                      </li>
                    
                    </ul>
                  
                  
                  
                  
                </div>
                
                </li>
              
              
                
                
                <li><a
                  href='#references'
                  class="h5 bold black caps">
                  References
                  
                </a>
                
                </li>
              
              
                
              
                
              
                
              
                
=======
              
                
                
                <li><a
                  href='#examples-and-tutorials'
                  class="h5 bold black caps">
                  Examples and Tutorials
                  
                </a>
                
                </li>
              
              
                
                
                <li><a
                  href='#functions-documentation'
                  class="h5 bold black caps toggle-sibling">
                  Functions Documentation
                  <span class='icon'>▸</span>
                </a>
                
                <div class='toggle-target display-none'>
                  
                  <ul class='list-reset py1-ul pl1'>
                    
                      
                      <li><a
                        href='#models'
                        class='regular pre-open toggle-sibling'>
                        Comfort Models
                        <span class='icon'>▸</span>
                      </a>
                      
                      <div class='toggle-target display-none'>
                        <ul class='list-reset py1-ul pl2'>
                        
                          <li><a
                            href='#heat_index'
                            class='regular pre-open'>
                            Heat Index
                          </a></li>
                        
                          <li><a
                            href='#phs'
                            class='regular pre-open'>
                            Predicted Heat Strain (PHS) Index
                          </a></li>
                        
                          <li><a
                            href='#humidex'
                            class='regular pre-open'>
                            Humidex
                          </a></li>
                        
                          <li><a
                            href='#net'
                            class='regular pre-open'>
                            Normal Effective Temperature (NET)
                          </a></li>
                        
                          <li><a
                            href='#wbgt'
                            class='regular pre-open'>
                            Wet Bulb Globe Temperature Index (WBGT)
                          </a></li>
                        
                          <li><a
                            href='#discomfort_index'
                            class='regular pre-open'>
                            Discomfort Index (DI)
                          </a></li>
                        
                          <li><a
                            href='#discomfort_index_array'
                            class='regular pre-open'>
                            Discomfort Index (DI) (array version)
                          </a></li>
                        
                          <li><a
                            href='#wc'
                            class='regular pre-open'>
                            Wind chill index
                          </a></li>
                        
                        </ul>
                      </li>
                    
                      
                      <li><a
                        href='#psychrometrics'
                        class='regular pre-open toggle-sibling'>
                        Psychrometrics
                        <span class='icon'>▸</span>
                      </a>
                      
                      <div class='toggle-target display-none'>
                        <ul class='list-reset py1-ul pl2'>
                        
                          <li><a
                            href='#p_sat'
                            class='regular pre-open'>
                            p_sat
                          </a></li>
                        
                          <li><a
                            href='#p_sat_torr'
                            class='regular pre-open'>
                            p_sat_torr
                          </a></li>
                        
                          <li><a
                            href='#p_sat_torr_array'
                            class='regular pre-open'>
                            p_sat_torr_array
                          </a></li>
                        
                          <li><a
                            href='#t_o'
                            class='regular pre-open'>
                            t_o
                          </a></li>
                        
                          <li><a
                            href='#t_o_array'
                            class='regular pre-open'>
                            t_o_array
                          </a></li>
                        
                          <li><a
                            href='#enthalpy'
                            class='regular pre-open'>
                            enthalpy
                          </a></li>
                        
                          <li><a
                            href='#t_wb'
                            class='regular pre-open'>
                            t_wb
                          </a></li>
                        
                          <li><a
                            href='#t_mrt'
                            class='regular pre-open'>
                            t_mrt
                          </a></li>
                        
                          <li><a
                            href='#t_mrt_array'
                            class='regular pre-open'>
                            t_mrt_array
                          </a></li>
                        
                          <li><a
                            href='#psy_ta_rh'
                            class='regular pre-open'>
                            psy_ta_rh
                          </a></li>
                        
                        </ul>
                      </li>
                    
                      
                      <li><a
                        href='#utilities'
                        class='regular pre-open toggle-sibling'>
                        Utilities
                        <span class='icon'>▸</span>
                      </a>
                      
                      <div class='toggle-target display-none'>
                        <ul class='list-reset py1-ul pl2'>
                        
                          <li><a
                            href='#body_surface_area'
                            class='regular pre-open'>
                            Body Surface Area
                          </a></li>
                        
                          <li><a
                            href='#v_relative'
                            class='regular pre-open'>
                            Relative air speed
                          </a></li>
                        
                          <li><a
                            href='#v_relative_array'
                            class='regular pre-open'>
                            Relative air speed (array version)
                          </a></li>
                        
                          <li><a
                            href='#clo_dynamic'
                            class='regular pre-open'>
                            Dynamic clothing
                          </a></li>
                        
                          <li><a
                            href='#clo_dynamic_array'
                            class='regular pre-open'>
                            Dynamic clothing (array version)
                          </a></li>
                        
                          <li><a
                            href='#units_converter'
                            class='regular pre-open'>
                            Units converter
                          </a></li>
                        
                          <li><a
                            href='#running_mean_outdoor_temperature'
                            class='regular pre-open'>
                            Running mean outdoor temperature
                          </a></li>
                        
                          <li><a
                            href='#f_svv'
                            class='regular pre-open'>
                            Sky-vault view fraction
                          </a></li>
                        
                        </ul>
                      </li>
                    
                    </ul>
                  
                  
                  
                  
                </div>
                
                </li>
              
              
                
                
                <li><a
                  href='#references'
                  class="h5 bold black caps">
                  References
                  
                </a>
                
                </li>
              
              
                
              
                
              
                
              
                
>>>>>>> 9f336393
              
                
              
                
              
            </ul>
          </div>
          <div class='mt1 h6 quiet'>
            <a href='https://documentation.js.org/reading-documentation.html'>Need help reading this?</a>
          </div>
        </div>
      </div>
      <div id='split-right' class='relative overflow-auto height-viewport-100'>
        
          
            <div class='keyline-top-not py2'><section class='py2 clearfix'>

  <h1 id='overview' class='mt0 levelIndex1'>
    Overview
  </h1>
  
  
    <p>Overview of the library here</p>

  
</section></div>
          
        
          
            <div class='keyline-top-not py2'><section class='py2 clearfix'>
<<<<<<< HEAD

  <h1 id='installation' class='mt0 levelIndex1'>
    Installation
  </h1>
  
  
    <p>Instructions about installation here</p>

  
</section></div>
          
        
          
            <div class='keyline-top-not py2'><section class='py2 clearfix'>

  <h1 id='examples-and-tutorials' class='mt0 levelIndex1'>
    Examples and Tutorials
  </h1>
  
  
    
  
</section></div>
          
        
          
            <div class='keyline-top-not py2'>
              <section class='py2 clearfix'>

  
  <div class='clearfix'>
    
    <h1 class='mt0 levelIndex1' id='functions-documentation'>
      Functions Documentation
    </h1>
    
    
  </div>
  

  
  
  
  

  
  
  
  
  
  

  

  

  
  
  

  

  

  

  
    <div class="clearfix">
  
  <div class="border-bottom" id="models">
    <div class="clearfix small pointer">
      <div class="py1 contain">
        <span class="code strong strong truncate levelIndex2">
          Comfort Models
        </span>
      </div>
    </div>
    <div class="clearfix">
      <section class='p2 mb2 clearfix bg-white minishadow'>

  
  <div class='clearfix'>
    
    
      <a class='fr fill-darken0 round round pad1x quiet h5' href='https://github.com/FedericoTartarini/jsthermalcomfort/blob/1dd322d54e8539ec845e12911c2dba86d2388d19/src/models/index.js#L15-L28'>
      <span>src/models/index.js</span>
      </a>
    
  </div>
  

  
  
  
  

  
  
  
  
  
  

  

  

  
  
  

  

  

  

  
    <div class="clearfix">
  
  <div class="border-bottom" id="heat_index">
    <div class="clearfix small pointer">
      <div class="py1 contain">
        <span class="code strong strong truncate levelIndex3">
          Heat Index
        </span>
      </div>
    </div>
    <div class="clearfix">
      <section class='p2 mb2 clearfix bg-white minishadow'>

  
  <div class='clearfix'>
    
    
      <a class='fr fill-darken0 round round pad1x quiet h5' href='https://github.com/FedericoTartarini/jsthermalcomfort/blob/1dd322d54e8539ec845e12911c2dba86d2388d19/src/models/heat_index.js#L25-L58'>
      <span>src/models/heat_index.js</span>
      </a>
    
  </div>
  

  <p>Calculates the Heat Index (HI). It combines air temperature and relative humidity to determine an apparent temperature.
The HI equation <a href="#ref_12">[12]</a> is derived by multiple regression analysis in temperature and relative humidity from the first version
of Steadman’s (1979) apparent temperature (AT) <a href="#ref_13">[13]</a>.</p>

  <div class='pre p1 fill-light mt0'>heat_index(tdb: <a href="https://developer.mozilla.org/docs/Web/JavaScript/Reference/Global_Objects/Number">number</a>, rh: <a href="https://developer.mozilla.org/docs/Web/JavaScript/Reference/Global_Objects/Number">number</a>, options: <a href="https://developer.mozilla.org/docs/Web/JavaScript/Reference/Global_Objects/Object">Object</a>?): <a href="https://developer.mozilla.org/docs/Web/JavaScript/Reference/Global_Objects/Number">number</a></div>
  
  

  
  
  
  
  
  

  
    <div class='py1 quiet mt1 prose-big'>Parameters</div>
    <div class='prose'>
      
        <div class='space-bottom0'>
          <div>
            <span class='code bold'>tdb</span> <code class='quiet'>(<a href="https://developer.mozilla.org/docs/Web/JavaScript/Reference/Global_Objects/Number">number</a>)</code>
	    Dry bulb air temperature, default in [°C] in [°F] if 
<code>units</code>
 = 'IP'.

          </div>
          
        </div>
      
        <div class='space-bottom0'>
          <div>
            <span class='code bold'>rh</span> <code class='quiet'>(<a href="https://developer.mozilla.org/docs/Web/JavaScript/Reference/Global_Objects/Number">number</a>)</code>
	    Relative humidity, [%].

          </div>
          
        </div>
      
        <div class='space-bottom0'>
          <div>
            <span class='code bold'>options</span> <code class='quiet'>(<a href="https://developer.mozilla.org/docs/Web/JavaScript/Reference/Global_Objects/Object">Object</a>?
            = <code>{round:true,units:&quot;SI&quot;}</code>)</code>
	    (Optional) Other parameters.

          </div>
          
          <table class='mt1 mb2 fixed-table h5 col-12'>
            <colgroup>
              <col width='30%' />
              <col width='70%' />
            </colgroup>
            <thead>
              <tr class='bold fill-light'>
                <th>Name</th>
                <th>Description</th>
              </tr>
            </thead>
            <tbody class='mt1'>
              
                <tr>
  <td class='break-word'><span class='code bold'>options.round</span> <code class='quiet'><a href="https://developer.mozilla.org/docs/Web/JavaScript/Reference/Global_Objects/Boolean">boolean</a></code>
  
    (default <code>true</code>)
  </td>
  <td class='break-word'><span>If True rounds output value, if False it does not round it.
</span></td>
</tr>


              
                <tr>
  <td class='break-word'><span class='code bold'>options.units</span> <code class='quiet'>(<code>"SI"</code> | <code>"IP"</code>)</code>
  
    (default <code>&quot;SI&quot;</code>)
  </td>
  <td class='break-word'><span>Select the SI (International System of Units) or the IP (Imperial Units) system.
</span></td>
</tr>


              
            </tbody>
          </table>
          
        </div>
      
    </div>
  

  

  
    
      <div class='py1 quiet mt1 prose-big'>Returns</div>
      <code><a href="https://developer.mozilla.org/docs/Web/JavaScript/Reference/Global_Objects/Number">number</a></code>:
        Heat Index, default in [°C] in [°F] if 
<code>units</code>
 = 'IP'.

      
    
  
  
  

  
=======
>>>>>>> 9f336393

  <h1 id='installation' class='mt0 levelIndex1'>
    Installation
  </h1>
  
  
<<<<<<< HEAD
    <div class='py1 quiet mt1 prose-big'>Example</div>
    
      
      <pre class='p1 overflow-auto round fill-light'><span class="hljs-keyword">const</span> hi = <span class="hljs-title function_">heat_index</span>(<span class="hljs-number">25</span>, <span class="hljs-number">50</span>); <span class="hljs-comment">// returns 25.9</span></pre>
    
  
=======
    <p>Instructions about installation here</p>
>>>>>>> 9f336393

  
</section></div>
          
        
          
            <div class='keyline-top-not py2'><section class='py2 clearfix'>

  <h1 id='examples-and-tutorials' class='mt0 levelIndex1'>
    Examples and Tutorials
  </h1>
  
  
    
  
<<<<<<< HEAD
</section>

    </div>
  </div>
  
  <div class="border-bottom" id="phs">
    <div class="clearfix small pointer">
      <div class="py1 contain">
        <span class="code strong strong truncate levelIndex3">
          Predicted Heat Strain (PHS) Index
        </span>
      </div>
    </div>
    <div class="clearfix">
      <section class='p2 mb2 clearfix bg-white minishadow'>
=======
</section></div>
          
        
          
            <div class='keyline-top-not py2'>
              <section class='py2 clearfix'>
>>>>>>> 9f336393

  
  <div class='clearfix'>
    
<<<<<<< HEAD
    
      <a class='fr fill-darken0 round round pad1x quiet h5' href='https://github.com/FedericoTartarini/jsthermalcomfort/blob/1dd322d54e8539ec845e12911c2dba86d2388d19/src/models/phs.js#L99-L171'>
      <span>src/models/phs.js</span>
      </a>
=======
    <h1 class='mt0 levelIndex1' id='functions-documentation'>
      Functions Documentation
    </h1>
    
>>>>>>> 9f336393
    
  </div>
  

<<<<<<< HEAD
  <p>Calculates the Predicted Heat Strain (PHS) index based in compliace with
the ISO 7933:2004 Standard <a href="#ref_8">[8]</a>. The ISO 7933 provides a method for the
analytical evaluation and interpretation of the thermal stress experienced
by a subject in a hot environment. It describes a method for predicting the
sweat rate and the internal core temperature that the human body will
develop in response to the working conditions.</p>
<p>The PHS model can be used to predict the: heat by respiratory convection, heat flow
by respiratory evaporation, steady state mean skin temperature, instantaneous value
of skin temperature, heat accumulation associated with the metabolic rate, maximum
evaporative heat flow at the skin surface, predicted sweat rate, predicted evaporative
heat flow, and rectal temperature.</p>

  <div class='pre p1 fill-light mt0'>phs(tdb: <a href="https://developer.mozilla.org/docs/Web/JavaScript/Reference/Global_Objects/Number">number</a>, tr: <a href="https://developer.mozilla.org/docs/Web/JavaScript/Reference/Global_Objects/Number">number</a>, v: <a href="https://developer.mozilla.org/docs/Web/JavaScript/Reference/Global_Objects/Number">number</a>, rh: <a href="https://developer.mozilla.org/docs/Web/JavaScript/Reference/Global_Objects/Number">number</a>, met: <a href="https://developer.mozilla.org/docs/Web/JavaScript/Reference/Global_Objects/Number">number</a>, clo: <a href="https://developer.mozilla.org/docs/Web/JavaScript/Reference/Global_Objects/Number">number</a>, posture: (<code>1</code> | <code>2</code> | <code>3</code>), wme: <a href="https://developer.mozilla.org/docs/Web/JavaScript/Reference/Global_Objects/Number">number</a>, kwargs: <a href="#phskwargs">PhsKwargs</a>?): <a href="#phsreturntype">PhsReturnType</a></div>
=======
  
>>>>>>> 9f336393
  
  
  

  
  
  
  
  
<<<<<<< HEAD
    <div class='py1 quiet mt1 prose-big'>Parameters</div>
    <div class='prose'>
      
        <div class='space-bottom0'>
          <div>
            <span class='code bold'>tdb</span> <code class='quiet'>(<a href="https://developer.mozilla.org/docs/Web/JavaScript/Reference/Global_Objects/Number">number</a>)</code>
	    dry bulb air temperature, default in [°C]

          </div>
          
        </div>
      
        <div class='space-bottom0'>
          <div>
            <span class='code bold'>tr</span> <code class='quiet'>(<a href="https://developer.mozilla.org/docs/Web/JavaScript/Reference/Global_Objects/Number">number</a>)</code>
	    mean radiant temperature, default in [°C]
=======
  
>>>>>>> 9f336393

          </div>
          
        </div>
      
        <div class='space-bottom0'>
          <div>
            <span class='code bold'>v</span> <code class='quiet'>(<a href="https://developer.mozilla.org/docs/Web/JavaScript/Reference/Global_Objects/Number">number</a>)</code>
	    air speed, default in [m/s]

<<<<<<< HEAD
          </div>
          
        </div>
      
        <div class='space-bottom0'>
          <div>
            <span class='code bold'>rh</span> <code class='quiet'>(<a href="https://developer.mozilla.org/docs/Web/JavaScript/Reference/Global_Objects/Number">number</a>)</code>
	    relative humidity, [%]

          </div>
          
        </div>
      
        <div class='space-bottom0'>
          <div>
            <span class='code bold'>met</span> <code class='quiet'>(<a href="https://developer.mozilla.org/docs/Web/JavaScript/Reference/Global_Objects/Number">number</a>)</code>
	    metabolic rate, [W/(m2)]

          </div>
          
        </div>
      
        <div class='space-bottom0'>
          <div>
            <span class='code bold'>clo</span> <code class='quiet'>(<a href="https://developer.mozilla.org/docs/Web/JavaScript/Reference/Global_Objects/Number">number</a>)</code>
	    clothing insulation, [clo]

          </div>
          
        </div>
      
        <div class='space-bottom0'>
          <div>
            <span class='code bold'>posture</span> <code class='quiet'>((<code>1</code> | <code>2</code> | <code>3</code>))</code>
	    a numeric value presenting posture of person [sitting=1, standing=2, crouching=3]
=======
  

  
  
  
>>>>>>> 9f336393

          </div>
          
        </div>
      
        <div class='space-bottom0'>
          <div>
            <span class='code bold'>wme</span> <code class='quiet'>(<a href="https://developer.mozilla.org/docs/Web/JavaScript/Reference/Global_Objects/Number">number</a>
            = <code>0</code>)</code>
	    external work, [W/(m2)] default 0

          </div>
          
        </div>
      
        <div class='space-bottom0'>
          <div>
            <span class='code bold'>kwargs</span> <code class='quiet'>(<a href="#phskwargs">PhsKwargs</a>?
            = <code>{}</code>)</code>
	    additional arguments

          </div>
          
        </div>
      
    </div>
  

  
    <div class="clearfix">
  
<<<<<<< HEAD
    
      <div class='py1 quiet mt1 prose-big'>Returns</div>
      <code><a href="#phsreturntype">PhsReturnType</a></code>:
        object with results of phs

      
    
  
  
  
    <div class='py1 quiet mt1 prose-big'>Related types</div>
    <div class="clearfix">
  
  <div class="border-bottom" id="phskwargs">
    <div class="clearfix small pointer">
      <div class="py1 contain">
        <span class="code strong strong truncate levelIndex4">
          PhsKwargs
=======
  <div class="border-bottom" id="models">
    <div class="clearfix small pointer">
      <div class="py1 contain">
        <span class="code strong strong truncate levelIndex2">
          Comfort Models
>>>>>>> 9f336393
        </span>
      </div>
    </div>
    <div class="clearfix">
      <section class='p2 mb2 clearfix bg-white minishadow'>

  
  <div class='clearfix'>
    
    
<<<<<<< HEAD
      <a class='fr fill-darken0 round round pad1x quiet h5' href='https://github.com/FedericoTartarini/jsthermalcomfort/blob/1dd322d54e8539ec845e12911c2dba86d2388d19/src/models/phs.js#L23-L42'>
      <span>src/models/phs.js</span>
=======
      <a class='fr fill-darken0 round round pad1x quiet h5' href='https://github.com/FedericoTartarini/jsthermalcomfort/blob/2cfdadca5f596f4054d8d0d6b08f0e5ebe724740/src/models/index.js#L14-L23'>
      <span>src/models/index.js</span>
>>>>>>> 9f336393
      </a>
    
  </div>
  

  
<<<<<<< HEAD
  
  
    <p>
      Type:
      <a href="https://developer.mozilla.org/docs/Web/JavaScript/Reference/Global_Objects/Object">Object</a>
    </p>
=======
>>>>>>> 9f336393
  
  
  

  
  
  
  
  
<<<<<<< HEAD

  
    <div class='py1 quiet mt1 prose-big'>Properties</div>
    <div>
      
        <div class='space-bottom0'>
          <span class='code bold'>i_mst</span> <code class='quiet'>(<a href="https://developer.mozilla.org/docs/Web/JavaScript/Reference/Global_Objects/Number">number</a>?)</code>
          : static moisture permeability index, [dimensionless]

          
        </div>
      
        <div class='space-bottom0'>
          <span class='code bold'>a_p</span> <code class='quiet'>(<a href="https://developer.mozilla.org/docs/Web/JavaScript/Reference/Global_Objects/Number">number</a>?)</code>
          : fraction of the body surface covered by the reflective clothing, [dimensionless]

          
        </div>
      
        <div class='space-bottom0'>
          <span class='code bold'>drink</span> <code class='quiet'>((<code>0</code> | <code>1</code>)?)</code>
          : 1 if workers can drink freely, 0 otherwise
=======
  

  

  

  
  
  

  

  
>>>>>>> 9f336393

          
        </div>
      
        <div class='space-bottom0'>
          <span class='code bold'>weight</span> <code class='quiet'>(<a href="https://developer.mozilla.org/docs/Web/JavaScript/Reference/Global_Objects/Number">number</a>?)</code>
          : body weight, [kg]

<<<<<<< HEAD
          
        </div>
      
        <div class='space-bottom0'>
          <span class='code bold'>height</span> <code class='quiet'>(<a href="https://developer.mozilla.org/docs/Web/JavaScript/Reference/Global_Objects/Number">number</a>?)</code>
          : height, [m]

          
        </div>
      
        <div class='space-bottom0'>
          <span class='code bold'>walk_sp</span> <code class='quiet'>(<a href="https://developer.mozilla.org/docs/Web/JavaScript/Reference/Global_Objects/Number">number</a>?)</code>
          : walking speed, [m/s]

          
        </div>
      
        <div class='space-bottom0'>
          <span class='code bold'>theta</span> <code class='quiet'>(<a href="https://developer.mozilla.org/docs/Web/JavaScript/Reference/Global_Objects/Number">number</a>?)</code>
          : angle between walking direction and wind direction [degrees]

          
        </div>
      
        <div class='space-bottom0'>
          <span class='code bold'>acclimatized</span> <code class='quiet'>(<a href="https://developer.mozilla.org/docs/Web/JavaScript/Reference/Global_Objects/Number">number</a>?)</code>
          : 100 if acclimatized subject, 0 otherwise

          
        </div>
      
        <div class='space-bottom0'>
          <span class='code bold'>duration</span> <code class='quiet'>(<a href="https://developer.mozilla.org/docs/Web/JavaScript/Reference/Global_Objects/Number">number</a>?)</code>
          : duration of the work sequence, [minutes]

          
        </div>
      
        <div class='space-bottom0'>
          <span class='code bold'>f_r</span> <code class='quiet'>(<a href="https://developer.mozilla.org/docs/Web/JavaScript/Reference/Global_Objects/Number">number</a>?)</code>
          : emissivity of the reflective clothing, [dimensionless]

          
        </div>
      
        <div class='space-bottom0'>
          <span class='code bold'>t_sk</span> <code class='quiet'>(<a href="https://developer.mozilla.org/docs/Web/JavaScript/Reference/Global_Objects/Number">number</a>?)</code>
          : mean skin temperature when worker starts working, [°C]
=======
  
    <div class="clearfix">
  
  <div class="border-bottom" id="heat_index">
    <div class="clearfix small pointer">
      <div class="py1 contain">
        <span class="code strong strong truncate levelIndex3">
          Heat Index
        </span>
      </div>
    </div>
    <div class="clearfix">
      <section class='p2 mb2 clearfix bg-white minishadow'>

  
  <div class='clearfix'>
    
    
      <a class='fr fill-darken0 round round pad1x quiet h5' href='https://github.com/FedericoTartarini/jsthermalcomfort/blob/2cfdadca5f596f4054d8d0d6b08f0e5ebe724740/src/models/heat_index.js#L25-L58'>
      <span>src/models/heat_index.js</span>
      </a>
    
  </div>
  

  <p>Calculates the Heat Index (HI). It combines air temperature and relative humidity to determine an apparent temperature.
The HI equation <a href="#ref_12">[12]</a> is derived by multiple regression analysis in temperature and relative humidity from the first version
of Steadman’s (1979) apparent temperature (AT) <a href="#ref_13">[13]</a>.</p>

  <div class='pre p1 fill-light mt0'>heat_index(tdb: <a href="https://developer.mozilla.org/docs/Web/JavaScript/Reference/Global_Objects/Number">number</a>, rh: <a href="https://developer.mozilla.org/docs/Web/JavaScript/Reference/Global_Objects/Number">number</a>, options: <a href="https://developer.mozilla.org/docs/Web/JavaScript/Reference/Global_Objects/Object">Object</a>?): <a href="https://developer.mozilla.org/docs/Web/JavaScript/Reference/Global_Objects/Number">number</a></div>
  
  
>>>>>>> 9f336393

          
        </div>
      
        <div class='space-bottom0'>
          <span class='code bold'>t_cr</span> <code class='quiet'>(<a href="https://developer.mozilla.org/docs/Web/JavaScript/Reference/Global_Objects/Number">number</a>?)</code>
          : mean core temperature when worker starts working, [°C]

          
        </div>
      
        <div class='space-bottom0'>
<<<<<<< HEAD
          <span class='code bold'>t_re</span> <code class='quiet'>(<a href="https://developer.mozilla.org/docs/Web/JavaScript/Reference/Global_Objects/Number">number</a>?)</code>
          : mean rectal temperature when worker starts working, [°C]
=======
          <div>
            <span class='code bold'>tdb</span> <code class='quiet'>(<a href="https://developer.mozilla.org/docs/Web/JavaScript/Reference/Global_Objects/Number">number</a>)</code>
	    Dry bulb air temperature, default in [°C] in [°F] if 
<code>units</code>
 = 'IP'.
>>>>>>> 9f336393

          
        </div>
      
        <div class='space-bottom0'>
<<<<<<< HEAD
          <span class='code bold'>t_cr_eq</span> <code class='quiet'>(<a href="https://developer.mozilla.org/docs/Web/JavaScript/Reference/Global_Objects/Number">number</a>?)</code>
          : mean core temperature as a function of met when worker starts working, [°C]
=======
          <div>
            <span class='code bold'>rh</span> <code class='quiet'>(<a href="https://developer.mozilla.org/docs/Web/JavaScript/Reference/Global_Objects/Number">number</a>)</code>
	    Relative humidity, [%].
>>>>>>> 9f336393

          
        </div>
      
        <div class='space-bottom0'>
<<<<<<< HEAD
          <span class='code bold'>sweat_rate</span> <code class='quiet'>(<a href="https://developer.mozilla.org/docs/Web/JavaScript/Reference/Global_Objects/Number">number</a>?)</code>
          : sweat rate

          
        </div>
      
        <div class='space-bottom0'>
          <span class='code bold'>round</span> <code class='quiet'>(<a href="https://developer.mozilla.org/docs/Web/JavaScript/Reference/Global_Objects/Boolean">boolean</a>?)</code>
          : round the result of the PHS model
=======
          <div>
            <span class='code bold'>options</span> <code class='quiet'>(<a href="https://developer.mozilla.org/docs/Web/JavaScript/Reference/Global_Objects/Object">Object</a>?
            = <code>{round:true,units:&quot;SI&quot;}</code>)</code>
	    (Optional) Other parameters.
>>>>>>> 9f336393

          
          <table class='mt1 mb2 fixed-table h5 col-12'>
            <colgroup>
              <col width='30%' />
              <col width='70%' />
            </colgroup>
            <thead>
              <tr class='bold fill-light'>
                <th>Name</th>
                <th>Description</th>
              </tr>
            </thead>
            <tbody class='mt1'>
              
                <tr>
  <td class='break-word'><span class='code bold'>options.round</span> <code class='quiet'><a href="https://developer.mozilla.org/docs/Web/JavaScript/Reference/Global_Objects/Boolean">boolean</a></code>
  
    (default <code>true</code>)
  </td>
  <td class='break-word'><span>If True rounds output value, if False it does not round it.
</span></td>
</tr>


              
                <tr>
  <td class='break-word'><span class='code bold'>options.units</span> <code class='quiet'>(<code>"SI"</code> | <code>"IP"</code>)</code>
  
    (default <code>&quot;SI&quot;</code>)
  </td>
  <td class='break-word'><span>Select the SI (International System of Units) or the IP (Imperial Units) system.
</span></td>
</tr>


              
            </tbody>
          </table>
          
        </div>
      
    </div>
  

  
  
<<<<<<< HEAD
=======
    
      <div class='py1 quiet mt1 prose-big'>Returns</div>
      <code><a href="https://developer.mozilla.org/docs/Web/JavaScript/Reference/Global_Objects/Number">number</a></code>:
        Heat Index, default in [°C] in [°F] if 
<code>units</code>
 = 'IP'.

      
    
>>>>>>> 9f336393
  
  
  

  

  

  
    <div class='py1 quiet mt1 prose-big'>Example</div>
    
      
      <pre class='p1 overflow-auto round fill-light'><span class="hljs-keyword">const</span> hi = <span class="hljs-title function_">heat_index</span>(<span class="hljs-number">25</span>, <span class="hljs-number">50</span>); <span class="hljs-comment">// returns 25.9</span></pre>
    
  

  

  

  

  
</section>

    </div>
  </div>
  
<<<<<<< HEAD
  <div class="border-bottom" id="phsreturntype">
    <div class="clearfix small pointer">
      <div class="py1 contain">
        <span class="code strong strong truncate levelIndex4">
          PhsReturnType
=======
  <div class="border-bottom" id="phs">
    <div class="clearfix small pointer">
      <div class="py1 contain">
        <span class="code strong strong truncate levelIndex3">
          Predicted Heat Strain (PHS) Index
>>>>>>> 9f336393
        </span>
      </div>
    </div>
    <div class="clearfix">
      <section class='p2 mb2 clearfix bg-white minishadow'>

  
  <div class='clearfix'>
    
    
<<<<<<< HEAD
      <a class='fr fill-darken0 round round pad1x quiet h5' href='https://github.com/FedericoTartarini/jsthermalcomfort/blob/1dd322d54e8539ec845e12911c2dba86d2388d19/src/models/phs.js#L8-L21'>
=======
      <a class='fr fill-darken0 round round pad1x quiet h5' href='https://github.com/FedericoTartarini/jsthermalcomfort/blob/2cfdadca5f596f4054d8d0d6b08f0e5ebe724740/src/models/phs.js#L99-L171'>
>>>>>>> 9f336393
      <span>src/models/phs.js</span>
      </a>
    
  </div>
  

<<<<<<< HEAD
  
  
  
    <p>
      Type:
      <a href="https://developer.mozilla.org/docs/Web/JavaScript/Reference/Global_Objects/Object">Object</a>
    </p>
=======
  <p>Calculates the Predicted Heat Strain (PHS) index based in compliace with
the ISO 7933:2004 Standard <a href="#ref_8">[8]</a>. The ISO 7933 provides a method for the
analytical evaluation and interpretation of the thermal stress experienced
by a subject in a hot environment. It describes a method for predicting the
sweat rate and the internal core temperature that the human body will
develop in response to the working conditions.</p>
<p>The PHS model can be used to predict the: heat by respiratory convection, heat flow
by respiratory evaporation, steady state mean skin temperature, instantaneous value
of skin temperature, heat accumulation associated with the metabolic rate, maximum
evaporative heat flow at the skin surface, predicted sweat rate, predicted evaporative
heat flow, and rectal temperature.</p>

  <div class='pre p1 fill-light mt0'>phs(tdb: <a href="https://developer.mozilla.org/docs/Web/JavaScript/Reference/Global_Objects/Number">number</a>, tr: <a href="https://developer.mozilla.org/docs/Web/JavaScript/Reference/Global_Objects/Number">number</a>, v: <a href="https://developer.mozilla.org/docs/Web/JavaScript/Reference/Global_Objects/Number">number</a>, rh: <a href="https://developer.mozilla.org/docs/Web/JavaScript/Reference/Global_Objects/Number">number</a>, met: <a href="https://developer.mozilla.org/docs/Web/JavaScript/Reference/Global_Objects/Number">number</a>, clo: <a href="https://developer.mozilla.org/docs/Web/JavaScript/Reference/Global_Objects/Number">number</a>, posture: (<code>1</code> | <code>2</code> | <code>3</code>), wme: <a href="https://developer.mozilla.org/docs/Web/JavaScript/Reference/Global_Objects/Number">number</a>, kwargs: <a href="#phskwargs">PhsKwargs</a>?): <a href="#phsreturntype">PhsReturnType</a></div>
>>>>>>> 9f336393
  
  

  
  
  
  
  
  

  

  
    <div class='py1 quiet mt1 prose-big'>Properties</div>
    <div>
      
        <div class='space-bottom0'>
<<<<<<< HEAD
          <span class='code bold'>t_re</span> <code class='quiet'>(<a href="https://developer.mozilla.org/docs/Web/JavaScript/Reference/Global_Objects/Number">number</a>)</code>
          : rectal temperature, [°C]
=======
          <div>
            <span class='code bold'>tdb</span> <code class='quiet'>(<a href="https://developer.mozilla.org/docs/Web/JavaScript/Reference/Global_Objects/Number">number</a>)</code>
	    dry bulb air temperature, default in [°C]
>>>>>>> 9f336393

          
        </div>
      
        <div class='space-bottom0'>
<<<<<<< HEAD
          <span class='code bold'>t_sk</span> <code class='quiet'>(<a href="https://developer.mozilla.org/docs/Web/JavaScript/Reference/Global_Objects/Number">number</a>)</code>
          : skin temperature, [°C]

          
        </div>
      
        <div class='space-bottom0'>
          <span class='code bold'>t_cr</span> <code class='quiet'>(<a href="https://developer.mozilla.org/docs/Web/JavaScript/Reference/Global_Objects/Number">number</a>)</code>
          : core temperature, [°C]

          
        </div>
      
        <div class='space-bottom0'>
          <span class='code bold'>t_cr_eq</span> <code class='quiet'>(<a href="https://developer.mozilla.org/docs/Web/JavaScript/Reference/Global_Objects/Number">number</a>)</code>
          : core temperature as a function of the metabolic rate, [°C]

          
        </div>
      
        <div class='space-bottom0'>
          <span class='code bold'>t_sk_t_cr_wg</span> <code class='quiet'>(<a href="https://developer.mozilla.org/docs/Web/JavaScript/Reference/Global_Objects/Number">number</a>)</code>
          : fraction of the body mass at the skin temperature

          
        </div>
      
        <div class='space-bottom0'>
          <span class='code bold'>d_lim_loss_50</span> <code class='quiet'>(<a href="https://developer.mozilla.org/docs/Web/JavaScript/Reference/Global_Objects/Number">number</a>)</code>
          : maximum allowable exposure time for water loss, mean subject, [minutes]

          
        </div>
      
        <div class='space-bottom0'>
          <span class='code bold'>d_lim_loss_95</span> <code class='quiet'>(<a href="https://developer.mozilla.org/docs/Web/JavaScript/Reference/Global_Objects/Number">number</a>)</code>
          : maximum allowable exposure time for water loss, 95% of the working population, [minutes]

          
        </div>
      
        <div class='space-bottom0'>
          <span class='code bold'>d_lim_t_re</span> <code class='quiet'>(<a href="https://developer.mozilla.org/docs/Web/JavaScript/Reference/Global_Objects/Number">number</a>)</code>
          : maximum allowable exposure time for heat storage, [minutes]

          
        </div>
      
        <div class='space-bottom0'>
          <span class='code bold'>water_loss_watt</span> <code class='quiet'>(<a href="https://developer.mozilla.org/docs/Web/JavaScript/Reference/Global_Objects/Number">number</a>)</code>
          : maximum water loss in watts, [W]

          
        </div>
      
        <div class='space-bottom0'>
          <span class='code bold'>water_loss</span> <code class='quiet'>(<a href="https://developer.mozilla.org/docs/Web/JavaScript/Reference/Global_Objects/Number">number</a>)</code>
          : maximum water loss, [g]
=======
          <div>
            <span class='code bold'>tr</span> <code class='quiet'>(<a href="https://developer.mozilla.org/docs/Web/JavaScript/Reference/Global_Objects/Number">number</a>)</code>
	    mean radiant temperature, default in [°C]
>>>>>>> 9f336393

          
        </div>
      
<<<<<<< HEAD
    </div>
  

  
  
  

  

  

  

  

  

  

  
</section>

    </div>
  </div>
  
</div>

  

=======
        <div class='space-bottom0'>
          <div>
            <span class='code bold'>v</span> <code class='quiet'>(<a href="https://developer.mozilla.org/docs/Web/JavaScript/Reference/Global_Objects/Number">number</a>)</code>
	    air speed, default in [m/s]

          </div>
          
        </div>
      
        <div class='space-bottom0'>
          <div>
            <span class='code bold'>rh</span> <code class='quiet'>(<a href="https://developer.mozilla.org/docs/Web/JavaScript/Reference/Global_Objects/Number">number</a>)</code>
	    relative humidity, [%]

          </div>
          
        </div>
      
        <div class='space-bottom0'>
          <div>
            <span class='code bold'>met</span> <code class='quiet'>(<a href="https://developer.mozilla.org/docs/Web/JavaScript/Reference/Global_Objects/Number">number</a>)</code>
	    metabolic rate, [W/(m2)]

          </div>
          
        </div>
      
        <div class='space-bottom0'>
          <div>
            <span class='code bold'>clo</span> <code class='quiet'>(<a href="https://developer.mozilla.org/docs/Web/JavaScript/Reference/Global_Objects/Number">number</a>)</code>
	    clothing insulation, [clo]

          </div>
          
        </div>
      
        <div class='space-bottom0'>
          <div>
            <span class='code bold'>posture</span> <code class='quiet'>((<code>1</code> | <code>2</code> | <code>3</code>))</code>
	    a numeric value presenting posture of person [sitting=1, standing=2, crouching=3]

          </div>
          
        </div>
      
        <div class='space-bottom0'>
          <div>
            <span class='code bold'>wme</span> <code class='quiet'>(<a href="https://developer.mozilla.org/docs/Web/JavaScript/Reference/Global_Objects/Number">number</a>
            = <code>0</code>)</code>
	    external work, [W/(m2)] default 0

          </div>
          
        </div>
      
        <div class='space-bottom0'>
          <div>
            <span class='code bold'>kwargs</span> <code class='quiet'>(<a href="#phskwargs">PhsKwargs</a>?
            = <code>{}</code>)</code>
	    additional arguments

          </div>
          
        </div>
      
    </div>
>>>>>>> 9f336393
  

  

  
    <div class='py1 quiet mt1 prose-big'>Example</div>
    
<<<<<<< HEAD
=======
      <div class='py1 quiet mt1 prose-big'>Returns</div>
      <code><a href="#phsreturntype">PhsReturnType</a></code>:
        object with results of phs

>>>>>>> 9f336393
      
      <pre class='p1 overflow-auto round fill-light'><span class="hljs-keyword">import</span> { phs } <span class="hljs-keyword">from</span> <span class="hljs-string">&quot;jsthermalcomfort&quot;</span>;
<span class="hljs-keyword">const</span> results = <span class="hljs-title function_">phs</span>(<span class="hljs-number">40</span>, <span class="hljs-number">40</span>, <span class="hljs-number">33.85</span>, <span class="hljs-number">0.3</span>, <span class="hljs-number">150</span>, <span class="hljs-number">0.5</span>, <span class="hljs-number">2</span>);
<span class="hljs-variable language_">console</span>.<span class="hljs-title function_">log</span>(results); <span class="hljs-comment">// {t_re: 37.5, d_lim_loss_50: 440, d_lim_loss_95: 298, d_lim_t_re: 480, water_loss: 6166.0}</span></pre>
    
  
<<<<<<< HEAD

  

  

  

  
</section>

    </div>
  </div>
  
  <div class="border-bottom" id="humidex">
    <div class="clearfix small pointer">
      <div class="py1 contain">
        <span class="code strong strong truncate levelIndex3">
          Humidex
=======
  
  
    <div class='py1 quiet mt1 prose-big'>Related types</div>
    <div class="clearfix">
  
  <div class="border-bottom" id="phskwargs">
    <div class="clearfix small pointer">
      <div class="py1 contain">
        <span class="code strong strong truncate levelIndex4">
          PhsKwargs
>>>>>>> 9f336393
        </span>
      </div>
    </div>
    <div class="clearfix">
      <section class='p2 mb2 clearfix bg-white minishadow'>

  
  <div class='clearfix'>
    
    
<<<<<<< HEAD
      <a class='fr fill-darken0 round round pad1x quiet h5' href='https://github.com/FedericoTartarini/jsthermalcomfort/blob/1dd322d54e8539ec845e12911c2dba86d2388d19/src/models/humidex.js#L38-L62'>
      <span>src/models/humidex.js</span>
=======
      <a class='fr fill-darken0 round round pad1x quiet h5' href='https://github.com/FedericoTartarini/jsthermalcomfort/blob/2cfdadca5f596f4054d8d0d6b08f0e5ebe724740/src/models/phs.js#L23-L42'>
      <span>src/models/phs.js</span>
>>>>>>> 9f336393
      </a>
    
  </div>
  

<<<<<<< HEAD
  <p>Calculates the humidex (short for "humidity index"). It has been
developed by the Canadian Meteorological service. It was introduced in 1965
and then it was revised by Masterson and Richardson (1979) <a href="#ref_14">[14]</a>. It aims
to describe how hot, humid weather is felt by the average person. The
Humidex differs from the heat index in being related to the dew point
rather than relative humidity <a href="#ref_15">[15]</a>.</p>

  <div class='pre p1 fill-light mt0'>humidex(tdb: <a href="https://developer.mozilla.org/docs/Web/JavaScript/Reference/Global_Objects/Number">number</a>, rh: <a href="https://developer.mozilla.org/docs/Web/JavaScript/Reference/Global_Objects/Number">number</a>, options: <a href="https://developer.mozilla.org/docs/Web/JavaScript/Reference/Global_Objects/Object">object</a>?): <a href="#humidexresult">HumidexResult</a></div>
=======
  
  
  
    <p>
      Type:
      <a href="https://developer.mozilla.org/docs/Web/JavaScript/Reference/Global_Objects/Object">Object</a>
    </p>
>>>>>>> 9f336393
  
  

  
  
  
  
  
  

  

  
    <div class='py1 quiet mt1 prose-big'>Properties</div>
    <div>
      
        <div class='space-bottom0'>
<<<<<<< HEAD
          <div>
            <span class='code bold'>tdb</span> <code class='quiet'>(<a href="https://developer.mozilla.org/docs/Web/JavaScript/Reference/Global_Objects/Number">number</a>)</code>
	    dry bulb air temperature, [°C]
=======
          <span class='code bold'>i_mst</span> <code class='quiet'>(<a href="https://developer.mozilla.org/docs/Web/JavaScript/Reference/Global_Objects/Number">number</a>?)</code>
          : static moisture permeability index, [dimensionless]
>>>>>>> 9f336393

          
        </div>
      
        <div class='space-bottom0'>
<<<<<<< HEAD
          <div>
            <span class='code bold'>rh</span> <code class='quiet'>(<a href="https://developer.mozilla.org/docs/Web/JavaScript/Reference/Global_Objects/Number">number</a>)</code>
	    relative humidity, [%]

          </div>
          
        </div>
      
        <div class='space-bottom0'>
          <div>
            <span class='code bold'>options</span> <code class='quiet'>(<a href="https://developer.mozilla.org/docs/Web/JavaScript/Reference/Global_Objects/Object">object</a>?
            = <code>{round:true}</code>)</code>
	    configuration options for the function.

          </div>
          
          <table class='mt1 mb2 fixed-table h5 col-12'>
            <colgroup>
              <col width='30%' />
              <col width='70%' />
            </colgroup>
            <thead>
              <tr class='bold fill-light'>
                <th>Name</th>
                <th>Description</th>
              </tr>
            </thead>
            <tbody class='mt1'>
              
                <tr>
  <td class='break-word'><span class='code bold'>options.round</span> <code class='quiet'><a href="https://developer.mozilla.org/docs/Web/JavaScript/Reference/Global_Objects/Boolean">boolean</a></code>
  
    (default <code>true</code>)
  </td>
  <td class='break-word'><span>If true, rounds output value. If
false, it does not.
</span></td>
</tr>


              
            </tbody>
          </table>
=======
          <span class='code bold'>a_p</span> <code class='quiet'>(<a href="https://developer.mozilla.org/docs/Web/JavaScript/Reference/Global_Objects/Number">number</a>?)</code>
          : fraction of the body surface covered by the reflective clothing, [dimensionless]

          
        </div>
      
        <div class='space-bottom0'>
          <span class='code bold'>drink</span> <code class='quiet'>((<code>0</code> | <code>1</code>)?)</code>
          : 1 if workers can drink freely, 0 otherwise

          
        </div>
      
        <div class='space-bottom0'>
          <span class='code bold'>weight</span> <code class='quiet'>(<a href="https://developer.mozilla.org/docs/Web/JavaScript/Reference/Global_Objects/Number">number</a>?)</code>
          : body weight, [kg]

          
        </div>
      
        <div class='space-bottom0'>
          <span class='code bold'>height</span> <code class='quiet'>(<a href="https://developer.mozilla.org/docs/Web/JavaScript/Reference/Global_Objects/Number">number</a>?)</code>
          : height, [m]

          
        </div>
      
        <div class='space-bottom0'>
          <span class='code bold'>walk_sp</span> <code class='quiet'>(<a href="https://developer.mozilla.org/docs/Web/JavaScript/Reference/Global_Objects/Number">number</a>?)</code>
          : walking speed, [m/s]

          
        </div>
      
        <div class='space-bottom0'>
          <span class='code bold'>theta</span> <code class='quiet'>(<a href="https://developer.mozilla.org/docs/Web/JavaScript/Reference/Global_Objects/Number">number</a>?)</code>
          : angle between walking direction and wind direction [degrees]

          
        </div>
      
        <div class='space-bottom0'>
          <span class='code bold'>acclimatized</span> <code class='quiet'>(<a href="https://developer.mozilla.org/docs/Web/JavaScript/Reference/Global_Objects/Number">number</a>?)</code>
          : 100 if acclimatized subject, 0 otherwise

          
        </div>
      
        <div class='space-bottom0'>
          <span class='code bold'>duration</span> <code class='quiet'>(<a href="https://developer.mozilla.org/docs/Web/JavaScript/Reference/Global_Objects/Number">number</a>?)</code>
          : duration of the work sequence, [minutes]

          
        </div>
      
        <div class='space-bottom0'>
          <span class='code bold'>f_r</span> <code class='quiet'>(<a href="https://developer.mozilla.org/docs/Web/JavaScript/Reference/Global_Objects/Number">number</a>?)</code>
          : emissivity of the reflective clothing, [dimensionless]

          
        </div>
      
        <div class='space-bottom0'>
          <span class='code bold'>t_sk</span> <code class='quiet'>(<a href="https://developer.mozilla.org/docs/Web/JavaScript/Reference/Global_Objects/Number">number</a>?)</code>
          : mean skin temperature when worker starts working, [°C]

          
        </div>
      
        <div class='space-bottom0'>
          <span class='code bold'>t_cr</span> <code class='quiet'>(<a href="https://developer.mozilla.org/docs/Web/JavaScript/Reference/Global_Objects/Number">number</a>?)</code>
          : mean core temperature when worker starts working, [°C]

          
        </div>
      
        <div class='space-bottom0'>
          <span class='code bold'>t_re</span> <code class='quiet'>(<a href="https://developer.mozilla.org/docs/Web/JavaScript/Reference/Global_Objects/Number">number</a>?)</code>
          : mean rectal temperature when worker starts working, [°C]

          
        </div>
      
        <div class='space-bottom0'>
          <span class='code bold'>t_cr_eq</span> <code class='quiet'>(<a href="https://developer.mozilla.org/docs/Web/JavaScript/Reference/Global_Objects/Number">number</a>?)</code>
          : mean core temperature as a function of met when worker starts working, [°C]

          
        </div>
      
        <div class='space-bottom0'>
          <span class='code bold'>sweat_rate</span> <code class='quiet'>(<a href="https://developer.mozilla.org/docs/Web/JavaScript/Reference/Global_Objects/Number">number</a>?)</code>
          : sweat rate

          
        </div>
      
        <div class='space-bottom0'>
          <span class='code bold'>round</span> <code class='quiet'>(<a href="https://developer.mozilla.org/docs/Web/JavaScript/Reference/Global_Objects/Boolean">boolean</a>?)</code>
          : round the result of the PHS model

>>>>>>> 9f336393
          
        </div>
      
    </div>
  

  
  
<<<<<<< HEAD
    
      <div class='py1 quiet mt1 prose-big'>Returns</div>
      <code><a href="#humidexresult">HumidexResult</a></code>:
        the result given the provided temperature and
relative humidity.

      
    
=======
>>>>>>> 9f336393
  
  
  
    <div class='py1 quiet mt1 prose-big'>Related types</div>
    <div class="clearfix">
  
<<<<<<< HEAD
  <div class="border-bottom" id="humidexresult">
    <div class="clearfix small pointer">
      <div class="py1 contain">
        <span class="code strong strong truncate levelIndex4">
          HumidexResult
=======
</section>

    </div>
  </div>
  
  <div class="border-bottom" id="phsreturntype">
    <div class="clearfix small pointer">
      <div class="py1 contain">
        <span class="code strong strong truncate levelIndex4">
          PhsReturnType
>>>>>>> 9f336393
        </span>
      </div>
    </div>
    <div class="clearfix">
      <section class='p2 mb2 clearfix bg-white minishadow'>

  
  <div class='clearfix'>
    
    
<<<<<<< HEAD
      <a class='fr fill-darken0 round round pad1x quiet h5' href='https://github.com/FedericoTartarini/jsthermalcomfort/blob/1dd322d54e8539ec845e12911c2dba86d2388d19/src/models/humidex.js#L3-L11'>
      <span>src/models/humidex.js</span>
=======
      <a class='fr fill-darken0 round round pad1x quiet h5' href='https://github.com/FedericoTartarini/jsthermalcomfort/blob/2cfdadca5f596f4054d8d0d6b08f0e5ebe724740/src/models/phs.js#L8-L21'>
      <span>src/models/phs.js</span>
>>>>>>> 9f336393
      </a>
    
  </div>
  

  
  
  
    <p>
      Type:
<<<<<<< HEAD
      <a href="https://developer.mozilla.org/docs/Web/JavaScript/Reference/Global_Objects/Object">object</a>
=======
      <a href="https://developer.mozilla.org/docs/Web/JavaScript/Reference/Global_Objects/Object">Object</a>
>>>>>>> 9f336393
    </p>
  
  

  
  
  
  
  
  

  

  
    <div class='py1 quiet mt1 prose-big'>Properties</div>
    <div>
<<<<<<< HEAD
      
        <div class='space-bottom0'>
          <span class='code bold'>humidex</span> <code class='quiet'>(<a href="https://developer.mozilla.org/docs/Web/JavaScript/Reference/Global_Objects/Number">number</a>)</code>
          : the humdidex given the provided dry bulb
air temperature and relative humidity.
=======
      
        <div class='space-bottom0'>
          <span class='code bold'>t_re</span> <code class='quiet'>(<a href="https://developer.mozilla.org/docs/Web/JavaScript/Reference/Global_Objects/Number">number</a>)</code>
          : rectal temperature, [°C]

          
        </div>
      
        <div class='space-bottom0'>
          <span class='code bold'>t_sk</span> <code class='quiet'>(<a href="https://developer.mozilla.org/docs/Web/JavaScript/Reference/Global_Objects/Number">number</a>)</code>
          : skin temperature, [°C]

          
        </div>
      
        <div class='space-bottom0'>
          <span class='code bold'>t_cr</span> <code class='quiet'>(<a href="https://developer.mozilla.org/docs/Web/JavaScript/Reference/Global_Objects/Number">number</a>)</code>
          : core temperature, [°C]

          
        </div>
      
        <div class='space-bottom0'>
          <span class='code bold'>t_cr_eq</span> <code class='quiet'>(<a href="https://developer.mozilla.org/docs/Web/JavaScript/Reference/Global_Objects/Number">number</a>)</code>
          : core temperature as a function of the metabolic rate, [°C]

          
        </div>
      
        <div class='space-bottom0'>
          <span class='code bold'>t_sk_t_cr_wg</span> <code class='quiet'>(<a href="https://developer.mozilla.org/docs/Web/JavaScript/Reference/Global_Objects/Number">number</a>)</code>
          : fraction of the body mass at the skin temperature

          
        </div>
      
        <div class='space-bottom0'>
          <span class='code bold'>d_lim_loss_50</span> <code class='quiet'>(<a href="https://developer.mozilla.org/docs/Web/JavaScript/Reference/Global_Objects/Number">number</a>)</code>
          : maximum allowable exposure time for water loss, mean subject, [minutes]

          
        </div>
      
        <div class='space-bottom0'>
          <span class='code bold'>d_lim_loss_95</span> <code class='quiet'>(<a href="https://developer.mozilla.org/docs/Web/JavaScript/Reference/Global_Objects/Number">number</a>)</code>
          : maximum allowable exposure time for water loss, 95% of the working population, [minutes]

          
        </div>
      
        <div class='space-bottom0'>
          <span class='code bold'>d_lim_t_re</span> <code class='quiet'>(<a href="https://developer.mozilla.org/docs/Web/JavaScript/Reference/Global_Objects/Number">number</a>)</code>
          : maximum allowable exposure time for heat storage, [minutes]

          
        </div>
      
        <div class='space-bottom0'>
          <span class='code bold'>water_loss_watt</span> <code class='quiet'>(<a href="https://developer.mozilla.org/docs/Web/JavaScript/Reference/Global_Objects/Number">number</a>)</code>
          : maximum water loss in watts, [W]
>>>>>>> 9f336393

          
        </div>
      
        <div class='space-bottom0'>
<<<<<<< HEAD
          <span class='code bold'>discomfort</span> <code class='quiet'>(<a href="https://developer.mozilla.org/docs/Web/JavaScript/Reference/Global_Objects/String">string</a>)</code>
          : a human description of how the weather
would be felt by the average person.
=======
          <span class='code bold'>water_loss</span> <code class='quiet'>(<a href="https://developer.mozilla.org/docs/Web/JavaScript/Reference/Global_Objects/Number">number</a>)</code>
          : maximum water loss, [g]
>>>>>>> 9f336393

          
        </div>
      
    </div>
  

  
  
  

  

  

  

  

  

  

  
</section>

    </div>
  </div>
  
</div>
<<<<<<< HEAD

  

  

  

  
    <div class='py1 quiet mt1 prose-big'>Example</div>
    
      
      <pre class='p1 overflow-auto round fill-light'><span class="hljs-keyword">const</span> result = <span class="hljs-title function_">humidex</span>(<span class="hljs-number">25</span>, <span class="hljs-number">50</span>);
<span class="hljs-variable language_">console</span>.<span class="hljs-title function_">log</span>(result); <span class="hljs-comment">// -&gt; { humidex: 28.2, discomfort: &quot;Little or no discomfort&quot; }</span></pre>
=======

  

  

  

  
    <div class='py1 quiet mt1 prose-big'>Example</div>
    
      
      <pre class='p1 overflow-auto round fill-light'><span class="hljs-keyword">import</span> { phs } <span class="hljs-keyword">from</span> <span class="hljs-string">&quot;jsthermalcomfort&quot;</span>;
<span class="hljs-keyword">const</span> results = <span class="hljs-title function_">phs</span>(<span class="hljs-number">40</span>, <span class="hljs-number">40</span>, <span class="hljs-number">33.85</span>, <span class="hljs-number">0.3</span>, <span class="hljs-number">150</span>, <span class="hljs-number">0.5</span>, <span class="hljs-number">2</span>);
<span class="hljs-variable language_">console</span>.<span class="hljs-title function_">log</span>(results); <span class="hljs-comment">// {t_re: 37.5, d_lim_loss_50: 440, d_lim_loss_95: 298, d_lim_t_re: 480, water_loss: 6166.0}</span></pre>
>>>>>>> 9f336393
    
  

  

  

  

  
</section>

    </div>
  </div>
  
<<<<<<< HEAD
  <div class="border-bottom" id="net">
    <div class="clearfix small pointer">
      <div class="py1 contain">
        <span class="code strong strong truncate levelIndex3">
          Normal Effective Temperature (NET)
=======
  <div class="border-bottom" id="humidex">
    <div class="clearfix small pointer">
      <div class="py1 contain">
        <span class="code strong strong truncate levelIndex3">
          Humidex
>>>>>>> 9f336393
        </span>
      </div>
    </div>
    <div class="clearfix">
      <section class='p2 mb2 clearfix bg-white minishadow'>

  
  <div class='clearfix'>
    
    
<<<<<<< HEAD
      <a class='fr fill-darken0 round round pad1x quiet h5' href='https://github.com/FedericoTartarini/jsthermalcomfort/blob/1dd322d54e8539ec845e12911c2dba86d2388d19/src/models/net.js#L38-L50'>
      <span>src/models/net.js</span>
=======
      <a class='fr fill-darken0 round round pad1x quiet h5' href='https://github.com/FedericoTartarini/jsthermalcomfort/blob/2cfdadca5f596f4054d8d0d6b08f0e5ebe724740/src/models/humidex.js#L38-L62'>
      <span>src/models/humidex.js</span>
>>>>>>> 9f336393
      </a>
    
  </div>
  

<<<<<<< HEAD
  <p>Calculates the Normal Effective Temperature (NET). Missenard (1933)
devised a formula for calculating effective temperature. The index
establishes a link between the same condition of the organism's
thermoregulatory capability (warm and cold perception) and the surrounding
environment's temperature and humidity. The index is calculated as a
function of three meteorological factors: air temperature, relative
humidity of air, and wind speed. This index allows to calculate the
effective temperature felt by a person. Missenard original equation was
then used to calculate the Normal Effective Temperature (NET), by
considering normal atmospheric pressure and a normal human body temperature
(37°C). The NET is still in use in Germany, where medical check-ups for
subjects working in the heat are decided on by prevailing levels of ET,
depending on metabolic rates. The NET is also constantly monitored by the
Hong Kong Observatory <a href="#ref_16">[16]</a>. In central Europe the following thresholds are
in use: &#x3C;1°C = very cold; 1–9 = cold; 9–17 = cool; 17–21 = fresh;
21–23 = comfortable; 23–27 = warm; >27°C = hot [1].</p>

  <div class='pre p1 fill-light mt0'>net(tdb: <a href="https://developer.mozilla.org/docs/Web/JavaScript/Reference/Global_Objects/Number">number</a>, rh: <a href="https://developer.mozilla.org/docs/Web/JavaScript/Reference/Global_Objects/Number">number</a>, v: <a href="https://developer.mozilla.org/docs/Web/JavaScript/Reference/Global_Objects/Number">number</a>, options: <a href="https://developer.mozilla.org/docs/Web/JavaScript/Reference/Global_Objects/Object">object</a>?): <a href="https://developer.mozilla.org/docs/Web/JavaScript/Reference/Global_Objects/Number">number</a></div>
=======
  <p>Calculates the humidex (short for "humidity index"). It has been
developed by the Canadian Meteorological service. It was introduced in 1965
and then it was revised by Masterson and Richardson (1979) <a href="#ref_14">[14]</a>. It aims
to describe how hot, humid weather is felt by the average person. The
Humidex differs from the heat index in being related to the dew point
rather than relative humidity <a href="#ref_15">[15]</a>.</p>

  <div class='pre p1 fill-light mt0'>humidex(tdb: <a href="https://developer.mozilla.org/docs/Web/JavaScript/Reference/Global_Objects/Number">number</a>, rh: <a href="https://developer.mozilla.org/docs/Web/JavaScript/Reference/Global_Objects/Number">number</a>, options: <a href="https://developer.mozilla.org/docs/Web/JavaScript/Reference/Global_Objects/Object">object</a>?): <a href="#humidexresult">HumidexResult</a></div>
>>>>>>> 9f336393
  
  

  
  
  
  
  
  

  
    <div class='py1 quiet mt1 prose-big'>Parameters</div>
    <div class='prose'>
      
        <div class='space-bottom0'>
          <div>
            <span class='code bold'>tdb</span> <code class='quiet'>(<a href="https://developer.mozilla.org/docs/Web/JavaScript/Reference/Global_Objects/Number">number</a>)</code>
	    dry bulb air temperature, [°C]

          </div>
          
        </div>
      
        <div class='space-bottom0'>
          <div>
            <span class='code bold'>rh</span> <code class='quiet'>(<a href="https://developer.mozilla.org/docs/Web/JavaScript/Reference/Global_Objects/Number">number</a>)</code>
	    relative humidity, [%]
<<<<<<< HEAD

          </div>
          
        </div>
      
        <div class='space-bottom0'>
          <div>
            <span class='code bold'>v</span> <code class='quiet'>(<a href="https://developer.mozilla.org/docs/Web/JavaScript/Reference/Global_Objects/Number">number</a>)</code>
	    wind speed [m/s] at 1.2 m above the ground

          </div>
          
        </div>
      
        <div class='space-bottom0'>
          <div>
            <span class='code bold'>options</span> <code class='quiet'>(<a href="https://developer.mozilla.org/docs/Web/JavaScript/Reference/Global_Objects/Object">object</a>?
            = <code>{round:true}</code>)</code>
	    configuration options for the function.
=======
>>>>>>> 9f336393

          </div>
          
          <table class='mt1 mb2 fixed-table h5 col-12'>
            <colgroup>
              <col width='30%' />
              <col width='70%' />
            </colgroup>
            <thead>
              <tr class='bold fill-light'>
                <th>Name</th>
                <th>Description</th>
              </tr>
            </thead>
            <tbody class='mt1'>
              
                <tr>
  <td class='break-word'><span class='code bold'>options.round</span> <code class='quiet'><a href="https://developer.mozilla.org/docs/Web/JavaScript/Reference/Global_Objects/Boolean">boolean</a></code>
  
    (default <code>true</code>)
  </td>
  <td class='break-word'><span>If true, rounds output value. If
false, it does not.
</span></td>
</tr>


              
            </tbody>
          </table>
          
        </div>
      
        <div class='space-bottom0'>
          <div>
            <span class='code bold'>options</span> <code class='quiet'>(<a href="https://developer.mozilla.org/docs/Web/JavaScript/Reference/Global_Objects/Object">object</a>?
            = <code>{round:true}</code>)</code>
	    configuration options for the function.

          </div>
          
          <table class='mt1 mb2 fixed-table h5 col-12'>
            <colgroup>
              <col width='30%' />
              <col width='70%' />
            </colgroup>
            <thead>
              <tr class='bold fill-light'>
                <th>Name</th>
                <th>Description</th>
              </tr>
            </thead>
            <tbody class='mt1'>
              
                <tr>
  <td class='break-word'><span class='code bold'>options.round</span> <code class='quiet'><a href="https://developer.mozilla.org/docs/Web/JavaScript/Reference/Global_Objects/Boolean">boolean</a></code>
  
    (default <code>true</code>)
  </td>
  <td class='break-word'><span>If true, rounds output value. If
false, it does not.
</span></td>
</tr>

<<<<<<< HEAD
  
    
      <div class='py1 quiet mt1 prose-big'>Returns</div>
      <code><a href="https://developer.mozilla.org/docs/Web/JavaScript/Reference/Global_Objects/Number">number</a></code>:
        Normal Effective Temperature, [°C]
=======
>>>>>>> 9f336393

              
            </tbody>
          </table>
          
        </div>
      
<<<<<<< HEAD
    
  
  
  

  

  

  
    <div class='py1 quiet mt1 prose-big'>Example</div>
    
      
      <pre class='p1 overflow-auto round fill-light'><span class="hljs-keyword">const</span> result = <span class="hljs-title function_">net</span>(<span class="hljs-number">37</span>, <span class="hljs-number">100</span>, <span class="hljs-number">0.1</span>);
<span class="hljs-variable language_">console</span>.<span class="hljs-title function_">log</span>(result); <span class="hljs-comment">// -&gt; 37</span></pre>
    
  
=======
    </div>
  

  

  
    
      <div class='py1 quiet mt1 prose-big'>Returns</div>
      <code><a href="#humidexresult">HumidexResult</a></code>:
        the result given the provided temperature and
relative humidity.
>>>>>>> 9f336393

      
    
  
  
  
    <div class='py1 quiet mt1 prose-big'>Related types</div>
    <div class="clearfix">
  
<<<<<<< HEAD
</section>

    </div>
  </div>
  
  <div class="border-bottom" id="clo_tout">
    <div class="clearfix small pointer">
      <div class="py1 contain">
        <span class="code strong strong truncate levelIndex3">
          Clothing prediction
=======
  <div class="border-bottom" id="humidexresult">
    <div class="clearfix small pointer">
      <div class="py1 contain">
        <span class="code strong strong truncate levelIndex4">
          HumidexResult
>>>>>>> 9f336393
        </span>
      </div>
    </div>
    <div class="clearfix">
      <section class='p2 mb2 clearfix bg-white minishadow'>

  
  <div class='clearfix'>
    
    
<<<<<<< HEAD
      <a class='fr fill-darken0 round round pad1x quiet h5' href='https://github.com/FedericoTartarini/jsthermalcomfort/blob/1dd322d54e8539ec845e12911c2dba86d2388d19/src/models/clo_tout.js#L24-L32'>
      <span>src/models/clo_tout.js</span>
=======
      <a class='fr fill-darken0 round round pad1x quiet h5' href='https://github.com/FedericoTartarini/jsthermalcomfort/blob/2cfdadca5f596f4054d8d0d6b08f0e5ebe724740/src/models/humidex.js#L3-L11'>
      <span>src/models/humidex.js</span>
>>>>>>> 9f336393
      </a>
    
  </div>
  

<<<<<<< HEAD
  <p>Representative clothing insulation Icl as a function of outdoor air
temperature at 06:00 a.m <a href="#ref_4">[4]</a>.</p>
<p>Note: The ASHRAE 55 2020 states that it is acceptable to determine the
clothing insulation Icl using this equation in mechanically conditioned
buildings <a href="#ref_1">[1]</a>.</p>

  <div class='pre p1 fill-light mt0'>clo_tout(tout: <a href="https://developer.mozilla.org/docs/Web/JavaScript/Reference/Global_Objects/Number">number</a>, units: (<code>"IP"</code> | <code>"SI"</code>)): <a href="https://developer.mozilla.org/docs/Web/JavaScript/Reference/Global_Objects/Number">number</a></div>
  
  

  
  
  
  
  
  

  
    <div class='py1 quiet mt1 prose-big'>Parameters</div>
    <div class='prose'>
      
        <div class='space-bottom0'>
          <div>
            <span class='code bold'>tout</span> <code class='quiet'>(<a href="https://developer.mozilla.org/docs/Web/JavaScript/Reference/Global_Objects/Number">number</a>)</code>
	    outdoor air temperature at 06:00 a.m., default in
[°C] in [°F] if 
<code>units</code>
 = 'IP'
=======
  
  
  
    <p>
      Type:
      <a href="https://developer.mozilla.org/docs/Web/JavaScript/Reference/Global_Objects/Object">object</a>
    </p>
  
  

  
  
  
  
  
  

  

  
    <div class='py1 quiet mt1 prose-big'>Properties</div>
    <div>
      
        <div class='space-bottom0'>
          <span class='code bold'>humidex</span> <code class='quiet'>(<a href="https://developer.mozilla.org/docs/Web/JavaScript/Reference/Global_Objects/Number">number</a>)</code>
          : the humdidex given the provided dry bulb
air temperature and relative humidity.
>>>>>>> 9f336393

          
        </div>
      
        <div class='space-bottom0'>
<<<<<<< HEAD
          <div>
            <span class='code bold'>units</span> <code class='quiet'>((<code>"IP"</code> | <code>"SI"</code>)
            = <code>&#39;SI&#39;</code>)</code>
	    select the SI (International System of Units)
or the IP (Imperial Units) system.
=======
          <span class='code bold'>discomfort</span> <code class='quiet'>(<a href="https://developer.mozilla.org/docs/Web/JavaScript/Reference/Global_Objects/String">string</a>)</code>
          : a human description of how the weather
would be felt by the average person.
>>>>>>> 9f336393

          
        </div>
      
    </div>
  

  
  
  

  
<<<<<<< HEAD
    
      <div class='py1 quiet mt1 prose-big'>Returns</div>
      <code><a href="https://developer.mozilla.org/docs/Web/JavaScript/Reference/Global_Objects/Number">number</a></code>:
        Representative clothing insulation Icl, [clo]

      
    
  
  
  

  
    <div class='py1 quiet mt1 prose-big'>Related</div>
    
      
        <a href="#clo_tout_array">clo_tout_array</a>
 for a version that supports arrays
=======
>>>>>>> 9f336393

  

  

  

  

  

  
</section>

    </div>
  </div>
  
</div>

  

  

  

  
    <div class='py1 quiet mt1 prose-big'>Example</div>
    
      
      <pre class='p1 overflow-auto round fill-light'><span class="hljs-keyword">const</span> result = <span class="hljs-title function_">humidex</span>(<span class="hljs-number">25</span>, <span class="hljs-number">50</span>);
<span class="hljs-variable language_">console</span>.<span class="hljs-title function_">log</span>(result); <span class="hljs-comment">// -&gt; { humidex: 28.2, discomfort: &quot;Little or no discomfort&quot; }</span></pre>
    
  

  

  

  
</section>

    </div>
  </div>
  
<<<<<<< HEAD
  <div class="border-bottom" id="clo_tout_array">
    <div class="clearfix small pointer">
      <div class="py1 contain">
        <span class="code strong strong truncate levelIndex3">
          Clothing prediction (array version)
=======
  <div class="border-bottom" id="net">
    <div class="clearfix small pointer">
      <div class="py1 contain">
        <span class="code strong strong truncate levelIndex3">
          Normal Effective Temperature (NET)
>>>>>>> 9f336393
        </span>
      </div>
    </div>
    <div class="clearfix">
      <section class='p2 mb2 clearfix bg-white minishadow'>

  
  <div class='clearfix'>
    
    
<<<<<<< HEAD
      <a class='fr fill-darken0 round round pad1x quiet h5' href='https://github.com/FedericoTartarini/jsthermalcomfort/blob/1dd322d54e8539ec845e12911c2dba86d2388d19/src/models/clo_tout.js#L62-L64'>
      <span>src/models/clo_tout.js</span>
=======
      <a class='fr fill-darken0 round round pad1x quiet h5' href='https://github.com/FedericoTartarini/jsthermalcomfort/blob/2cfdadca5f596f4054d8d0d6b08f0e5ebe724740/src/models/net.js#L38-L50'>
      <span>src/models/net.js</span>
>>>>>>> 9f336393
      </a>
    
  </div>
  

<<<<<<< HEAD
  <p>Representative clothing insulation Icl as a function of outdoor air
temperature at 06:00 a.m [1].</p>
<p>Note: The ASHRAE 55 2020 states that it is acceptable to determine the
clothing insulation Icl using this equation in mechanically conditioned
buildings [2].</p>
<p>[1] Schiavon, S., &#x26; Lee, K. H. (2013). Dynamic predictive clothing insulation
models based on outdoor air and indoor operative temperatures. Building and
Environment, 59, 250–260. doi.org/10.1016/j.buildenv.2012.08.024</p>
<p>[2] ANSI, &#x26; ASHRAE. (2020). Thermal Environmental Conditions for Human
Occupancy. Atlanta.</p>

  <div class='pre p1 fill-light mt0'>clo_tout_array(tout: <a href="https://developer.mozilla.org/docs/Web/JavaScript/Reference/Global_Objects/Array">Array</a>&#x3C;<a href="https://developer.mozilla.org/docs/Web/JavaScript/Reference/Global_Objects/Number">number</a>>, units: (<code>"IP"</code> | <code>"SI"</code>)): <a href="https://developer.mozilla.org/docs/Web/JavaScript/Reference/Global_Objects/Array">Array</a>&#x3C;<a href="https://developer.mozilla.org/docs/Web/JavaScript/Reference/Global_Objects/Number">number</a>></div>
=======
  <p>Calculates the Normal Effective Temperature (NET). Missenard (1933)
devised a formula for calculating effective temperature. The index
establishes a link between the same condition of the organism's
thermoregulatory capability (warm and cold perception) and the surrounding
environment's temperature and humidity. The index is calculated as a
function of three meteorological factors: air temperature, relative
humidity of air, and wind speed. This index allows to calculate the
effective temperature felt by a person. Missenard original equation was
then used to calculate the Normal Effective Temperature (NET), by
considering normal atmospheric pressure and a normal human body temperature
(37°C). The NET is still in use in Germany, where medical check-ups for
subjects working in the heat are decided on by prevailing levels of ET,
depending on metabolic rates. The NET is also constantly monitored by the
Hong Kong Observatory <a href="#ref_16">[16]</a>. In central Europe the following thresholds are
in use: &#x3C;1°C = very cold; 1–9 = cold; 9–17 = cool; 17–21 = fresh;
21–23 = comfortable; 23–27 = warm; >27°C = hot [1].</p>

  <div class='pre p1 fill-light mt0'>net(tdb: <a href="https://developer.mozilla.org/docs/Web/JavaScript/Reference/Global_Objects/Number">number</a>, rh: <a href="https://developer.mozilla.org/docs/Web/JavaScript/Reference/Global_Objects/Number">number</a>, v: <a href="https://developer.mozilla.org/docs/Web/JavaScript/Reference/Global_Objects/Number">number</a>, options: <a href="https://developer.mozilla.org/docs/Web/JavaScript/Reference/Global_Objects/Object">object</a>?): <a href="https://developer.mozilla.org/docs/Web/JavaScript/Reference/Global_Objects/Number">number</a></div>
>>>>>>> 9f336393
  
  

  
  
  
  
  
  

  
    <div class='py1 quiet mt1 prose-big'>Parameters</div>
    <div class='prose'>
      
        <div class='space-bottom0'>
          <div>
<<<<<<< HEAD
            <span class='code bold'>tout</span> <code class='quiet'>(<a href="https://developer.mozilla.org/docs/Web/JavaScript/Reference/Global_Objects/Array">Array</a>&#x3C;<a href="https://developer.mozilla.org/docs/Web/JavaScript/Reference/Global_Objects/Number">number</a>>)</code>
	    outdoor air temperatures at 06:00 a.m., default in
[°C] in [°F] if 
<code>units</code>
 = 'IP'
=======
            <span class='code bold'>tdb</span> <code class='quiet'>(<a href="https://developer.mozilla.org/docs/Web/JavaScript/Reference/Global_Objects/Number">number</a>)</code>
	    dry bulb air temperature, [°C]

          </div>
          
        </div>
      
        <div class='space-bottom0'>
          <div>
            <span class='code bold'>rh</span> <code class='quiet'>(<a href="https://developer.mozilla.org/docs/Web/JavaScript/Reference/Global_Objects/Number">number</a>)</code>
	    relative humidity, [%]

          </div>
          
        </div>
      
        <div class='space-bottom0'>
          <div>
            <span class='code bold'>v</span> <code class='quiet'>(<a href="https://developer.mozilla.org/docs/Web/JavaScript/Reference/Global_Objects/Number">number</a>)</code>
	    wind speed [m/s] at 1.2 m above the ground
>>>>>>> 9f336393

          </div>
          
        </div>
      
        <div class='space-bottom0'>
          <div>
<<<<<<< HEAD
            <span class='code bold'>units</span> <code class='quiet'>((<code>"IP"</code> | <code>"SI"</code>)
            = <code>&#39;SI&#39;</code>)</code>
	    select the SI (International System of Units)
or the IP (Imperial Units) system.
=======
            <span class='code bold'>options</span> <code class='quiet'>(<a href="https://developer.mozilla.org/docs/Web/JavaScript/Reference/Global_Objects/Object">object</a>?
            = <code>{round:true}</code>)</code>
	    configuration options for the function.
>>>>>>> 9f336393

          </div>
          
          <table class='mt1 mb2 fixed-table h5 col-12'>
            <colgroup>
              <col width='30%' />
              <col width='70%' />
            </colgroup>
            <thead>
              <tr class='bold fill-light'>
                <th>Name</th>
                <th>Description</th>
              </tr>
            </thead>
            <tbody class='mt1'>
              
                <tr>
  <td class='break-word'><span class='code bold'>options.round</span> <code class='quiet'><a href="https://developer.mozilla.org/docs/Web/JavaScript/Reference/Global_Objects/Boolean">boolean</a></code>
  
    (default <code>true</code>)
  </td>
  <td class='break-word'><span>If true, rounds output value. If
false, it does not.
</span></td>
</tr>


              
            </tbody>
          </table>
          
        </div>
      
    </div>
  

  

  
    
      <div class='py1 quiet mt1 prose-big'>Returns</div>
<<<<<<< HEAD
      <code><a href="https://developer.mozilla.org/docs/Web/JavaScript/Reference/Global_Objects/Array">Array</a>&#x3C;<a href="https://developer.mozilla.org/docs/Web/JavaScript/Reference/Global_Objects/Number">number</a>></code>:
        Representative clothing insulation Icl, [clo]

      
    
  
  
  

  
    <div class='py1 quiet mt1 prose-big'>Related</div>
    
      
        <a href="#clo_tout">clo_tout</a>
 for a version that supports scalar arguments
=======
      <code><a href="https://developer.mozilla.org/docs/Web/JavaScript/Reference/Global_Objects/Number">number</a></code>:
        Normal Effective Temperature, [°C]

      
    
  
  
  
>>>>>>> 9f336393

      
    
  

  

  
    <div class='py1 quiet mt1 prose-big'>Example</div>
    
      
      <pre class='p1 overflow-auto round fill-light'><span class="hljs-keyword">const</span> result = <span class="hljs-title function_">net</span>(<span class="hljs-number">37</span>, <span class="hljs-number">100</span>, <span class="hljs-number">0.1</span>);
<span class="hljs-variable language_">console</span>.<span class="hljs-title function_">log</span>(result); <span class="hljs-comment">// -&gt; 37</span></pre>
    
  

  

  

  

  
</section>

    </div>
  </div>
  
  <div class="border-bottom" id="wbgt">
    <div class="clearfix small pointer">
      <div class="py1 contain">
        <span class="code strong strong truncate levelIndex3">
          Wet Bulb Globe Temperature Index (WBGT)
        </span>
      </div>
    </div>
    <div class="clearfix">
      <section class='p2 mb2 clearfix bg-white minishadow'>

  
  <div class='clearfix'>
    
    
<<<<<<< HEAD
      <a class='fr fill-darken0 round round pad1x quiet h5' href='https://github.com/FedericoTartarini/jsthermalcomfort/blob/1dd322d54e8539ec845e12911c2dba86d2388d19/src/models/wbgt.js#L54-L74'>
=======
      <a class='fr fill-darken0 round round pad1x quiet h5' href='https://github.com/FedericoTartarini/jsthermalcomfort/blob/2cfdadca5f596f4054d8d0d6b08f0e5ebe724740/src/models/wbgt.js#L54-L74'>
>>>>>>> 9f336393
      <span>src/models/wbgt.js</span>
      </a>
    
  </div>
  

  <p>Calculates the Wet Bulb Globe Temperature (WBGT) index calculated in
compliance with the ISO 7243 <a href="#ref_11">[11]</a>. The WBGT is a heat stress index that
measures the thermal environment to which a person is exposed. In most
situations, this index is simple to calculate. It should be used as a
screening tool to determine whether heat stress is present. The PHS model
allows a more accurate estimation of stress. PHS can be calculated using
the function <code>jsthermalcomfort.models.phs</code>.</p>
<p>The WBGT determines the impact of heat on a person throughout the course of
a working day (up to 8 h). It does not apply to very brief heat exposures.
It pertains to the evaluation of male and female people who are fit for work
in both indoor and outdoor occupational environments, as well as other sorts
of surroundings <a href="#ref_11">[11]</a>.</p>
<p>The WBGT is defined as a function of only twb and tg if the person is not
exposed to direct radiant heat from the sun. When a person is exposed to
direct radiant heat, tdb must also be specified.</p>

  <div class='pre p1 fill-light mt0'>wbgt(twb: <a href="https://developer.mozilla.org/docs/Web/JavaScript/Reference/Global_Objects/Number">number</a>, tg: <a href="https://developer.mozilla.org/docs/Web/JavaScript/Reference/Global_Objects/Number">number</a>, options: <a href="https://developer.mozilla.org/docs/Web/JavaScript/Reference/Global_Objects/Object">object</a>?): <a href="https://developer.mozilla.org/docs/Web/JavaScript/Reference/Global_Objects/Number">number</a></div>
  
  

  
  
  
  
  
  

  
    <div class='py1 quiet mt1 prose-big'>Parameters</div>
    <div class='prose'>
      
        <div class='space-bottom0'>
          <div>
            <span class='code bold'>twb</span> <code class='quiet'>(<a href="https://developer.mozilla.org/docs/Web/JavaScript/Reference/Global_Objects/Number">number</a>)</code>
	    natural (no forced air flow) wet bulb temperature, [°C]

          </div>
          
        </div>
      
        <div class='space-bottom0'>
          <div>
            <span class='code bold'>tg</span> <code class='quiet'>(<a href="https://developer.mozilla.org/docs/Web/JavaScript/Reference/Global_Objects/Number">number</a>)</code>
	    globe temperature, [°C]

          </div>
          
        </div>
      
        <div class='space-bottom0'>
          <div>
            <span class='code bold'>options</span> <code class='quiet'>(<a href="https://developer.mozilla.org/docs/Web/JavaScript/Reference/Global_Objects/Object">object</a>?)</code>
	    configuration options for the function.

          </div>
          
          <table class='mt1 mb2 fixed-table h5 col-12'>
            <colgroup>
              <col width='30%' />
              <col width='70%' />
            </colgroup>
            <thead>
              <tr class='bold fill-light'>
                <th>Name</th>
                <th>Description</th>
              </tr>
            </thead>
            <tbody class='mt1'>
              
                <tr>
  <td class='break-word'><span class='code bold'>options.round</span> <code class='quiet'><a href="https://developer.mozilla.org/docs/Web/JavaScript/Reference/Global_Objects/Boolean">boolean</a></code>
  
    (default <code>true</code>)
  </td>
  <td class='break-word'><span>If true rounds output value. If
false it does not round it.
</span></td>
</tr>


              
                <tr>
  <td class='break-word'><span class='code bold'>options.tdb</span> <code class='quiet'><a href="https://developer.mozilla.org/docs/Web/JavaScript/Reference/Global_Objects/Number">number</a></code>
  
    (default <code>undefined</code>)
  </td>
  <td class='break-word'><span>Dry bulb air temperature, [°C].
This value is needed as input if the person is exposed to direct solar
radiation.
</span></td>
</tr>


              
                <tr>
  <td class='break-word'><span class='code bold'>options.with_solar_load</span> <code class='quiet'><a href="https://developer.mozilla.org/docs/Web/JavaScript/Reference/Global_Objects/Boolean">boolean</a></code>
  
    (default <code>false</code>)
  </td>
  <td class='break-word'><span>If the globe sensor is
exposed to direct solar radiation. If this is set to true without also
setting 
<code>options.tdb</code>
 then an error will be thrown.
</span></td>
</tr>


              
            </tbody>
          </table>
          
        </div>
      
    </div>
  

  

  
    
      <div class='py1 quiet mt1 prose-big'>Returns</div>
      <code><a href="https://developer.mozilla.org/docs/Web/JavaScript/Reference/Global_Objects/Number">number</a></code>:
        Wet Bulb Globe Temperature Index, [°C]

      
    
  
  
  

  

  

  
    <div class='py1 quiet mt1 prose-big'>Example</div>
    
      
      <pre class='p1 overflow-auto round fill-light'><span class="hljs-keyword">const</span> result = <span class="hljs-title function_">wbgt</span>(<span class="hljs-number">25</span>, <span class="hljs-number">32</span>);
<span class="hljs-variable language_">console</span>.<span class="hljs-title function_">log</span>(result); <span class="hljs-comment">// -&gt; 27.1</span></pre>
    
      
      <pre class='p1 overflow-auto round fill-light'><span class="hljs-keyword">const</span> result = <span class="hljs-title function_">wbgt</span>(<span class="hljs-number">25</span>, <span class="hljs-number">32</span>, { <span class="hljs-attr">tdb</span>: <span class="hljs-number">20</span>, <span class="hljs-attr">with_solar_radiation</span>: <span class="hljs-literal">true</span> });
<span class="hljs-variable language_">console</span>.<span class="hljs-title function_">log</span>(result); <span class="hljs-comment">// -&gt; 25.9</span></pre>
    
  

  

  

  

  
</section>

    </div>
  </div>
  
  <div class="border-bottom" id="discomfort_index">
    <div class="clearfix small pointer">
      <div class="py1 contain">
        <span class="code strong strong truncate levelIndex3">
          Discomfort Index (DI)
        </span>
      </div>
    </div>
    <div class="clearfix">
      <section class='p2 mb2 clearfix bg-white minishadow'>

  
  <div class='clearfix'>
    
    
<<<<<<< HEAD
      <a class='fr fill-darken0 round round pad1x quiet h5' href='https://github.com/FedericoTartarini/jsthermalcomfort/blob/1dd322d54e8539ec845e12911c2dba86d2388d19/src/models/discomfort_index.js#L35-L43'>
=======
      <a class='fr fill-darken0 round round pad1x quiet h5' href='https://github.com/FedericoTartarini/jsthermalcomfort/blob/2cfdadca5f596f4054d8d0d6b08f0e5ebe724740/src/models/discomfort_index.js#L35-L43'>
>>>>>>> 9f336393
      <span>src/models/discomfort_index.js</span>
      </a>
    
  </div>
  

  <p>Calculates the Discomfort Index (DI). The index is essentially an effective temperature based on air temperature and humidity.
The discomfort index is usuallly divided in 6 dicomfort categories and it only applies to warm environments. <a href="#ref_24">[24]</a></p>
<ul>
<li>class 1 - DI &#x3C; 21 °C - No discomfort</li>
<li>class 2 - 21 &#x3C;= DI &#x3C; 24 °C - Less than 50% feels discomfort</li>
<li>class 3 - 24 &#x3C;= DI &#x3C; 27 °C - More than 50% feels discomfort</li>
<li>class 4 - 27 &#x3C;= DI &#x3C; 29 °C - Most of the population feels discomfort</li>
<li>class 5 - 29 &#x3C;= DI &#x3C; 32 °C - Everyone feels severe stress</li>
<li>class 6 - DI >= 32 °C - State of medical emergency</li>
</ul>

  <div class='pre p1 fill-light mt0'>discomfort_index(tdb: <a href="https://developer.mozilla.org/docs/Web/JavaScript/Reference/Global_Objects/Number">number</a>, rh: <a href="https://developer.mozilla.org/docs/Web/JavaScript/Reference/Global_Objects/Number">number</a>): <a href="#discomfortindexreturntype">DiscomfortIndexReturnType</a></div>
  
  

  
  
  
  
  
  

  
    <div class='py1 quiet mt1 prose-big'>Parameters</div>
    <div class='prose'>
      
        <div class='space-bottom0'>
          <div>
            <span class='code bold'>tdb</span> <code class='quiet'>(<a href="https://developer.mozilla.org/docs/Web/JavaScript/Reference/Global_Objects/Number">number</a>)</code>
	    air temperature [C]

          </div>
          
        </div>
      
        <div class='space-bottom0'>
          <div>
            <span class='code bold'>rh</span> <code class='quiet'>(<a href="https://developer.mozilla.org/docs/Web/JavaScript/Reference/Global_Objects/Number">number</a>)</code>
	    relative humidity [%]

          </div>
          
        </div>
      
    </div>
  

  

  
    
      <div class='py1 quiet mt1 prose-big'>Returns</div>
      <code><a href="#discomfortindexreturntype">DiscomfortIndexReturnType</a></code>:
        object with results of DI

      
    
  
  
  
    <div class='py1 quiet mt1 prose-big'>Related types</div>
    <div class="clearfix">
  
  <div class="border-bottom" id="discomfortindexreturntype">
    <div class="clearfix small pointer">
      <div class="py1 contain">
        <span class="code strong strong truncate levelIndex4">
          DiscomfortIndexReturnType
        </span>
      </div>
    </div>
    <div class="clearfix">
      <section class='p2 mb2 clearfix bg-white minishadow'>

  
  <div class='clearfix'>
    
    
<<<<<<< HEAD
      <a class='fr fill-darken0 round round pad1x quiet h5' href='https://github.com/FedericoTartarini/jsthermalcomfort/blob/1dd322d54e8539ec845e12911c2dba86d2388d19/src/models/discomfort_index.js#L3-L9'>
=======
      <a class='fr fill-darken0 round round pad1x quiet h5' href='https://github.com/FedericoTartarini/jsthermalcomfort/blob/2cfdadca5f596f4054d8d0d6b08f0e5ebe724740/src/models/discomfort_index.js#L3-L9'>
>>>>>>> 9f336393
      <span>src/models/discomfort_index.js</span>
      </a>
    
  </div>
  

  
  
  
    <p>
      Type:
      <a href="https://developer.mozilla.org/docs/Web/JavaScript/Reference/Global_Objects/Object">Object</a>
    </p>
  
  

  
  
  
  
  
  

  

  
    <div class='py1 quiet mt1 prose-big'>Properties</div>
    <div>
      
        <div class='space-bottom0'>
          <span class='code bold'>di</span> <code class='quiet'>(<a href="https://developer.mozilla.org/docs/Web/JavaScript/Reference/Global_Objects/Number">number</a>)</code>
          : – Discomfort Index(DI)

          
        </div>
      
        <div class='space-bottom0'>
          <span class='code bold'>discomfort_condition</span> <code class='quiet'>(<a href="https://developer.mozilla.org/docs/Web/JavaScript/Reference/Global_Objects/String">string</a>)</code>
          : Classification of the thermal comfort conditions according to the discomfort index

          
        </div>
      
    </div>
  

  
  
  

  

  

  

  

  

  

  
</section>

    </div>
  </div>
  
</div>

  

  
    <div class='py1 quiet mt1 prose-big'>Related</div>
    
      
        <a href="#discomfort_index_array">discomfort_index_array</a>
 for a version that supports arrays

      
    
  

  

  
    <div class='py1 quiet mt1 prose-big'>Example</div>
    
      
      <pre class='p1 overflow-auto round fill-light'><span class="hljs-keyword">const</span> <span class="hljs-variable constant_">DI</span> = <span class="hljs-title function_">discomfort_index</span>(<span class="hljs-number">25</span>, <span class="hljs-number">50</span>); <span class="hljs-comment">// returns { di: 22.1, discomfort_condition: &#x27;Less than 50% feels discomfort&#x27; }</span></pre>
    
  

  

  

  

  
</section>

    </div>
  </div>
  
  <div class="border-bottom" id="discomfort_index_array">
    <div class="clearfix small pointer">
      <div class="py1 contain">
        <span class="code strong strong truncate levelIndex3">
          Discomfort Index (DI) (array version)
        </span>
      </div>
    </div>
    <div class="clearfix">
      <section class='p2 mb2 clearfix bg-white minishadow'>

  
  <div class='clearfix'>
    
    
<<<<<<< HEAD
      <a class='fr fill-darken0 round round pad1x quiet h5' href='https://github.com/FedericoTartarini/jsthermalcomfort/blob/1dd322d54e8539ec845e12911c2dba86d2388d19/src/models/discomfort_index.js#L75-L86'>
=======
      <a class='fr fill-darken0 round round pad1x quiet h5' href='https://github.com/FedericoTartarini/jsthermalcomfort/blob/2cfdadca5f596f4054d8d0d6b08f0e5ebe724740/src/models/discomfort_index.js#L75-L86'>
>>>>>>> 9f336393
      <span>src/models/discomfort_index.js</span>
      </a>
    
  </div>
  

  <p>Calculates the Discomfort Index (DI). The index is essentially an effective temperature based on air temperature and humidity.
The discomfort index is usuallly divided in 6 dicomfort categories and it only applies to warm environments. <a href="#ref_24">[24]</a></p>
<ul>
<li>class 1 - DI &#x3C; 21 °C - No discomfort</li>
<li>class 2 - 21 &#x3C;= DI &#x3C; 24 °C - Less than 50% feels discomfort</li>
<li>class 3 - 24 &#x3C;= DI &#x3C; 27 °C - More than 50% feels discomfort</li>
<li>class 4 - 27 &#x3C;= DI &#x3C; 29 °C - Most of the population feels discomfort</li>
<li>class 5 - 29 &#x3C;= DI &#x3C; 32 °C - Everyone feels severe stress</li>
<li>class 6 - DI >= 32 °C - State of medical emergency</li>
</ul>

  <div class='pre p1 fill-light mt0'>discomfort_index_array(tdb: <a href="https://developer.mozilla.org/docs/Web/JavaScript/Reference/Global_Objects/Array">Array</a>&#x3C;<a href="https://developer.mozilla.org/docs/Web/JavaScript/Reference/Global_Objects/Number">number</a>>, rh: <a href="https://developer.mozilla.org/docs/Web/JavaScript/Reference/Global_Objects/Array">Array</a>&#x3C;<a href="https://developer.mozilla.org/docs/Web/JavaScript/Reference/Global_Objects/Number">number</a>>): <a href="#discomfortindexarrayreturntype">DiscomfortIndexArrayReturnType</a></div>
  
  

  
  
  
  
  
  

  
    <div class='py1 quiet mt1 prose-big'>Parameters</div>
    <div class='prose'>
      
        <div class='space-bottom0'>
          <div>
            <span class='code bold'>tdb</span> <code class='quiet'>(<a href="https://developer.mozilla.org/docs/Web/JavaScript/Reference/Global_Objects/Array">Array</a>&#x3C;<a href="https://developer.mozilla.org/docs/Web/JavaScript/Reference/Global_Objects/Number">number</a>>)</code>
	    air temperature [C]

          </div>
          
        </div>
      
        <div class='space-bottom0'>
          <div>
            <span class='code bold'>rh</span> <code class='quiet'>(<a href="https://developer.mozilla.org/docs/Web/JavaScript/Reference/Global_Objects/Array">Array</a>&#x3C;<a href="https://developer.mozilla.org/docs/Web/JavaScript/Reference/Global_Objects/Number">number</a>>)</code>
	    relative humidity [%]

          </div>
          
        </div>
      
    </div>
  

  

  
    
      <div class='py1 quiet mt1 prose-big'>Returns</div>
      <code><a href="#discomfortindexarrayreturntype">DiscomfortIndexArrayReturnType</a></code>:
        object with results of DI

      
    
<<<<<<< HEAD
  
  
=======
  
  
>>>>>>> 9f336393
  
    <div class='py1 quiet mt1 prose-big'>Related types</div>
    <div class="clearfix">
  
  <div class="border-bottom" id="discomfortindexarrayreturntype">
    <div class="clearfix small pointer">
      <div class="py1 contain">
        <span class="code strong strong truncate levelIndex4">
          DiscomfortIndexArrayReturnType
        </span>
      </div>
    </div>
    <div class="clearfix">
      <section class='p2 mb2 clearfix bg-white minishadow'>

  
  <div class='clearfix'>
    
    
<<<<<<< HEAD
      <a class='fr fill-darken0 round round pad1x quiet h5' href='https://github.com/FedericoTartarini/jsthermalcomfort/blob/1dd322d54e8539ec845e12911c2dba86d2388d19/src/models/discomfort_index.js#L45-L51'>
=======
      <a class='fr fill-darken0 round round pad1x quiet h5' href='https://github.com/FedericoTartarini/jsthermalcomfort/blob/2cfdadca5f596f4054d8d0d6b08f0e5ebe724740/src/models/discomfort_index.js#L45-L51'>
>>>>>>> 9f336393
      <span>src/models/discomfort_index.js</span>
      </a>
    
  </div>
  

  
  
  
    <p>
      Type:
      <a href="https://developer.mozilla.org/docs/Web/JavaScript/Reference/Global_Objects/Object">Object</a>
    </p>
  
  

  
  
  
  
  
  

  

  
    <div class='py1 quiet mt1 prose-big'>Properties</div>
    <div>
      
        <div class='space-bottom0'>
          <span class='code bold'>di</span> <code class='quiet'>(<a href="https://developer.mozilla.org/docs/Web/JavaScript/Reference/Global_Objects/Array">Array</a>&#x3C;<a href="https://developer.mozilla.org/docs/Web/JavaScript/Reference/Global_Objects/Number">number</a>>)</code>
          : – Discomfort Index(DI) Array

          
        </div>
      
        <div class='space-bottom0'>
          <span class='code bold'>discomfort_condition</span> <code class='quiet'>(<a href="https://developer.mozilla.org/docs/Web/JavaScript/Reference/Global_Objects/Array">Array</a>&#x3C;<a href="https://developer.mozilla.org/docs/Web/JavaScript/Reference/Global_Objects/String">string</a>>)</code>
          : Classification of the thermal comfort conditions in array

          
        </div>
      
    </div>
  

  
  
  

  

  

  

  

  

  

  
</section>

    </div>
  </div>
  
</div>

  

  
    <div class='py1 quiet mt1 prose-big'>Related</div>
    
      
        <a href="#discomfort_index">discomfort_index</a>
 for a version that supports scalar arguments

      
    
  

  

  

  

  

  

  
</section>

    </div>
  </div>
  
  <div class="border-bottom" id="wc">
    <div class="clearfix small pointer">
      <div class="py1 contain">
        <span class="code strong strong truncate levelIndex3">
          Wind chill index
        </span>
      </div>
    </div>
    <div class="clearfix">
      <section class='p2 mb2 clearfix bg-white minishadow'>

  
  <div class='clearfix'>
    
    
<<<<<<< HEAD
      <a class='fr fill-darken0 round round pad1x quiet h5' href='https://github.com/FedericoTartarini/jsthermalcomfort/blob/1dd322d54e8539ec845e12911c2dba86d2388d19/src/models/wc.js#L26-L34'>
=======
      <a class='fr fill-darken0 round round pad1x quiet h5' href='https://github.com/FedericoTartarini/jsthermalcomfort/blob/2cfdadca5f596f4054d8d0d6b08f0e5ebe724740/src/models/wc.js#L26-L34'>
>>>>>>> 9f336393
      <span>src/models/wc.js</span>
      </a>
    
  </div>
  

  <p>Calculates the Wind Chill Index (WCI) in accordance with the ASHRAE 2017 Handbook Fundamentals - Chapter 9 <a href="#ref_18">[18]</a>.</p>
<p>The wind chill index (WCI) is an empirical index based on cooling measurements taken on a cylindrical flask partially
filled with water in Antarctica (Siple and Passel 1945). For a surface temperature of 33°C, the index describes the
rate of heat loss from the cylinder via radiation and convection as a function of ambient temperature and wind velocity.</p>
<p>This formulation has been met with some valid criticism. WCI is unlikely to be an accurate measure of heat loss from
exposed flesh, which differs from plastic in terms of curvature, roughness, and radiation exchange qualities, and is
always below 33°C in a cold environment. Furthermore, the equation’s values peak at 90 km/h and then decline as velocity
increases. Nonetheless, this score reliably represents the combined effects of temperature and wind on subjective discomfort
for velocities below 80 km/h <a href="#ref_18">[18]</a>.</p>

  <div class='pre p1 fill-light mt0'>wc(tdb: <a href="https://developer.mozilla.org/docs/Web/JavaScript/Reference/Global_Objects/Number">number</a>, v: <a href="https://developer.mozilla.org/docs/Web/JavaScript/Reference/Global_Objects/Number">number</a>, kwargs: <a href="https://developer.mozilla.org/docs/Web/JavaScript/Reference/Global_Objects/Object">object</a>?): {wci: <a href="https://developer.mozilla.org/docs/Web/JavaScript/Reference/Global_Objects/Number">number</a>}</div>
  
  

  
  
  
  
  
  

  
    <div class='py1 quiet mt1 prose-big'>Parameters</div>
    <div class='prose'>
      
        <div class='space-bottom0'>
          <div>
            <span class='code bold'>tdb</span> <code class='quiet'>(<a href="https://developer.mozilla.org/docs/Web/JavaScript/Reference/Global_Objects/Number">number</a>)</code>
	    dry bulb air temperature,[°C]

          </div>
          
        </div>
      
        <div class='space-bottom0'>
          <div>
            <span class='code bold'>v</span> <code class='quiet'>(<a href="https://developer.mozilla.org/docs/Web/JavaScript/Reference/Global_Objects/Number">number</a>)</code>
	    wind speed 10m above ground level, [m/s]

          </div>
          
        </div>
      
        <div class='space-bottom0'>
          <div>
            <span class='code bold'>kwargs</span> <code class='quiet'>(<a href="https://developer.mozilla.org/docs/Web/JavaScript/Reference/Global_Objects/Object">object</a>?
            = <code>{round:true}</code>)</code>
	    (Optional) Other parameters.

          </div>
          
          <table class='mt1 mb2 fixed-table h5 col-12'>
            <colgroup>
              <col width='30%' />
              <col width='70%' />
            </colgroup>
            <thead>
              <tr class='bold fill-light'>
                <th>Name</th>
                <th>Description</th>
              </tr>
            </thead>
            <tbody class='mt1'>
              
                <tr>
  <td class='break-word'><span class='code bold'>kwargs.round</span> <code class='quiet'><a href="https://developer.mozilla.org/docs/Web/JavaScript/Reference/Global_Objects/Boolean">boolean</a></code>
  
    (default <code>true</code>)
  </td>
  <td class='break-word'><span>If True rounds output value, if False it does not round it.
</span></td>
</tr>


              
            </tbody>
          </table>
          
        </div>
      
    </div>
  

  

  
    
      <div class='py1 quiet mt1 prose-big'>Returns</div>
      <code>{wci: <a href="https://developer.mozilla.org/docs/Web/JavaScript/Reference/Global_Objects/Number">number</a>}</code>:
        wind chill index, [W/m2]

      
    
  
  
  

  

  

  

  

  

  

  
</section>

    </div>
  </div>
  
</div>

  

  

  

  
</section>

    </div>
  </div>
  
  <div class="border-bottom" id="psychrometrics">
    <div class="clearfix small pointer">
      <div class="py1 contain">
        <span class="code strong strong truncate levelIndex2">
          Psychrometrics
        </span>
      </div>
    </div>
    <div class="clearfix">
      <section class='p2 mb2 clearfix bg-white minishadow'>

  
  <div class='clearfix'>
    
    
<<<<<<< HEAD
      <a class='fr fill-darken0 round round pad1x quiet h5' href='https://github.com/FedericoTartarini/jsthermalcomfort/blob/1dd322d54e8539ec845e12911c2dba86d2388d19/src/psychrometrics/index.js#L15-L27'>
=======
      <a class='fr fill-darken0 round round pad1x quiet h5' href='https://github.com/FedericoTartarini/jsthermalcomfort/blob/2cfdadca5f596f4054d8d0d6b08f0e5ebe724740/src/psychrometrics/index.js#L15-L27'>
>>>>>>> 9f336393
      <span>src/psychrometrics/index.js</span>
      </a>
    
  </div>
  

  
  
  
  

  
  
  
  
  
  

  

  

  
  
  

  

  

  

  
    <div class="clearfix">
  
  <div class="border-bottom" id="p_sat">
    <div class="clearfix small pointer">
      <div class="py1 contain">
        <span class="code strong strong truncate levelIndex3">
          p_sat(tdb)
        </span>
      </div>
    </div>
    <div class="clearfix">
      <section class='p2 mb2 clearfix bg-white minishadow'>

  
  <div class='clearfix'>
    
    
<<<<<<< HEAD
      <a class='fr fill-darken0 round round pad1x quiet h5' href='https://github.com/FedericoTartarini/jsthermalcomfort/blob/1dd322d54e8539ec845e12911c2dba86d2388d19/src/psychrometrics/p_sat.js#L14-L51'>
=======
      <a class='fr fill-darken0 round round pad1x quiet h5' href='https://github.com/FedericoTartarini/jsthermalcomfort/blob/2cfdadca5f596f4054d8d0d6b08f0e5ebe724740/src/psychrometrics/p_sat.js#L14-L51'>
>>>>>>> 9f336393
      <span>src/psychrometrics/p_sat.js</span>
      </a>
    
  </div>
  

  <p>Calculates vapour pressure of water at different temperatures</p>

  <div class='pre p1 fill-light mt0'>p_sat(tdb: <a href="https://developer.mozilla.org/docs/Web/JavaScript/Reference/Global_Objects/Number">number</a>): <a href="https://developer.mozilla.org/docs/Web/JavaScript/Reference/Global_Objects/Number">number</a></div>
  
  

  
  
  
  
  
  

  
    <div class='py1 quiet mt1 prose-big'>Parameters</div>
    <div class='prose'>
      
        <div class='space-bottom0'>
          <div>
            <span class='code bold'>tdb</span> <code class='quiet'>(<a href="https://developer.mozilla.org/docs/Web/JavaScript/Reference/Global_Objects/Number">number</a>)</code>
	    air temperature, [°C]

          </div>
          
        </div>
      
    </div>
  

  

  
    
      <div class='py1 quiet mt1 prose-big'>Returns</div>
      <code><a href="https://developer.mozilla.org/docs/Web/JavaScript/Reference/Global_Objects/Number">number</a></code>:
        vapour pressure of water, [Pa]

      
    
  
  
  

  

  

  

  

  

  

  
</section>

    </div>
  </div>
  
  <div class="border-bottom" id="p_sat_torr">
    <div class="clearfix small pointer">
      <div class="py1 contain">
        <span class="code strong strong truncate levelIndex3">
          p_sat_torr(tdb)
        </span>
      </div>
    </div>
    <div class="clearfix">
      <section class='p2 mb2 clearfix bg-white minishadow'>

  
  <div class='clearfix'>
    
    
<<<<<<< HEAD
      <a class='fr fill-darken0 round round pad1x quiet h5' href='https://github.com/FedericoTartarini/jsthermalcomfort/blob/1dd322d54e8539ec845e12911c2dba86d2388d19/src/psychrometrics/p_sat_torr.js#L12-L14'>
=======
      <a class='fr fill-darken0 round round pad1x quiet h5' href='https://github.com/FedericoTartarini/jsthermalcomfort/blob/2cfdadca5f596f4054d8d0d6b08f0e5ebe724740/src/psychrometrics/p_sat_torr.js#L12-L14'>
>>>>>>> 9f336393
      <span>src/psychrometrics/p_sat_torr.js</span>
      </a>
    
  </div>
  

  <p>Estimates the saturation vapour pressure in [torr].</p>

  <div class='pre p1 fill-light mt0'>p_sat_torr(tdb: <a href="https://developer.mozilla.org/docs/Web/JavaScript/Reference/Global_Objects/Number">number</a>): <a href="https://developer.mozilla.org/docs/Web/JavaScript/Reference/Global_Objects/Number">number</a></div>
  
  

  
  
  
  
  
  

  
    <div class='py1 quiet mt1 prose-big'>Parameters</div>
    <div class='prose'>
      
        <div class='space-bottom0'>
          <div>
            <span class='code bold'>tdb</span> <code class='quiet'>(<a href="https://developer.mozilla.org/docs/Web/JavaScript/Reference/Global_Objects/Number">number</a>)</code>
	    dry bulb air temperature [C]

          </div>
          
        </div>
      
    </div>
  

  

  
    
      <div class='py1 quiet mt1 prose-big'>Returns</div>
      <code><a href="https://developer.mozilla.org/docs/Web/JavaScript/Reference/Global_Objects/Number">number</a></code>:
        saturation vapour pressure [torr]
<<<<<<< HEAD
=======

      
    
  
  
  

  
    <div class='py1 quiet mt1 prose-big'>Related</div>
    
      
        <a href="#p_sat_torr_array">p_sat_torr_array</a>
 for a version that supports arrays
>>>>>>> 9f336393

      
    
  
  
  

  
    <div class='py1 quiet mt1 prose-big'>Related</div>
    
      
        <a href="#p_sat_torr_array">p_sat_torr_array</a>
 for a version that supports arrays

      
    
  

  

  

  

  

  
</section>

    </div>
  </div>
  
<<<<<<< HEAD
</section>

    </div>
  </div>
  
=======
>>>>>>> 9f336393
  <div class="border-bottom" id="p_sat_torr_array">
    <div class="clearfix small pointer">
      <div class="py1 contain">
        <span class="code strong strong truncate levelIndex3">
          p_sat_torr_array(tdb)
        </span>
      </div>
    </div>
    <div class="clearfix">
      <section class='p2 mb2 clearfix bg-white minishadow'>

  
  <div class='clearfix'>
    
    
<<<<<<< HEAD
      <a class='fr fill-darken0 round round pad1x quiet h5' href='https://github.com/FedericoTartarini/jsthermalcomfort/blob/1dd322d54e8539ec845e12911c2dba86d2388d19/src/psychrometrics/p_sat_torr.js#L28-L30'>
=======
      <a class='fr fill-darken0 round round pad1x quiet h5' href='https://github.com/FedericoTartarini/jsthermalcomfort/blob/2cfdadca5f596f4054d8d0d6b08f0e5ebe724740/src/psychrometrics/p_sat_torr.js#L28-L30'>
>>>>>>> 9f336393
      <span>src/psychrometrics/p_sat_torr.js</span>
      </a>
    
  </div>
  

  <p>Estimates the saturation vapour pressure in [torr].</p>

  <div class='pre p1 fill-light mt0'>p_sat_torr_array(tdb: <a href="https://developer.mozilla.org/docs/Web/JavaScript/Reference/Global_Objects/Array">Array</a>&#x3C;<a href="https://developer.mozilla.org/docs/Web/JavaScript/Reference/Global_Objects/Number">number</a>>): <a href="https://developer.mozilla.org/docs/Web/JavaScript/Reference/Global_Objects/Array">Array</a>&#x3C;<a href="https://developer.mozilla.org/docs/Web/JavaScript/Reference/Global_Objects/Number">number</a>></div>
  
  

  
  
  
  
  
  

  
    <div class='py1 quiet mt1 prose-big'>Parameters</div>
    <div class='prose'>
      
        <div class='space-bottom0'>
          <div>
            <span class='code bold'>tdb</span> <code class='quiet'>(<a href="https://developer.mozilla.org/docs/Web/JavaScript/Reference/Global_Objects/Array">Array</a>&#x3C;<a href="https://developer.mozilla.org/docs/Web/JavaScript/Reference/Global_Objects/Number">number</a>>)</code>
	    dry bulb air temperature [C]

          </div>
          
        </div>
      
    </div>
  

  

  
    
      <div class='py1 quiet mt1 prose-big'>Returns</div>
      <code><a href="https://developer.mozilla.org/docs/Web/JavaScript/Reference/Global_Objects/Array">Array</a>&#x3C;<a href="https://developer.mozilla.org/docs/Web/JavaScript/Reference/Global_Objects/Number">number</a>></code>:
        saturation vapour pressure [torr]

      
    
  
  
  

  
    <div class='py1 quiet mt1 prose-big'>Related</div>
    
      
        <a href="#p_sat_torr">p_sat_torr</a>
 for a version that supports scalar arguments

      
    
  

  

  

  

  

  

  
</section>

    </div>
  </div>
  
  <div class="border-bottom" id="t_o">
    <div class="clearfix small pointer">
      <div class="py1 contain">
        <span class="code strong strong truncate levelIndex3">
          t_o(tdb, tr, v, standard)
        </span>
      </div>
    </div>
    <div class="clearfix">
      <section class='p2 mb2 clearfix bg-white minishadow'>

  
  <div class='clearfix'>
    
    
<<<<<<< HEAD
      <a class='fr fill-darken0 round round pad1x quiet h5' href='https://github.com/FedericoTartarini/jsthermalcomfort/blob/1dd322d54e8539ec845e12911c2dba86d2388d19/src/psychrometrics/t_o.js#L15-L28'>
=======
      <a class='fr fill-darken0 round round pad1x quiet h5' href='https://github.com/FedericoTartarini/jsthermalcomfort/blob/2cfdadca5f596f4054d8d0d6b08f0e5ebe724740/src/psychrometrics/t_o.js#L15-L28'>
>>>>>>> 9f336393
      <span>src/psychrometrics/t_o.js</span>
      </a>
    
  </div>
  

  <p>Calculates operative temperature in accordance with ISO 7726:1998 <a href="#ref_5">[5]</a>.</p>

  <div class='pre p1 fill-light mt0'>t_o(tdb: <a href="https://developer.mozilla.org/docs/Web/JavaScript/Reference/Global_Objects/Number">number</a>, tr: <a href="https://developer.mozilla.org/docs/Web/JavaScript/Reference/Global_Objects/Number">number</a>, v: <a href="https://developer.mozilla.org/docs/Web/JavaScript/Reference/Global_Objects/Number">number</a>, standard: (<code>"ISO"</code> | <code>"ASHRAE"</code>)): <a href="https://developer.mozilla.org/docs/Web/JavaScript/Reference/Global_Objects/Number">number</a></div>
  
  

  
  
  
  
  
  

  
    <div class='py1 quiet mt1 prose-big'>Parameters</div>
    <div class='prose'>
      
        <div class='space-bottom0'>
          <div>
            <span class='code bold'>tdb</span> <code class='quiet'>(<a href="https://developer.mozilla.org/docs/Web/JavaScript/Reference/Global_Objects/Number">number</a>)</code>
	    air temperature [C]

          </div>
          
        </div>
      
        <div class='space-bottom0'>
          <div>
            <span class='code bold'>tr</span> <code class='quiet'>(<a href="https://developer.mozilla.org/docs/Web/JavaScript/Reference/Global_Objects/Number">number</a>)</code>
	    mean radiant temperature [C]

          </div>
          
        </div>
      
        <div class='space-bottom0'>
          <div>
            <span class='code bold'>v</span> <code class='quiet'>(<a href="https://developer.mozilla.org/docs/Web/JavaScript/Reference/Global_Objects/Number">number</a>)</code>
	    air speed [m/s]

          </div>
          
        </div>
      
        <div class='space-bottom0'>
          <div>
            <span class='code bold'>standard</span> <code class='quiet'>((<code>"ISO"</code> | <code>"ASHRAE"</code>)
            = <code>&quot;ISO&quot;</code>)</code>
	    the standard to use

          </div>
          
        </div>
      
    </div>
  

  

  
    
      <div class='py1 quiet mt1 prose-big'>Returns</div>
      <code><a href="https://developer.mozilla.org/docs/Web/JavaScript/Reference/Global_Objects/Number">number</a></code>:
        operative temperature [C]

      
    
  
  
  

  
    <div class='py1 quiet mt1 prose-big'>Related</div>
    
      
        <a href="#t_o_array">t_o_array</a>
 for a version that supports arrays
<<<<<<< HEAD

      
    
  

  

  

  

  

  

  
</section>

    </div>
  </div>
  
  <div class="border-bottom" id="t_o_array">
    <div class="clearfix small pointer">
      <div class="py1 contain">
        <span class="code strong strong truncate levelIndex3">
          t_o_array(tdb, tr, v, standard)
        </span>
      </div>
    </div>
    <div class="clearfix">
      <section class='p2 mb2 clearfix bg-white minishadow'>

  
  <div class='clearfix'>
    
    
      <a class='fr fill-darken0 round round pad1x quiet h5' href='https://github.com/FedericoTartarini/jsthermalcomfort/blob/1dd322d54e8539ec845e12911c2dba86d2388d19/src/psychrometrics/t_o.js#L44-L58'>
      <span>src/psychrometrics/t_o.js</span>
      </a>
    
  </div>
  

  <p>Calculates operative temperature in accordance with ISO 7726:1998 <a href="#ref_5">[5]</a>.</p>

  <div class='pre p1 fill-light mt0'>t_o_array(tdb: <a href="https://developer.mozilla.org/docs/Web/JavaScript/Reference/Global_Objects/Array">Array</a>&#x3C;<a href="https://developer.mozilla.org/docs/Web/JavaScript/Reference/Global_Objects/Number">number</a>>, tr: <a href="https://developer.mozilla.org/docs/Web/JavaScript/Reference/Global_Objects/Array">Array</a>&#x3C;<a href="https://developer.mozilla.org/docs/Web/JavaScript/Reference/Global_Objects/Number">number</a>>, v: <a href="https://developer.mozilla.org/docs/Web/JavaScript/Reference/Global_Objects/Array">Array</a>&#x3C;<a href="https://developer.mozilla.org/docs/Web/JavaScript/Reference/Global_Objects/Number">number</a>>, standard: (<code>"ISO"</code> | <code>"ASHRAE"</code>)): <a href="https://developer.mozilla.org/docs/Web/JavaScript/Reference/Global_Objects/Array">Array</a>&#x3C;<a href="https://developer.mozilla.org/docs/Web/JavaScript/Reference/Global_Objects/Number">number</a>></div>
  
  

  
  
  
  
  
  

  
    <div class='py1 quiet mt1 prose-big'>Parameters</div>
    <div class='prose'>
      
        <div class='space-bottom0'>
          <div>
            <span class='code bold'>tdb</span> <code class='quiet'>(<a href="https://developer.mozilla.org/docs/Web/JavaScript/Reference/Global_Objects/Array">Array</a>&#x3C;<a href="https://developer.mozilla.org/docs/Web/JavaScript/Reference/Global_Objects/Number">number</a>>)</code>
	    air temperature [C]

          </div>
          
        </div>
      
        <div class='space-bottom0'>
          <div>
            <span class='code bold'>tr</span> <code class='quiet'>(<a href="https://developer.mozilla.org/docs/Web/JavaScript/Reference/Global_Objects/Array">Array</a>&#x3C;<a href="https://developer.mozilla.org/docs/Web/JavaScript/Reference/Global_Objects/Number">number</a>>)</code>
	    mean radiant temperature [C]

          </div>
          
        </div>
      
        <div class='space-bottom0'>
          <div>
            <span class='code bold'>v</span> <code class='quiet'>(<a href="https://developer.mozilla.org/docs/Web/JavaScript/Reference/Global_Objects/Array">Array</a>&#x3C;<a href="https://developer.mozilla.org/docs/Web/JavaScript/Reference/Global_Objects/Number">number</a>>)</code>
	    air speed [m/s]

          </div>
          
        </div>
      
        <div class='space-bottom0'>
          <div>
            <span class='code bold'>standard</span> <code class='quiet'>((<code>"ISO"</code> | <code>"ASHRAE"</code>)
            = <code>&quot;ISO&quot;</code>)</code>
	    the standard to use

          </div>
          
        </div>
      
    </div>
  

  

  
    
      <div class='py1 quiet mt1 prose-big'>Returns</div>
      <code><a href="https://developer.mozilla.org/docs/Web/JavaScript/Reference/Global_Objects/Array">Array</a>&#x3C;<a href="https://developer.mozilla.org/docs/Web/JavaScript/Reference/Global_Objects/Number">number</a>></code>:
        operative temperature [C]

      
    
  
  
  

  
    <div class='py1 quiet mt1 prose-big'>Related</div>
    
      
        <a href="#t_o">t_o</a>
 for a version that supports scalar arguments

      
    
=======

      
    
>>>>>>> 9f336393
  

  

  

  

  

  

  
</section>

    </div>
  </div>
  
<<<<<<< HEAD
  <div class="border-bottom" id="enthalpy">
    <div class="clearfix small pointer">
      <div class="py1 contain">
        <span class="code strong strong truncate levelIndex3">
          enthalpy(tdb, hr)
=======
  <div class="border-bottom" id="t_o_array">
    <div class="clearfix small pointer">
      <div class="py1 contain">
        <span class="code strong strong truncate levelIndex3">
          t_o_array(tdb, tr, v, standard)
>>>>>>> 9f336393
        </span>
      </div>
    </div>
    <div class="clearfix">
      <section class='p2 mb2 clearfix bg-white minishadow'>

  
  <div class='clearfix'>
    
    
<<<<<<< HEAD
      <a class='fr fill-darken0 round round pad1x quiet h5' href='https://github.com/FedericoTartarini/jsthermalcomfort/blob/1dd322d54e8539ec845e12911c2dba86d2388d19/src/psychrometrics/enthalpy.js#L13-L23'>
      <span>src/psychrometrics/enthalpy.js</span>
=======
      <a class='fr fill-darken0 round round pad1x quiet h5' href='https://github.com/FedericoTartarini/jsthermalcomfort/blob/2cfdadca5f596f4054d8d0d6b08f0e5ebe724740/src/psychrometrics/t_o.js#L44-L58'>
      <span>src/psychrometrics/t_o.js</span>
>>>>>>> 9f336393
      </a>
    
  </div>
  

<<<<<<< HEAD
  <p>Calculates air enthalpy</p>

  <div class='pre p1 fill-light mt0'>enthalpy(tdb: <a href="https://developer.mozilla.org/docs/Web/JavaScript/Reference/Global_Objects/Number">number</a>, hr: <a href="https://developer.mozilla.org/docs/Web/JavaScript/Reference/Global_Objects/Number">number</a>): <a href="https://developer.mozilla.org/docs/Web/JavaScript/Reference/Global_Objects/Number">number</a></div>
  
  

  
  
  
  
  
  

  
    <div class='py1 quiet mt1 prose-big'>Parameters</div>
    <div class='prose'>
      
        <div class='space-bottom0'>
          <div>
            <span class='code bold'>tdb</span> <code class='quiet'>(<a href="https://developer.mozilla.org/docs/Web/JavaScript/Reference/Global_Objects/Number">number</a>)</code>
	    air temperature [C]

          </div>
          
        </div>
      
        <div class='space-bottom0'>
          <div>
            <span class='code bold'>hr</span> <code class='quiet'>(<a href="https://developer.mozilla.org/docs/Web/JavaScript/Reference/Global_Objects/Number">number</a>)</code>
	    humidity ratio [kg water/kg dry air]

          </div>
          
        </div>
=======
  <p>Calculates operative temperature in accordance with ISO 7726:1998 <a href="#ref_5">[5]</a>.</p>

  <div class='pre p1 fill-light mt0'>t_o_array(tdb: <a href="https://developer.mozilla.org/docs/Web/JavaScript/Reference/Global_Objects/Array">Array</a>&#x3C;<a href="https://developer.mozilla.org/docs/Web/JavaScript/Reference/Global_Objects/Number">number</a>>, tr: <a href="https://developer.mozilla.org/docs/Web/JavaScript/Reference/Global_Objects/Array">Array</a>&#x3C;<a href="https://developer.mozilla.org/docs/Web/JavaScript/Reference/Global_Objects/Number">number</a>>, v: <a href="https://developer.mozilla.org/docs/Web/JavaScript/Reference/Global_Objects/Array">Array</a>&#x3C;<a href="https://developer.mozilla.org/docs/Web/JavaScript/Reference/Global_Objects/Number">number</a>>, standard: (<code>"ISO"</code> | <code>"ASHRAE"</code>)): <a href="https://developer.mozilla.org/docs/Web/JavaScript/Reference/Global_Objects/Array">Array</a>&#x3C;<a href="https://developer.mozilla.org/docs/Web/JavaScript/Reference/Global_Objects/Number">number</a>></div>
  
  

  
  
  
  
  
  

  
    <div class='py1 quiet mt1 prose-big'>Parameters</div>
    <div class='prose'>
      
        <div class='space-bottom0'>
          <div>
            <span class='code bold'>tdb</span> <code class='quiet'>(<a href="https://developer.mozilla.org/docs/Web/JavaScript/Reference/Global_Objects/Array">Array</a>&#x3C;<a href="https://developer.mozilla.org/docs/Web/JavaScript/Reference/Global_Objects/Number">number</a>>)</code>
	    air temperature [C]

          </div>
          
        </div>
      
        <div class='space-bottom0'>
          <div>
            <span class='code bold'>tr</span> <code class='quiet'>(<a href="https://developer.mozilla.org/docs/Web/JavaScript/Reference/Global_Objects/Array">Array</a>&#x3C;<a href="https://developer.mozilla.org/docs/Web/JavaScript/Reference/Global_Objects/Number">number</a>>)</code>
	    mean radiant temperature [C]

          </div>
          
        </div>
      
        <div class='space-bottom0'>
          <div>
            <span class='code bold'>v</span> <code class='quiet'>(<a href="https://developer.mozilla.org/docs/Web/JavaScript/Reference/Global_Objects/Array">Array</a>&#x3C;<a href="https://developer.mozilla.org/docs/Web/JavaScript/Reference/Global_Objects/Number">number</a>>)</code>
	    air speed [m/s]

          </div>
          
        </div>
      
        <div class='space-bottom0'>
          <div>
            <span class='code bold'>standard</span> <code class='quiet'>((<code>"ISO"</code> | <code>"ASHRAE"</code>)
            = <code>&quot;ISO&quot;</code>)</code>
	    the standard to use

          </div>
          
        </div>
      
    </div>
  

  

  
    
      <div class='py1 quiet mt1 prose-big'>Returns</div>
      <code><a href="https://developer.mozilla.org/docs/Web/JavaScript/Reference/Global_Objects/Array">Array</a>&#x3C;<a href="https://developer.mozilla.org/docs/Web/JavaScript/Reference/Global_Objects/Number">number</a>></code>:
        operative temperature [C]

>>>>>>> 9f336393
      
    
  
  
  

  
    <div class='py1 quiet mt1 prose-big'>Related</div>
    
      
        <a href="#t_o">t_o</a>
 for a version that supports scalar arguments

      
    
  
    
      <div class='py1 quiet mt1 prose-big'>Returns</div>
      <code><a href="https://developer.mozilla.org/docs/Web/JavaScript/Reference/Global_Objects/Number">number</a></code>:
        enthalpy [J/kg dry air]

      
    
  
  
  

  

  

  

  

  

  

  
</section>

    </div>
  </div>
  
<<<<<<< HEAD
  <div class="border-bottom" id="t_wb">
    <div class="clearfix small pointer">
      <div class="py1 contain">
        <span class="code strong strong truncate levelIndex3">
          t_wb(tdb, rh)
=======
  <div class="border-bottom" id="enthalpy">
    <div class="clearfix small pointer">
      <div class="py1 contain">
        <span class="code strong strong truncate levelIndex3">
          enthalpy(tdb, hr)
>>>>>>> 9f336393
        </span>
      </div>
    </div>
    <div class="clearfix">
      <section class='p2 mb2 clearfix bg-white minishadow'>

  
  <div class='clearfix'>
    
    
<<<<<<< HEAD
      <a class='fr fill-darken0 round round pad1x quiet h5' href='https://github.com/FedericoTartarini/jsthermalcomfort/blob/1dd322d54e8539ec845e12911c2dba86d2388d19/src/psychrometrics/t_wb.js#L11-L23'>
      <span>src/psychrometrics/t_wb.js</span>
=======
      <a class='fr fill-darken0 round round pad1x quiet h5' href='https://github.com/FedericoTartarini/jsthermalcomfort/blob/2cfdadca5f596f4054d8d0d6b08f0e5ebe724740/src/psychrometrics/enthalpy.js#L13-L23'>
      <span>src/psychrometrics/enthalpy.js</span>
>>>>>>> 9f336393
      </a>
    
  </div>
  

<<<<<<< HEAD
  <p>Calculates the wet-bulb temperature using the Stull equation <a href="#ref_6">[6]</a>.</p>

  <div class='pre p1 fill-light mt0'>t_wb(tdb: <a href="https://developer.mozilla.org/docs/Web/JavaScript/Reference/Global_Objects/Number">number</a>, rh: <a href="https://developer.mozilla.org/docs/Web/JavaScript/Reference/Global_Objects/Number">number</a>): <a href="https://developer.mozilla.org/docs/Web/JavaScript/Reference/Global_Objects/Number">number</a></div>
=======
  <p>Calculates air enthalpy</p>

  <div class='pre p1 fill-light mt0'>enthalpy(tdb: <a href="https://developer.mozilla.org/docs/Web/JavaScript/Reference/Global_Objects/Number">number</a>, hr: <a href="https://developer.mozilla.org/docs/Web/JavaScript/Reference/Global_Objects/Number">number</a>): <a href="https://developer.mozilla.org/docs/Web/JavaScript/Reference/Global_Objects/Number">number</a></div>
>>>>>>> 9f336393
  
  

  
  
  
  
  
  

  
    <div class='py1 quiet mt1 prose-big'>Parameters</div>
    <div class='prose'>
      
        <div class='space-bottom0'>
          <div>
            <span class='code bold'>tdb</span> <code class='quiet'>(<a href="https://developer.mozilla.org/docs/Web/JavaScript/Reference/Global_Objects/Number">number</a>)</code>
<<<<<<< HEAD
	    air temperature, [°C]
=======
	    air temperature [C]
>>>>>>> 9f336393

          </div>
          
        </div>
      
        <div class='space-bottom0'>
          <div>
<<<<<<< HEAD
            <span class='code bold'>rh</span> <code class='quiet'>(<a href="https://developer.mozilla.org/docs/Web/JavaScript/Reference/Global_Objects/Number">number</a>)</code>
	    relative humidity, [%]
=======
            <span class='code bold'>hr</span> <code class='quiet'>(<a href="https://developer.mozilla.org/docs/Web/JavaScript/Reference/Global_Objects/Number">number</a>)</code>
	    humidity ratio [kg water/kg dry air]
>>>>>>> 9f336393

          </div>
          
        </div>
      
    </div>
  

  

  
    
      <div class='py1 quiet mt1 prose-big'>Returns</div>
      <code><a href="https://developer.mozilla.org/docs/Web/JavaScript/Reference/Global_Objects/Number">number</a></code>:
<<<<<<< HEAD
        wet-bulb temperature, [°C]
=======
        enthalpy [J/kg dry air]
>>>>>>> 9f336393

      
    
  
  
  

  

  

  

  

  

  

  
</section>

    </div>
  </div>
  
<<<<<<< HEAD
  <div class="border-bottom" id="t_mrt">
    <div class="clearfix small pointer">
      <div class="py1 contain">
        <span class="code strong strong truncate levelIndex3">
          t_mrt(tg, tdb, v, d, emissivity, standard)
=======
  <div class="border-bottom" id="t_wb">
    <div class="clearfix small pointer">
      <div class="py1 contain">
        <span class="code strong strong truncate levelIndex3">
          t_wb(tdb, rh)
>>>>>>> 9f336393
        </span>
      </div>
    </div>
    <div class="clearfix">
      <section class='p2 mb2 clearfix bg-white minishadow'>

  
  <div class='clearfix'>
    
    
<<<<<<< HEAD
      <a class='fr fill-darken0 round round pad1x quiet h5' href='https://github.com/FedericoTartarini/jsthermalcomfort/blob/1dd322d54e8539ec845e12911c2dba86d2388d19/src/psychrometrics/t_mrt.js#L37-L58'>
      <span>src/psychrometrics/t_mrt.js</span>
=======
      <a class='fr fill-darken0 round round pad1x quiet h5' href='https://github.com/FedericoTartarini/jsthermalcomfort/blob/2cfdadca5f596f4054d8d0d6b08f0e5ebe724740/src/psychrometrics/t_wb.js#L11-L23'>
      <span>src/psychrometrics/t_wb.js</span>
>>>>>>> 9f336393
      </a>
    
  </div>
  

<<<<<<< HEAD
  <p>Converts globe temperature reading into mean radiant temperature in accordance with either the Mixed Convection
developed by Teitelbaum E. et al. (2022) or the ISO 7726:1998 Standard <a href="#ref_5">[5]</a>.</p>
=======
  <p>Calculates the wet-bulb temperature using the Stull equation <a href="#ref_6">[6]</a>.</p>

  <div class='pre p1 fill-light mt0'>t_wb(tdb: <a href="https://developer.mozilla.org/docs/Web/JavaScript/Reference/Global_Objects/Number">number</a>, rh: <a href="https://developer.mozilla.org/docs/Web/JavaScript/Reference/Global_Objects/Number">number</a>): <a href="https://developer.mozilla.org/docs/Web/JavaScript/Reference/Global_Objects/Number">number</a></div>
  
  
>>>>>>> 9f336393

  <div class='pre p1 fill-light mt0'>t_mrt(tg: <a href="https://developer.mozilla.org/docs/Web/JavaScript/Reference/Global_Objects/Number">number</a>, tdb: <a href="https://developer.mozilla.org/docs/Web/JavaScript/Reference/Global_Objects/Number">number</a>, v: <a href="https://developer.mozilla.org/docs/Web/JavaScript/Reference/Global_Objects/Number">number</a>, d: <a href="https://developer.mozilla.org/docs/Web/JavaScript/Reference/Global_Objects/Number">number</a>, emissivity: <a href="https://developer.mozilla.org/docs/Web/JavaScript/Reference/Global_Objects/Number">number</a>, standard: (<code>"Mixed Convection"</code> | <code>"ISO"</code>)): <a href="https://developer.mozilla.org/docs/Web/JavaScript/Reference/Global_Objects/Number">number</a></div>
  
  
<<<<<<< HEAD
=======
  
  
  
  

  
    <div class='py1 quiet mt1 prose-big'>Parameters</div>
    <div class='prose'>
      
        <div class='space-bottom0'>
          <div>
            <span class='code bold'>tdb</span> <code class='quiet'>(<a href="https://developer.mozilla.org/docs/Web/JavaScript/Reference/Global_Objects/Number">number</a>)</code>
	    air temperature, [°C]

          </div>
          
        </div>
      
        <div class='space-bottom0'>
          <div>
            <span class='code bold'>rh</span> <code class='quiet'>(<a href="https://developer.mozilla.org/docs/Web/JavaScript/Reference/Global_Objects/Number">number</a>)</code>
	    relative humidity, [%]

          </div>
          
        </div>
      
    </div>
  

  

  
    
      <div class='py1 quiet mt1 prose-big'>Returns</div>
      <code><a href="https://developer.mozilla.org/docs/Web/JavaScript/Reference/Global_Objects/Number">number</a></code>:
        wet-bulb temperature, [°C]

      
    
  
  
  

  

  

  

  

  

  

  
</section>

    </div>
  </div>
  
  <div class="border-bottom" id="t_mrt">
    <div class="clearfix small pointer">
      <div class="py1 contain">
        <span class="code strong strong truncate levelIndex3">
          t_mrt(tg, tdb, v, d, emissivity, standard)
        </span>
      </div>
    </div>
    <div class="clearfix">
      <section class='p2 mb2 clearfix bg-white minishadow'>

  
  <div class='clearfix'>
    
    
      <a class='fr fill-darken0 round round pad1x quiet h5' href='https://github.com/FedericoTartarini/jsthermalcomfort/blob/2cfdadca5f596f4054d8d0d6b08f0e5ebe724740/src/psychrometrics/t_mrt.js#L37-L58'>
      <span>src/psychrometrics/t_mrt.js</span>
      </a>
    
  </div>
  

  <p>Converts globe temperature reading into mean radiant temperature in accordance with either the Mixed Convection
developed by Teitelbaum E. et al. (2022) or the ISO 7726:1998 Standard <a href="#ref_5">[5]</a>.</p>

  <div class='pre p1 fill-light mt0'>t_mrt(tg: <a href="https://developer.mozilla.org/docs/Web/JavaScript/Reference/Global_Objects/Number">number</a>, tdb: <a href="https://developer.mozilla.org/docs/Web/JavaScript/Reference/Global_Objects/Number">number</a>, v: <a href="https://developer.mozilla.org/docs/Web/JavaScript/Reference/Global_Objects/Number">number</a>, d: <a href="https://developer.mozilla.org/docs/Web/JavaScript/Reference/Global_Objects/Number">number</a>, emissivity: <a href="https://developer.mozilla.org/docs/Web/JavaScript/Reference/Global_Objects/Number">number</a>, standard: (<code>"Mixed Convection"</code> | <code>"ISO"</code>)): <a href="https://developer.mozilla.org/docs/Web/JavaScript/Reference/Global_Objects/Number">number</a></div>
  
  
>>>>>>> 9f336393

  
  
  
  
  
  

  
    <div class='py1 quiet mt1 prose-big'>Parameters</div>
    <div class='prose'>
      
        <div class='space-bottom0'>
          <div>
            <span class='code bold'>tg</span> <code class='quiet'>(<a href="https://developer.mozilla.org/docs/Web/JavaScript/Reference/Global_Objects/Number">number</a>)</code>
	    globe temperature, [°C]

          </div>
          
        </div>
      
        <div class='space-bottom0'>
          <div>
            <span class='code bold'>tdb</span> <code class='quiet'>(<a href="https://developer.mozilla.org/docs/Web/JavaScript/Reference/Global_Objects/Number">number</a>)</code>
	    air temperature, [°C]

          </div>
          
        </div>
      
        <div class='space-bottom0'>
          <div>
            <span class='code bold'>v</span> <code class='quiet'>(<a href="https://developer.mozilla.org/docs/Web/JavaScript/Reference/Global_Objects/Number">number</a>)</code>
	    air speed, [m/s]

          </div>
          
        </div>
      
        <div class='space-bottom0'>
          <div>
            <span class='code bold'>d</span> <code class='quiet'>(<a href="https://developer.mozilla.org/docs/Web/JavaScript/Reference/Global_Objects/Number">number</a>
            = <code>0.15</code>)</code>
	    diameter of the globe, [m] default 0.15 m

          </div>
          
        </div>
      
        <div class='space-bottom0'>
          <div>
            <span class='code bold'>emissivity</span> <code class='quiet'>(<a href="https://developer.mozilla.org/docs/Web/JavaScript/Reference/Global_Objects/Number">number</a>
            = <code>0.95</code>)</code>
	    emissivity of the globe temperature sensor, default 0.95

          </div>
          
        </div>
      
        <div class='space-bottom0'>
          <div>
            <span class='code bold'>standard</span> <code class='quiet'>((<code>"Mixed Convection"</code> | <code>"ISO"</code>)
            = <code>&quot;Mixed Convection&quot;</code>)</code>
	    either choose between the Mixed Convection and ISO formulations.
The Mixed Convection formulation has been proposed by Teitelbaum E. et al. (2022)
to better determine the free and forced convection coefficient used in the
calculation of the mean radiant temperature. They also showed that mean radiant
temperature measured with ping-pong ball-sized globe thermometers is not reliable
due to a stochastic convective bias [22]_. The Mixed Convection model has only
been validated for globe sensors with a diameter between 0.04 and 0.15 m.

          </div>
          
        </div>
      
    </div>
  

  

  
    
      <div class='py1 quiet mt1 prose-big'>Returns</div>
      <code><a href="https://developer.mozilla.org/docs/Web/JavaScript/Reference/Global_Objects/Number">number</a></code>:
        
      
    
  
  
  

  
    <div class='py1 quiet mt1 prose-big'>Related</div>
    
      
        <a href="#t_mrt_array">t_mrt_array</a>
 for a version that supports arrays

      
    
  

  

  

  

  

  

  
</section>

    </div>
  </div>
  
  <div class="border-bottom" id="t_mrt_array">
    <div class="clearfix small pointer">
      <div class="py1 contain">
        <span class="code strong strong truncate levelIndex3">
          t_mrt_array(tg, tdb, v, d, emissivity, standard)
        </span>
      </div>
    </div>
    <div class="clearfix">
      <section class='p2 mb2 clearfix bg-white minishadow'>

  
  <div class='clearfix'>
    
    
<<<<<<< HEAD
      <a class='fr fill-darken0 round round pad1x quiet h5' href='https://github.com/FedericoTartarini/jsthermalcomfort/blob/1dd322d54e8539ec845e12911c2dba86d2388d19/src/psychrometrics/t_mrt.js#L78-L109'>
=======
      <a class='fr fill-darken0 round round pad1x quiet h5' href='https://github.com/FedericoTartarini/jsthermalcomfort/blob/2cfdadca5f596f4054d8d0d6b08f0e5ebe724740/src/psychrometrics/t_mrt.js#L78-L109'>
>>>>>>> 9f336393
      <span>src/psychrometrics/t_mrt.js</span>
      </a>
    
  </div>
  

  <p>Converts globe temperature reading into mean radiant temperature in accordance with either the Mixed Convection
developed by Teitelbaum E. et al. (2022) or the ISO 7726:1998 Standard <a href="#ref_5">[5]</a>.</p>

  <div class='pre p1 fill-light mt0'>t_mrt_array(tg: <a href="https://developer.mozilla.org/docs/Web/JavaScript/Reference/Global_Objects/Array">Array</a>&#x3C;<a href="https://developer.mozilla.org/docs/Web/JavaScript/Reference/Global_Objects/Number">number</a>>, tdb: <a href="https://developer.mozilla.org/docs/Web/JavaScript/Reference/Global_Objects/Array">Array</a>&#x3C;<a href="https://developer.mozilla.org/docs/Web/JavaScript/Reference/Global_Objects/Number">number</a>>, v: <a href="https://developer.mozilla.org/docs/Web/JavaScript/Reference/Global_Objects/Array">Array</a>&#x3C;<a href="https://developer.mozilla.org/docs/Web/JavaScript/Reference/Global_Objects/Number">number</a>>, d: <a href="https://developer.mozilla.org/docs/Web/JavaScript/Reference/Global_Objects/Array">Array</a>&#x3C;<a href="https://developer.mozilla.org/docs/Web/JavaScript/Reference/Global_Objects/Number">number</a>>, emissivity: <a href="https://developer.mozilla.org/docs/Web/JavaScript/Reference/Global_Objects/Array">Array</a>&#x3C;<a href="https://developer.mozilla.org/docs/Web/JavaScript/Reference/Global_Objects/Number">number</a>>, standard: (<code>"Mixed Convection"</code> | <code>"ISO"</code>)): <a href="https://developer.mozilla.org/docs/Web/JavaScript/Reference/Global_Objects/Array">Array</a>&#x3C;<a href="https://developer.mozilla.org/docs/Web/JavaScript/Reference/Global_Objects/Number">number</a>></div>
  
  

  
  
  
  
  
  

  
    <div class='py1 quiet mt1 prose-big'>Parameters</div>
    <div class='prose'>
      
        <div class='space-bottom0'>
          <div>
            <span class='code bold'>tg</span> <code class='quiet'>(<a href="https://developer.mozilla.org/docs/Web/JavaScript/Reference/Global_Objects/Array">Array</a>&#x3C;<a href="https://developer.mozilla.org/docs/Web/JavaScript/Reference/Global_Objects/Number">number</a>>)</code>
	    globe temperature, [°C]
<<<<<<< HEAD

          </div>
          
        </div>
      
        <div class='space-bottom0'>
          <div>
            <span class='code bold'>tdb</span> <code class='quiet'>(<a href="https://developer.mozilla.org/docs/Web/JavaScript/Reference/Global_Objects/Array">Array</a>&#x3C;<a href="https://developer.mozilla.org/docs/Web/JavaScript/Reference/Global_Objects/Number">number</a>>)</code>
	    air temperature, [°C]

          </div>
          
        </div>
      
        <div class='space-bottom0'>
          <div>
            <span class='code bold'>v</span> <code class='quiet'>(<a href="https://developer.mozilla.org/docs/Web/JavaScript/Reference/Global_Objects/Array">Array</a>&#x3C;<a href="https://developer.mozilla.org/docs/Web/JavaScript/Reference/Global_Objects/Number">number</a>>)</code>
	    air speed, [m/s]

          </div>
          
        </div>
      
        <div class='space-bottom0'>
          <div>
            <span class='code bold'>d</span> <code class='quiet'>(<a href="https://developer.mozilla.org/docs/Web/JavaScript/Reference/Global_Objects/Array">Array</a>&#x3C;<a href="https://developer.mozilla.org/docs/Web/JavaScript/Reference/Global_Objects/Number">number</a>>)</code>
	    diameter of the globe, [m] default 0.15 m
=======
>>>>>>> 9f336393

          </div>
          
        </div>
      
        <div class='space-bottom0'>
          <div>
<<<<<<< HEAD
            <span class='code bold'>emissivity</span> <code class='quiet'>(<a href="https://developer.mozilla.org/docs/Web/JavaScript/Reference/Global_Objects/Array">Array</a>&#x3C;<a href="https://developer.mozilla.org/docs/Web/JavaScript/Reference/Global_Objects/Number">number</a>>)</code>
	    emissivity of the globe temperature sensor, default 0.95
=======
            <span class='code bold'>tdb</span> <code class='quiet'>(<a href="https://developer.mozilla.org/docs/Web/JavaScript/Reference/Global_Objects/Array">Array</a>&#x3C;<a href="https://developer.mozilla.org/docs/Web/JavaScript/Reference/Global_Objects/Number">number</a>>)</code>
	    air temperature, [°C]
>>>>>>> 9f336393

          </div>
          
        </div>
      
        <div class='space-bottom0'>
          <div>
<<<<<<< HEAD
            <span class='code bold'>standard</span> <code class='quiet'>((<code>"Mixed Convection"</code> | <code>"ISO"</code>)
            = <code>&quot;Mixed Convection&quot;</code>)</code>
	    either choose between the Mixed Convection and ISO formulations. Refer to the 
<a href="#t_mrt">t_mrt</a>
 function for more information
=======
            <span class='code bold'>v</span> <code class='quiet'>(<a href="https://developer.mozilla.org/docs/Web/JavaScript/Reference/Global_Objects/Array">Array</a>&#x3C;<a href="https://developer.mozilla.org/docs/Web/JavaScript/Reference/Global_Objects/Number">number</a>>)</code>
	    air speed, [m/s]
>>>>>>> 9f336393

          </div>
          
        </div>
      
    </div>
  

  

  
    
      <div class='py1 quiet mt1 prose-big'>Returns</div>
      <code><a href="https://developer.mozilla.org/docs/Web/JavaScript/Reference/Global_Objects/Array">Array</a>&#x3C;<a href="https://developer.mozilla.org/docs/Web/JavaScript/Reference/Global_Objects/Number">number</a>></code>:
        
      
    
  
  
  

  
    <div class='py1 quiet mt1 prose-big'>Related</div>
    
      
        <a href="#t_mrt">t_mrt</a>
 for scalar arguments. Accepts array arguments.

      
    
  

  

  

  

  

  

  
</section>

    </div>
  </div>
  
  <div class="border-bottom" id="psy_ta_rh">
    <div class="clearfix small pointer">
      <div class="py1 contain">
        <span class="code strong strong truncate levelIndex3">
          psy_ta_rh(tdb, rh, p_atm)
        </span>
      </div>
    </div>
    <div class="clearfix">
      <section class='p2 mb2 clearfix bg-white minishadow'>

  
  <div class='clearfix'>
    
    
      <a class='fr fill-darken0 round round pad1x quiet h5' href='https://github.com/FedericoTartarini/jsthermalcomfort/blob/1dd322d54e8539ec845e12911c2dba86d2388d19/src/psychrometrics/psy_ta_rh.js#L34-L50'>
      <span>src/psychrometrics/psy_ta_rh.js</span>
      </a>
    
  </div>
  

  <p>Calculates psychrometric values of air based on dry bulb air temperature and
relative humidity.</p>

  <div class='pre p1 fill-light mt0'>psy_ta_rh(tdb: <a href="https://developer.mozilla.org/docs/Web/JavaScript/Reference/Global_Objects/Number">number</a>, rh: <a href="https://developer.mozilla.org/docs/Web/JavaScript/Reference/Global_Objects/Number">number</a>, p_atm: <a href="https://developer.mozilla.org/docs/Web/JavaScript/Reference/Global_Objects/Number">number</a>): <a href="#psytarhreturntype">PsyTaRhReturnType</a></div>
  
  

  
  
  
  
  
  

  
    <div class='py1 quiet mt1 prose-big'>Parameters</div>
    <div class='prose'>
      
        <div class='space-bottom0'>
          <div>
<<<<<<< HEAD
            <span class='code bold'>tdb</span> <code class='quiet'>(<a href="https://developer.mozilla.org/docs/Web/JavaScript/Reference/Global_Objects/Number">number</a>)</code>
	    air temperature, [°C]
=======
            <span class='code bold'>d</span> <code class='quiet'>(<a href="https://developer.mozilla.org/docs/Web/JavaScript/Reference/Global_Objects/Array">Array</a>&#x3C;<a href="https://developer.mozilla.org/docs/Web/JavaScript/Reference/Global_Objects/Number">number</a>>)</code>
	    diameter of the globe, [m] default 0.15 m
>>>>>>> 9f336393

          </div>
          
        </div>
      
        <div class='space-bottom0'>
          <div>
<<<<<<< HEAD
            <span class='code bold'>rh</span> <code class='quiet'>(<a href="https://developer.mozilla.org/docs/Web/JavaScript/Reference/Global_Objects/Number">number</a>)</code>
	    relative humidity, [%]
=======
            <span class='code bold'>emissivity</span> <code class='quiet'>(<a href="https://developer.mozilla.org/docs/Web/JavaScript/Reference/Global_Objects/Array">Array</a>&#x3C;<a href="https://developer.mozilla.org/docs/Web/JavaScript/Reference/Global_Objects/Number">number</a>>)</code>
	    emissivity of the globe temperature sensor, default 0.95
>>>>>>> 9f336393

          </div>
          
        </div>
      
        <div class='space-bottom0'>
          <div>
<<<<<<< HEAD
            <span class='code bold'>p_atm</span> <code class='quiet'>(<a href="https://developer.mozilla.org/docs/Web/JavaScript/Reference/Global_Objects/Number">number</a>
            = <code>101325</code>)</code>
	    atmospheric pressure, [Pa]
=======
            <span class='code bold'>standard</span> <code class='quiet'>((<code>"Mixed Convection"</code> | <code>"ISO"</code>)
            = <code>&quot;Mixed Convection&quot;</code>)</code>
	    either choose between the Mixed Convection and ISO formulations. Refer to the 
<a href="#t_mrt">t_mrt</a>
 function for more information
>>>>>>> 9f336393

          </div>
          
        </div>
      
    </div>
  

  

  
    
      <div class='py1 quiet mt1 prose-big'>Returns</div>
<<<<<<< HEAD
      <code><a href="#psytarhreturntype">PsyTaRhReturnType</a></code>:
        object with calculated psychrometrics values

      
=======
      <code><a href="https://developer.mozilla.org/docs/Web/JavaScript/Reference/Global_Objects/Array">Array</a>&#x3C;<a href="https://developer.mozilla.org/docs/Web/JavaScript/Reference/Global_Objects/Number">number</a>></code>:
        
      
    
  
  
  

  
    <div class='py1 quiet mt1 prose-big'>Related</div>
    
      
        <a href="#t_mrt">t_mrt</a>
 for scalar arguments. Accepts array arguments.

      
>>>>>>> 9f336393
    
  
  
  
    <div class='py1 quiet mt1 prose-big'>Related types</div>
    <div class="clearfix">
  
<<<<<<< HEAD
  <div class="border-bottom" id="psytarhreturntype">
    <div class="clearfix small pointer">
      <div class="py1 contain">
        <span class="code strong strong truncate levelIndex4">
          PsyTaRhReturnType
=======

  

  
</section>

    </div>
  </div>
  
  <div class="border-bottom" id="psy_ta_rh">
    <div class="clearfix small pointer">
      <div class="py1 contain">
        <span class="code strong strong truncate levelIndex3">
          psy_ta_rh(tdb, rh, p_atm)
>>>>>>> 9f336393
        </span>
      </div>
    </div>
    <div class="clearfix">
      <section class='p2 mb2 clearfix bg-white minishadow'>

  
  <div class='clearfix'>
    
    
<<<<<<< HEAD
      <a class='fr fill-darken0 round round pad1x quiet h5' href='https://github.com/FedericoTartarini/jsthermalcomfort/blob/1dd322d54e8539ec845e12911c2dba86d2388d19/src/psychrometrics/psy_ta_rh.js#L6-L14'>
=======
      <a class='fr fill-darken0 round round pad1x quiet h5' href='https://github.com/FedericoTartarini/jsthermalcomfort/blob/2cfdadca5f596f4054d8d0d6b08f0e5ebe724740/src/psychrometrics/psy_ta_rh.js#L34-L50'>
>>>>>>> 9f336393
      <span>src/psychrometrics/psy_ta_rh.js</span>
      </a>
    
  </div>
  

<<<<<<< HEAD
  
  
  
    <p>
      Type:
      <a href="https://developer.mozilla.org/docs/Web/JavaScript/Reference/Global_Objects/Object">object</a>
    </p>
=======
  <p>Calculates psychrometric values of air based on dry bulb air temperature and
relative humidity.</p>

  <div class='pre p1 fill-light mt0'>psy_ta_rh(tdb: <a href="https://developer.mozilla.org/docs/Web/JavaScript/Reference/Global_Objects/Number">number</a>, rh: <a href="https://developer.mozilla.org/docs/Web/JavaScript/Reference/Global_Objects/Number">number</a>, p_atm: <a href="https://developer.mozilla.org/docs/Web/JavaScript/Reference/Global_Objects/Number">number</a>): <a href="#psytarhreturntype">PsyTaRhReturnType</a></div>
>>>>>>> 9f336393
  
  

  
  
  
  
  
  

  

  
    <div class='py1 quiet mt1 prose-big'>Properties</div>
    <div>
      
        <div class='space-bottom0'>
<<<<<<< HEAD
          <span class='code bold'>p_vap</span> <code class='quiet'>(<a href="https://developer.mozilla.org/docs/Web/JavaScript/Reference/Global_Objects/Number">number</a>)</code>
          : partial pressure of water vapor in moist air, [Pa]

=======
          <div>
            <span class='code bold'>tdb</span> <code class='quiet'>(<a href="https://developer.mozilla.org/docs/Web/JavaScript/Reference/Global_Objects/Number">number</a>)</code>
	    air temperature, [°C]

          </div>
>>>>>>> 9f336393
          
        </div>
      
        <div class='space-bottom0'>
<<<<<<< HEAD
          <span class='code bold'>hr</span> <code class='quiet'>(<a href="https://developer.mozilla.org/docs/Web/JavaScript/Reference/Global_Objects/Number">number</a>)</code>
          : humidity ratio, [kg water/kg dry air]

=======
          <div>
            <span class='code bold'>rh</span> <code class='quiet'>(<a href="https://developer.mozilla.org/docs/Web/JavaScript/Reference/Global_Objects/Number">number</a>)</code>
	    relative humidity, [%]

          </div>
>>>>>>> 9f336393
          
        </div>
      
        <div class='space-bottom0'>
<<<<<<< HEAD
          <span class='code bold'>t_wb</span> <code class='quiet'>(<a href="https://developer.mozilla.org/docs/Web/JavaScript/Reference/Global_Objects/Number">number</a>)</code>
          : wet bulb temperature, [°C]

          
        </div>
      
        <div class='space-bottom0'>
          <span class='code bold'>t_dp</span> <code class='quiet'>(<a href="https://developer.mozilla.org/docs/Web/JavaScript/Reference/Global_Objects/Number">number</a>)</code>
          : dew point temperature, [°C]

          
        </div>
      
        <div class='space-bottom0'>
          <span class='code bold'>h</span> <code class='quiet'>(<a href="https://developer.mozilla.org/docs/Web/JavaScript/Reference/Global_Objects/Number">number</a>)</code>
          : enthalpy [J/kg dry air]

=======
          <div>
            <span class='code bold'>p_atm</span> <code class='quiet'>(<a href="https://developer.mozilla.org/docs/Web/JavaScript/Reference/Global_Objects/Number">number</a>
            = <code>101325</code>)</code>
	    atmospheric pressure, [Pa]

          </div>
>>>>>>> 9f336393
          
        </div>
      
    </div>
  

  
  
  
    
      <div class='py1 quiet mt1 prose-big'>Returns</div>
      <code><a href="#psytarhreturntype">PsyTaRhReturnType</a></code>:
        object with calculated psychrometrics values

      
    
  
  
  
    <div class='py1 quiet mt1 prose-big'>Related types</div>
    <div class="clearfix">
  
  <div class="border-bottom" id="psytarhreturntype">
    <div class="clearfix small pointer">
      <div class="py1 contain">
        <span class="code strong strong truncate levelIndex4">
          PsyTaRhReturnType
        </span>
      </div>
    </div>
    <div class="clearfix">
      <section class='p2 mb2 clearfix bg-white minishadow'>

  
  <div class='clearfix'>
    
    
      <a class='fr fill-darken0 round round pad1x quiet h5' href='https://github.com/FedericoTartarini/jsthermalcomfort/blob/2cfdadca5f596f4054d8d0d6b08f0e5ebe724740/src/psychrometrics/psy_ta_rh.js#L6-L14'>
      <span>src/psychrometrics/psy_ta_rh.js</span>
      </a>
    
  </div>
  

  
  
  
    <p>
      Type:
      <a href="https://developer.mozilla.org/docs/Web/JavaScript/Reference/Global_Objects/Object">object</a>
    </p>
  
  

  
  
  
  
  
  

  

  
    <div class='py1 quiet mt1 prose-big'>Properties</div>
    <div>
      
        <div class='space-bottom0'>
          <span class='code bold'>p_vap</span> <code class='quiet'>(<a href="https://developer.mozilla.org/docs/Web/JavaScript/Reference/Global_Objects/Number">number</a>)</code>
          : partial pressure of water vapor in moist air, [Pa]

<<<<<<< HEAD
    </div>
  </div>
=======
          
        </div>
      
        <div class='space-bottom0'>
          <span class='code bold'>hr</span> <code class='quiet'>(<a href="https://developer.mozilla.org/docs/Web/JavaScript/Reference/Global_Objects/Number">number</a>)</code>
          : humidity ratio, [kg water/kg dry air]

          
        </div>
      
        <div class='space-bottom0'>
          <span class='code bold'>t_wb</span> <code class='quiet'>(<a href="https://developer.mozilla.org/docs/Web/JavaScript/Reference/Global_Objects/Number">number</a>)</code>
          : wet bulb temperature, [°C]

          
        </div>
      
        <div class='space-bottom0'>
          <span class='code bold'>t_dp</span> <code class='quiet'>(<a href="https://developer.mozilla.org/docs/Web/JavaScript/Reference/Global_Objects/Number">number</a>)</code>
          : dew point temperature, [°C]

          
        </div>
      
        <div class='space-bottom0'>
          <span class='code bold'>h</span> <code class='quiet'>(<a href="https://developer.mozilla.org/docs/Web/JavaScript/Reference/Global_Objects/Number">number</a>)</code>
          : enthalpy [J/kg dry air]

          
        </div>
      
    </div>
  

  
  
  

  

>>>>>>> 9f336393
  
</div>

  
<<<<<<< HEAD

  

=======

  

  

  

  
</section>

    </div>
  </div>
  
</div>

  

  

>>>>>>> 9f336393
  

  
    <div class='py1 quiet mt1 prose-big'>Example</div>
    
      
      <pre class='p1 overflow-auto round fill-light'><span class="hljs-keyword">import</span> { psy_ta_rh } <span class="hljs-keyword">from</span> <span class="hljs-string">&quot;jsthermalcomfort&quot;</span>;
<span class="hljs-keyword">const</span> results = <span class="hljs-title function_">psy_ta_rh</span>(<span class="hljs-number">21</span>, <span class="hljs-number">56</span>);
<span class="hljs-variable language_">console</span>.<span class="hljs-title function_">log</span>(results); <span class="hljs-comment">// { p_sat: 2487.7, p_vap: 1393.112, hr: -2.2041754048718936, t_wb: 15.4, t_dp: 11.9, h: -5575107.96 }</span></pre>
    
  

  

  

  

  
</section>

    </div>
  </div>
  
</div>

  

  

  

  
</section>

    </div>
  </div>
  
  <div class="border-bottom" id="utilities">
    <div class="clearfix small pointer">
      <div class="py1 contain">
        <span class="code strong strong truncate levelIndex2">
          Utilities
        </span>
      </div>
    </div>
    <div class="clearfix">
      <section class='p2 mb2 clearfix bg-white minishadow'>

  
  <div class='clearfix'>
    
    
<<<<<<< HEAD
      <a class='fr fill-darken0 round round pad1x quiet h5' href='https://github.com/FedericoTartarini/jsthermalcomfort/blob/1dd322d54e8539ec845e12911c2dba86d2388d19/src/utilities/index.js#L17-L26'>
=======
      <a class='fr fill-darken0 round round pad1x quiet h5' href='https://github.com/FedericoTartarini/jsthermalcomfort/blob/2cfdadca5f596f4054d8d0d6b08f0e5ebe724740/src/utilities/index.js#L17-L26'>
>>>>>>> 9f336393
      <span>src/utilities/index.js</span>
      </a>
    
  </div>
  

  
  
  
  

  
  
  
  
  
  

  

  

  
  
  

  

  

  

  
    <div class="clearfix">
  
  <div class="border-bottom" id="body_surface_area">
    <div class="clearfix small pointer">
      <div class="py1 contain">
        <span class="code strong strong truncate levelIndex3">
          Body Surface Area
        </span>
      </div>
    </div>
    <div class="clearfix">
      <section class='p2 mb2 clearfix bg-white minishadow'>

  
  <div class='clearfix'>
    
    
<<<<<<< HEAD
      <a class='fr fill-darken0 round round pad1x quiet h5' href='https://github.com/FedericoTartarini/jsthermalcomfort/blob/1dd322d54e8539ec845e12911c2dba86d2388d19/src/utilities/utilities.js#L318-L331'>
=======
      <a class='fr fill-darken0 round round pad1x quiet h5' href='https://github.com/FedericoTartarini/jsthermalcomfort/blob/2cfdadca5f596f4054d8d0d6b08f0e5ebe724740/src/utilities/utilities.js#L318-L331'>
>>>>>>> 9f336393
      <span>src/utilities/utilities.js</span>
      </a>
    
  </div>
  

  <p>Returns the body surface area in square meters</p>

  <div class='pre p1 fill-light mt0'>body_surface_area(weight: <a href="https://developer.mozilla.org/docs/Web/JavaScript/Reference/Global_Objects/Number">number</a>, height: <a href="https://developer.mozilla.org/docs/Web/JavaScript/Reference/Global_Objects/Number">number</a>, formula: (<code>"dubois"</code> | <code>"takahira"</code> | <code>"fujimoto"</code> | <code>"kurazumi"</code>)): <a href="https://developer.mozilla.org/docs/Web/JavaScript/Reference/Global_Objects/Number">number</a></div>
  
  

  
  
  
  
  
  

  
    <div class='py1 quiet mt1 prose-big'>Parameters</div>
    <div class='prose'>
      
        <div class='space-bottom0'>
          <div>
            <span class='code bold'>weight</span> <code class='quiet'>(<a href="https://developer.mozilla.org/docs/Web/JavaScript/Reference/Global_Objects/Number">number</a>)</code>
	    body weight, [kg]

          </div>
          
        </div>
      
        <div class='space-bottom0'>
          <div>
            <span class='code bold'>height</span> <code class='quiet'>(<a href="https://developer.mozilla.org/docs/Web/JavaScript/Reference/Global_Objects/Number">number</a>)</code>
	    height, [m]

          </div>
          
        </div>
      
        <div class='space-bottom0'>
          <div>
            <span class='code bold'>formula</span> <code class='quiet'>((<code>"dubois"</code> | <code>"takahira"</code> | <code>"fujimoto"</code> | <code>"kurazumi"</code>)
            = <code>&quot;dubois&quot;</code>)</code>
	    formula used to calculate the body surface area. default="dubois"

          </div>
          
        </div>
      
    </div>
  

  

  
    
      <div class='py1 quiet mt1 prose-big'>Returns</div>
      <code><a href="https://developer.mozilla.org/docs/Web/JavaScript/Reference/Global_Objects/Number">number</a></code>:
        body surface area, [m2]

      
    
  
  
  

  

  

  

  

  

  

  
</section>

    </div>
  </div>
  
  <div class="border-bottom" id="v_relative">
    <div class="clearfix small pointer">
      <div class="py1 contain">
        <span class="code strong strong truncate levelIndex3">
          Relative air speed
        </span>
      </div>
    </div>
    <div class="clearfix">
      <section class='p2 mb2 clearfix bg-white minishadow'>

  
  <div class='clearfix'>
    
    
<<<<<<< HEAD
      <a class='fr fill-darken0 round round pad1x quiet h5' href='https://github.com/FedericoTartarini/jsthermalcomfort/blob/1dd322d54e8539ec845e12911c2dba86d2388d19/src/utilities/utilities.js#L349-L352'>
=======
      <a class='fr fill-darken0 round round pad1x quiet h5' href='https://github.com/FedericoTartarini/jsthermalcomfort/blob/2cfdadca5f596f4054d8d0d6b08f0e5ebe724740/src/utilities/utilities.js#L349-L352'>
>>>>>>> 9f336393
      <span>src/utilities/utilities.js</span>
      </a>
    
  </div>
  

  <p>Estimates the relative air speed which combines the average air speed of the
space plus the relative air speed caused by the body movement. Vag is assumed
to be 0 for metabolic rates equal and lower than 1 met and otherwise equal to
Vag = 0.3 (M - 1) (m/s)</p>

  <div class='pre p1 fill-light mt0'>v_relative(v: <a href="https://developer.mozilla.org/docs/Web/JavaScript/Reference/Global_Objects/Number">number</a>, met: <a href="https://developer.mozilla.org/docs/Web/JavaScript/Reference/Global_Objects/Number">number</a>): <a href="https://developer.mozilla.org/docs/Web/JavaScript/Reference/Global_Objects/Number">number</a></div>
  
  

  
  
  
  
  
  

  
    <div class='py1 quiet mt1 prose-big'>Parameters</div>
    <div class='prose'>
<<<<<<< HEAD
      
        <div class='space-bottom0'>
          <div>
            <span class='code bold'>v</span> <code class='quiet'>(<a href="https://developer.mozilla.org/docs/Web/JavaScript/Reference/Global_Objects/Number">number</a>)</code>
	    air spped measured by the sensor, [m/s]
=======
      
        <div class='space-bottom0'>
          <div>
            <span class='code bold'>v</span> <code class='quiet'>(<a href="https://developer.mozilla.org/docs/Web/JavaScript/Reference/Global_Objects/Number">number</a>)</code>
	    air spped measured by the sensor, [m/s]

          </div>
          
        </div>
      
        <div class='space-bottom0'>
          <div>
            <span class='code bold'>met</span> <code class='quiet'>(<a href="https://developer.mozilla.org/docs/Web/JavaScript/Reference/Global_Objects/Number">number</a>)</code>
	    metabolic rate, [met]
>>>>>>> 9f336393

          </div>
          
        </div>
      
<<<<<<< HEAD
        <div class='space-bottom0'>
          <div>
            <span class='code bold'>met</span> <code class='quiet'>(<a href="https://developer.mozilla.org/docs/Web/JavaScript/Reference/Global_Objects/Number">number</a>)</code>
	    metabolic rate, [met]

          </div>
          
        </div>
=======
    </div>
  

  

  
    
      <div class='py1 quiet mt1 prose-big'>Returns</div>
      <code><a href="https://developer.mozilla.org/docs/Web/JavaScript/Reference/Global_Objects/Number">number</a></code>:
        relative air speed, [m/s]

>>>>>>> 9f336393
      
    
  
  
  

  
    <div class='py1 quiet mt1 prose-big'>Related</div>
    
      
        <a href="#v_relative_array">v_relative_array</a>
 for a version that supports array arguments

      
    
  
    
      <div class='py1 quiet mt1 prose-big'>Returns</div>
      <code><a href="https://developer.mozilla.org/docs/Web/JavaScript/Reference/Global_Objects/Number">number</a></code>:
        relative air speed, [m/s]

      
    
  
  
  

  
    <div class='py1 quiet mt1 prose-big'>Related</div>
    
      
        <a href="#v_relative_array">v_relative_array</a>
 for a version that supports array arguments

      
    
  

  

  

  

  

  

  
</section>

    </div>
  </div>
  
  <div class="border-bottom" id="v_relative_array">
    <div class="clearfix small pointer">
      <div class="py1 contain">
        <span class="code strong strong truncate levelIndex3">
          Relative air speed (array version)
        </span>
      </div>
    </div>
    <div class="clearfix">
      <section class='p2 mb2 clearfix bg-white minishadow'>

  
  <div class='clearfix'>
    
    
<<<<<<< HEAD
      <a class='fr fill-darken0 round round pad1x quiet h5' href='https://github.com/FedericoTartarini/jsthermalcomfort/blob/1dd322d54e8539ec845e12911c2dba86d2388d19/src/utilities/utilities.js#L370-L373'>
=======
      <a class='fr fill-darken0 round round pad1x quiet h5' href='https://github.com/FedericoTartarini/jsthermalcomfort/blob/2cfdadca5f596f4054d8d0d6b08f0e5ebe724740/src/utilities/utilities.js#L370-L373'>
>>>>>>> 9f336393
      <span>src/utilities/utilities.js</span>
      </a>
    
  </div>
  

  <p>Estimates the relative air speed which combines the average air speed of the
space plus the relative air speed caused by the body movement. Vag is assumed
to be 0 for metabolic rates equal and lower than 1 met and otherwise equal to
Vag = 0.3 (M - 1) (m/s)</p>

  <div class='pre p1 fill-light mt0'>v_relative_array(v: <a href="https://developer.mozilla.org/docs/Web/JavaScript/Reference/Global_Objects/Array">Array</a>&#x3C;<a href="https://developer.mozilla.org/docs/Web/JavaScript/Reference/Global_Objects/Number">number</a>>, met: <a href="https://developer.mozilla.org/docs/Web/JavaScript/Reference/Global_Objects/Number">number</a>): <a href="https://developer.mozilla.org/docs/Web/JavaScript/Reference/Global_Objects/Array">Array</a>&#x3C;<a href="https://developer.mozilla.org/docs/Web/JavaScript/Reference/Global_Objects/Number">number</a>></div>
  
  

  
  
  
  
  
  

  
    <div class='py1 quiet mt1 prose-big'>Parameters</div>
    <div class='prose'>
      
        <div class='space-bottom0'>
          <div>
            <span class='code bold'>v</span> <code class='quiet'>(<a href="https://developer.mozilla.org/docs/Web/JavaScript/Reference/Global_Objects/Array">Array</a>&#x3C;<a href="https://developer.mozilla.org/docs/Web/JavaScript/Reference/Global_Objects/Number">number</a>>)</code>
	    air spped measured by the sensor, [m/s]

          </div>
          
        </div>
      
        <div class='space-bottom0'>
          <div>
            <span class='code bold'>met</span> <code class='quiet'>(<a href="https://developer.mozilla.org/docs/Web/JavaScript/Reference/Global_Objects/Number">number</a>)</code>
	    metabolic rate, [met]

          </div>
          
        </div>
      
    </div>
  

  

  
    
      <div class='py1 quiet mt1 prose-big'>Returns</div>
      <code><a href="https://developer.mozilla.org/docs/Web/JavaScript/Reference/Global_Objects/Array">Array</a>&#x3C;<a href="https://developer.mozilla.org/docs/Web/JavaScript/Reference/Global_Objects/Number">number</a>></code>:
        relative air speed, [m/s]

      
    
  
  
  

  
    <div class='py1 quiet mt1 prose-big'>Related</div>
    
      
        <a href="#v_relative">v_relative</a>
 for a version that supports scalar arguments

      
    
  

  

  

  

  

  

  
</section>

    </div>
  </div>
  
  <div class="border-bottom" id="clo_dynamic">
    <div class="clearfix small pointer">
      <div class="py1 contain">
        <span class="code strong strong truncate levelIndex3">
          Dynamic clothing
        </span>
      </div>
    </div>
    <div class="clearfix">
      <section class='p2 mb2 clearfix bg-white minishadow'>

  
  <div class='clearfix'>
    
    
<<<<<<< HEAD
      <a class='fr fill-darken0 round round pad1x quiet h5' href='https://github.com/FedericoTartarini/jsthermalcomfort/blob/1dd322d54e8539ec845e12911c2dba86d2388d19/src/utilities/utilities.js#L403-L411'>
=======
      <a class='fr fill-darken0 round round pad1x quiet h5' href='https://github.com/FedericoTartarini/jsthermalcomfort/blob/2cfdadca5f596f4054d8d0d6b08f0e5ebe724740/src/utilities/utilities.js#L403-L411'>
>>>>>>> 9f336393
      <span>src/utilities/utilities.js</span>
      </a>
    
  </div>
  

  <p>Estimates the dynamic clothing insulation of a moving occupant. The activity as
well as the air speed modify the insulation characteristics of the clothing and the
adjacent air layer. Consequently, the ISO 7730 states that the clothing insulation
shall be corrected <a href="#ref_2">[2]</a>. The ASHRAE 55 Standard corrects for the effect
of the body movement for met equal or higher than 1.2 met using the equation
clo = Icl × (0.6 + 0.4/met)</p>

  <div class='pre p1 fill-light mt0'>clo_dynamic(clo: <a href="https://developer.mozilla.org/docs/Web/JavaScript/Reference/Global_Objects/Number">number</a>, met: <a href="https://developer.mozilla.org/docs/Web/JavaScript/Reference/Global_Objects/Number">number</a>, standard: (<code>"ASHRAE"</code> | <code>"ISO"</code>)): <a href="https://developer.mozilla.org/docs/Web/JavaScript/Reference/Global_Objects/Number">number</a></div>
  
  

  
  
  
  
  
  

  
    <div class='py1 quiet mt1 prose-big'>Parameters</div>
    <div class='prose'>
      
        <div class='space-bottom0'>
          <div>
            <span class='code bold'>clo</span> <code class='quiet'>(<a href="https://developer.mozilla.org/docs/Web/JavaScript/Reference/Global_Objects/Number">number</a>)</code>
	    clothing insulation, [clo]

          </div>
          
        </div>
      
        <div class='space-bottom0'>
          <div>
            <span class='code bold'>met</span> <code class='quiet'>(<a href="https://developer.mozilla.org/docs/Web/JavaScript/Reference/Global_Objects/Number">number</a>)</code>
	    metabolic rate, [met]

          </div>
          
        </div>
      
        <div class='space-bottom0'>
          <div>
            <span class='code bold'>standard</span> <code class='quiet'>((<code>"ASHRAE"</code> | <code>"ISO"</code>)
            = <code>&quot;ASHRAE&quot;</code>)</code>
	    If "ASHRAE", uses Equation provided in Section 5.2.2.2 of ASHRAE 55 2020

          </div>
          
        </div>
      
    </div>
  

  

  
    
      <div class='py1 quiet mt1 prose-big'>Returns</div>
      <code><a href="https://developer.mozilla.org/docs/Web/JavaScript/Reference/Global_Objects/Number">number</a></code>:
        dunamic clothing insulation, [clo]

      
    
  
  
  

  
    <div class='py1 quiet mt1 prose-big'>Related</div>
    
      
        <a href="#clo_dynamic_array">clo_dynamic_array</a>
 for a version that supports array arguments

      
    
  

  

  

  

  

  

  
</section>

    </div>
  </div>
  
  <div class="border-bottom" id="clo_dynamic_array">
    <div class="clearfix small pointer">
      <div class="py1 contain">
        <span class="code strong strong truncate levelIndex3">
          Dynamic clothing (array version)
        </span>
      </div>
    </div>
    <div class="clearfix">
      <section class='p2 mb2 clearfix bg-white minishadow'>

  
  <div class='clearfix'>
    
    
<<<<<<< HEAD
      <a class='fr fill-darken0 round round pad1x quiet h5' href='https://github.com/FedericoTartarini/jsthermalcomfort/blob/1dd322d54e8539ec845e12911c2dba86d2388d19/src/utilities/utilities.js#L432-L444'>
=======
      <a class='fr fill-darken0 round round pad1x quiet h5' href='https://github.com/FedericoTartarini/jsthermalcomfort/blob/2cfdadca5f596f4054d8d0d6b08f0e5ebe724740/src/utilities/utilities.js#L432-L444'>
>>>>>>> 9f336393
      <span>src/utilities/utilities.js</span>
      </a>
    
  </div>
  

  <p>Estimates the dynamic clothing insulation of a moving occupant. The activity as
well as the air speed modify the insulation characteristics of the clothing and the
adjacent air layer. Consequently, the ISO 7730 states that the clothing insulation
shall be corrected <a href="#ref_2">[2]</a>. The ASHRAE 55 Standard corrects for the effect
of the body movement for met equal or higher than 1.2 met using the equation
clo = Icl × (0.6 + 0.4/met)</p>

  <div class='pre p1 fill-light mt0'>clo_dynamic_array(clo: <a href="https://developer.mozilla.org/docs/Web/JavaScript/Reference/Global_Objects/Array">Array</a>&#x3C;<a href="https://developer.mozilla.org/docs/Web/JavaScript/Reference/Global_Objects/Number">number</a>>, met: <a href="https://developer.mozilla.org/docs/Web/JavaScript/Reference/Global_Objects/Array">Array</a>&#x3C;<a href="https://developer.mozilla.org/docs/Web/JavaScript/Reference/Global_Objects/Number">number</a>>, standard: (<code>"ASHRAE"</code> | <code>"ISO"</code>)): <a href="https://developer.mozilla.org/docs/Web/JavaScript/Reference/Global_Objects/Array">Array</a>&#x3C;<a href="https://developer.mozilla.org/docs/Web/JavaScript/Reference/Global_Objects/Number">number</a>></div>
  
  

  
  
  
  
  
  

  
    <div class='py1 quiet mt1 prose-big'>Parameters</div>
    <div class='prose'>
      
        <div class='space-bottom0'>
          <div>
            <span class='code bold'>clo</span> <code class='quiet'>(<a href="https://developer.mozilla.org/docs/Web/JavaScript/Reference/Global_Objects/Array">Array</a>&#x3C;<a href="https://developer.mozilla.org/docs/Web/JavaScript/Reference/Global_Objects/Number">number</a>>)</code>
	    clothing insulation, [clo]

          </div>
          
        </div>
      
        <div class='space-bottom0'>
          <div>
            <span class='code bold'>met</span> <code class='quiet'>(<a href="https://developer.mozilla.org/docs/Web/JavaScript/Reference/Global_Objects/Array">Array</a>&#x3C;<a href="https://developer.mozilla.org/docs/Web/JavaScript/Reference/Global_Objects/Number">number</a>>)</code>
	    metabolic rate, [met]

          </div>
          
        </div>
      
        <div class='space-bottom0'>
          <div>
            <span class='code bold'>standard</span> <code class='quiet'>((<code>"ASHRAE"</code> | <code>"ISO"</code>)
            = <code>&quot;ASHRAE&quot;</code>)</code>
	    If "ASHRAE", uses Equation provided in Section 5.2.2.2 of ASHRAE 55 2020

          </div>
          
        </div>
      
    </div>
  

  

  
    
      <div class='py1 quiet mt1 prose-big'>Returns</div>
      <code><a href="https://developer.mozilla.org/docs/Web/JavaScript/Reference/Global_Objects/Array">Array</a>&#x3C;<a href="https://developer.mozilla.org/docs/Web/JavaScript/Reference/Global_Objects/Number">number</a>></code>:
        dunamic clothing insulation, [clo]

      
    
  
  
  

  
    <div class='py1 quiet mt1 prose-big'>Related</div>
    
      
        <a href="#clo_dynamic">clo_dynamic</a>
 for a version that supports scalar arguments

      
    
  

  

  

  

  

  

  
</section>

    </div>
  </div>
  
  <div class="border-bottom" id="units_converter">
    <div class="clearfix small pointer">
      <div class="py1 contain">
        <span class="code strong strong truncate levelIndex3">
          Units converter
        </span>
      </div>
    </div>
    <div class="clearfix">
      <section class='p2 mb2 clearfix bg-white minishadow'>

  
  <div class='clearfix'>
    
    
<<<<<<< HEAD
      <a class='fr fill-darken0 round round pad1x quiet h5' href='https://github.com/FedericoTartarini/jsthermalcomfort/blob/1dd322d54e8539ec845e12911c2dba86d2388d19/src/utilities/utilities.js#L467-L492'>
=======
      <a class='fr fill-darken0 round round pad1x quiet h5' href='https://github.com/FedericoTartarini/jsthermalcomfort/blob/2cfdadca5f596f4054d8d0d6b08f0e5ebe724740/src/utilities/utilities.js#L467-L492'>
>>>>>>> 9f336393
      <span>src/utilities/utilities.js</span>
      </a>
    
  </div>
  

  <p>Converts IP values to SI units</p>

  <div class='pre p1 fill-light mt0'>units_converter(kwargs: T, from_units: (<code>"IP"</code> | <code>"SI"</code>)): T</div>
  
  

  
  
  
  
  
  

  
    <div class='py1 quiet mt1 prose-big'>Parameters</div>
    <div class='prose'>
      
        <div class='space-bottom0'>
          <div>
            <span class='code bold'>kwargs</span> <code class='quiet'>(T)</code>
	    [t, v] units to convert

          </div>
          
        </div>
      
        <div class='space-bottom0'>
          <div>
            <span class='code bold'>from_units</span> <code class='quiet'>((<code>"IP"</code> | <code>"SI"</code>)
            = <code>&quot;IP&quot;</code>)</code>
	    specify system to convert from
<<<<<<< HEAD

          </div>
          
        </div>
      
    </div>
  

  

  
    
      <div class='py1 quiet mt1 prose-big'>Returns</div>
      <code>T</code>:
        converted values in SI units

=======

          </div>
          
        </div>
>>>>>>> 9f336393
      
    
  
  
  

  
    
      <div class='py1 quiet mt1 prose-big'>Returns</div>
      <code>T</code>:
        converted values in SI units

      
    
  
  
  

  

  

  

  

  

  

  
</section>

    </div>
  </div>
  
  <div class="border-bottom" id="running_mean_outdoor_temperature">
    <div class="clearfix small pointer">
      <div class="py1 contain">
        <span class="code strong strong truncate levelIndex3">
          Running mean outdoor temperature
        </span>
      </div>
    </div>
    <div class="clearfix">
      <section class='p2 mb2 clearfix bg-white minishadow'>

  
  <div class='clearfix'>
    
    
<<<<<<< HEAD
      <a class='fr fill-darken0 round round pad1x quiet h5' href='https://github.com/FedericoTartarini/jsthermalcomfort/blob/1dd322d54e8539ec845e12911c2dba86d2388d19/src/utilities/utilities.js#L519-L536'>
=======
      <a class='fr fill-darken0 round round pad1x quiet h5' href='https://github.com/FedericoTartarini/jsthermalcomfort/blob/2cfdadca5f596f4054d8d0d6b08f0e5ebe724740/src/utilities/utilities.js#L519-L536'>
>>>>>>> 9f336393
      <span>src/utilities/utilities.js</span>
      </a>
    
  </div>
  

  <p>Estimates the running mean temperature also known as prevailing mean outdoor temperature</p>

  <div class='pre p1 fill-light mt0'>running_mean_outdoor_temperature(temp_array: <a href="https://developer.mozilla.org/docs/Web/JavaScript/Reference/Global_Objects/Array">Array</a>&#x3C;<a href="https://developer.mozilla.org/docs/Web/JavaScript/Reference/Global_Objects/Number">number</a>>, alpha: <a href="https://developer.mozilla.org/docs/Web/JavaScript/Reference/Global_Objects/Number">number</a>, units: (<code>"IP"</code> | <code>"SI"</code>)): <a href="https://developer.mozilla.org/docs/Web/JavaScript/Reference/Global_Objects/Number">number</a></div>
  
  

  
  
  
  
  
  

  
    <div class='py1 quiet mt1 prose-big'>Parameters</div>
    <div class='prose'>
      
        <div class='space-bottom0'>
          <div>
            <span class='code bold'>temp_array</span> <code class='quiet'>(<a href="https://developer.mozilla.org/docs/Web/JavaScript/Reference/Global_Objects/Array">Array</a>&#x3C;<a href="https://developer.mozilla.org/docs/Web/JavaScript/Reference/Global_Objects/Number">number</a>>)</code>
	    array containing the mean daily temperature in descending order (i.e. from
newest/yestedayr to oldest) :math:
<code>[t_{day-1}, t_{day-2}, ... , t_{day-n}]</code>
,
Where :math:
<code>t_{day-1}</code>
 is yesterday's daily mean temperature. The EN
16798-1 2019 
<a href="#ref_3">[3]</a>
 states that n should be equal to 7

          </div>
          
        </div>
      
        <div class='space-bottom0'>
          <div>
            <span class='code bold'>alpha</span> <code class='quiet'>(<a href="https://developer.mozilla.org/docs/Web/JavaScript/Reference/Global_Objects/Number">number</a>
            = <code>0.8</code>)</code>
	    constant between 0 and 1. The EN 16798-1 2019 
<a href="#ref_3">[3]</a>
 recommends a value of 0.8,
while the ASHRAE 55 2020 recommends to choose values between 0.9 and 0.6,
corresponding to a slow- and fast- response running mean, respectively.
Adaptive comfort theory suggest that a slow-response running mean (alpha = 0.9)
could be more appropriate for climates in which synoptic-scale (day-to-day)
temperature dynamics are relatively minor, sich as the humid tropics.

          </div>
          
        </div>
      
        <div class='space-bottom0'>
          <div>
            <span class='code bold'>units</span> <code class='quiet'>((<code>"IP"</code> | <code>"SI"</code>)
            = <code>&quot;SI&quot;</code>)</code>
	    select the SI (International System of Units) or the IP (Imperial Units) system.

          </div>
          
        </div>
      
    </div>
  

  

  
    
      <div class='py1 quiet mt1 prose-big'>Returns</div>
      <code><a href="https://developer.mozilla.org/docs/Web/JavaScript/Reference/Global_Objects/Number">number</a></code>:
        running mean outdoor temperature

      
    
  
  
  

  

  

  

  

  

  

  
</section>

    </div>
  </div>
  
  <div class="border-bottom" id="f_svv">
    <div class="clearfix small pointer">
      <div class="py1 contain">
        <span class="code strong strong truncate levelIndex3">
          Sky-vault view fraction
        </span>
      </div>
    </div>
    <div class="clearfix">
      <section class='p2 mb2 clearfix bg-white minishadow'>

  
  <div class='clearfix'>
    
    
<<<<<<< HEAD
      <a class='fr fill-darken0 round round pad1x quiet h5' href='https://github.com/FedericoTartarini/jsthermalcomfort/blob/1dd322d54e8539ec845e12911c2dba86d2388d19/src/utilities/utilities.js#L551-L555'>
=======
      <a class='fr fill-darken0 round round pad1x quiet h5' href='https://github.com/FedericoTartarini/jsthermalcomfort/blob/2cfdadca5f596f4054d8d0d6b08f0e5ebe724740/src/utilities/utilities.js#L551-L555'>
>>>>>>> 9f336393
      <span>src/utilities/utilities.js</span>
      </a>
    
  </div>
  

  <p>Calculates the sky-vault view fraction</p>

  <div class='pre p1 fill-light mt0'>f_svv(w: <a href="https://developer.mozilla.org/docs/Web/JavaScript/Reference/Global_Objects/Number">number</a>, h: <a href="https://developer.mozilla.org/docs/Web/JavaScript/Reference/Global_Objects/Number">number</a>, d: <a href="https://developer.mozilla.org/docs/Web/JavaScript/Reference/Global_Objects/Number">number</a>): <a href="https://developer.mozilla.org/docs/Web/JavaScript/Reference/Global_Objects/Number">number</a></div>
  
  

  
  
  
  
  
  

  
    <div class='py1 quiet mt1 prose-big'>Parameters</div>
    <div class='prose'>
      
        <div class='space-bottom0'>
          <div>
            <span class='code bold'>w</span> <code class='quiet'>(<a href="https://developer.mozilla.org/docs/Web/JavaScript/Reference/Global_Objects/Number">number</a>)</code>
	    width of the window, [m]

          </div>
          
        </div>
      
        <div class='space-bottom0'>
          <div>
            <span class='code bold'>h</span> <code class='quiet'>(<a href="https://developer.mozilla.org/docs/Web/JavaScript/Reference/Global_Objects/Number">number</a>)</code>
	    height of the window, [m]

          </div>
          
        </div>
      
        <div class='space-bottom0'>
          <div>
            <span class='code bold'>d</span> <code class='quiet'>(<a href="https://developer.mozilla.org/docs/Web/JavaScript/Reference/Global_Objects/Number">number</a>)</code>
	    distance between the occupant and the window, [m]

          </div>
          
        </div>
      
    </div>
  

  

  
    
      <div class='py1 quiet mt1 prose-big'>Returns</div>
      <code><a href="https://developer.mozilla.org/docs/Web/JavaScript/Reference/Global_Objects/Number">number</a></code>:
        sky-vault view faction ranges between 0 and 1

      
    
  
  
  

  

  

  

  

  

  

  
</section>

    </div>
  </div>
<<<<<<< HEAD
=======
  
</div>

  

  

  

  
</section>

    </div>
  </div>
>>>>>>> 9f336393
  
</div>

  

  

  

  
</section>

<<<<<<< HEAD
    </div>
  </div>
  
</div>

  

  

  

  
</section>

=======
>>>>>>> 9f336393
          </div>
          
        
          
            <div class='keyline-top-not py2'><section class='py2 clearfix'>

  <h1 id='references' class='mt0 levelIndex1'>
    References
  </h1>
  
  
    
<<<<<<< HEAD
      <div id="ref_1">
        <p>[1] ANSI, &#x26; ASHRAE. (2020). Thermal Environmental Conditions for Human Occupancy. Atlanta.</p>
      </div>
    
=======
>>>>>>> 9f336393
      <div id="ref_2">
        <p>[2] ISO. (2005). ISO 7730 - Ergonomics of the thermal environment — Analytical determination and interpretation of thermal comfort using calculation of the PMV and PPD indices and local thermal comfort criteria.</p>
      </div>
    
      <div id="ref_3">
        <p>[3] EN, &#x26; BSI. (2019). Energy performance of buildings - Ventilation for buildings. BSI Standards Limited 2019.</p>
      </div>
    
<<<<<<< HEAD
      <div id="ref_4">
        <p>[4]	Schiavon, S., &#x26; Lee, K. H. (2013). Dynamic predictive clothing insulation models based on outdoor air and indoor operative temperatures. Building and Environment, 59, 250–260. doi.org/10.1016/j.buildenv.2012.08.024</p>
      </div>
    
=======
>>>>>>> 9f336393
      <div id="ref_5">
        <p>[5] ISO. (1998). ISO 7726 - Ergonomics of the thermal environment instruments for measuring physical quantities.</p>
      </div>
    
      <div id="ref_6">
        <p>[6] Stull, R., 2011. Wet-Bulb Temperature from Relative Humidity and Air Temperature. J. Appl. Meteorol. Climatol. 50, 2267–2269. doi.org/10.1175/JAMC-D-11-0143.1</p>
      </div>
    
      <div id="ref_8">
        <p>[8]	ISO, 2004. ISO 7933 - Ergonomics of the thermal environment — Analytical determination and interpretation of heat stress using calculation of the predicted heat strain.</p>
      </div>
    
      <div id="ref_11">
        <p>[11] ISO, 2017. ISO 7243 - Ergonomics of the thermal environment — Assessment of heat stress using the WBGT (wet bulb globe temperature) index.</p>
      </div>
    
      <div id="ref_12">
        <p>[12] Rothfusz LP (1990) The heat index equation. NWS Southern Region Technical Attachment, SR/SSD 90–23, Fort Worth, Texas</p>
      </div>
    
      <div id="ref_13">
        <p>[13] Steadman RG (1979) The assessment of sultriness. Part I: A temperature-humidity index based on human physiology and clothing science. J Appl Meteorol 18:861–873</p>
      </div>
    
      <div id="ref_14">
        <p>[14] Masterton JM, Richardson FA. Humidex, a method of quantifying human discomfort due to excessive heat and humidity. Downsview, Ontario: CLI 1-79, Environment Canada, Atmospheric Environment Service, 1979</p>
      </div>
    
      <div id="ref_15">
        <p>[15] Havenith, G., Fiala, D., 2016. Thermal indices and thermophysiological modeling for heat stress. Compr. Physiol. 6, 255–302. DOI: doi.org/10.1002/cphy.c140051</p>
      </div>
    
      <div id="ref_16">
        <p>[16] Blazejczyk, K., Epstein, Y., Jendritzky, G., Staiger, H., Tinz, B., 2012. Comparison of UTCI to selected thermal indices. Int. J. Biometeorol. 56, 515–535. DOI: doi.org/10.1007/s00484-011-0453-2</p>
      </div>
    
      <div id="ref_18">
        <p>[18] ASHRAE, 2017. 2017 ASHRAE Handbook Fundamentals. Atlanta.</p>
      </div>
    
      <div id="ref_24">
        <p>[24] Polydoros, Anastasios &#x26; Cartalis, Constantinos. (2015). Use of Earth Observation based indices for the monitoring of built-up area features and dynamics in support of urban energy studies. Energy and Buildings. 98. 92-99. 10.1016/j.enbuild.2014.09.060.</p>
      </div>
    
  
</section></div>
          
        
          
        
          
        
          
        
          
        
          
        
          
        
      </div>
    </div>
  <script src='assets/anchor.js'></script>
  <script src='assets/split.js'></script>
  <script src='assets/site.js'></script>
</body>
</html><|MERGE_RESOLUTION|>--- conflicted
+++ resolved
@@ -28,13 +28,6 @@
             <ul class='list-reset h5 py1-ul'>
               
                 
-<<<<<<< HEAD
-                
-                <li><a
-                  href='#overview'
-                  class="h5 bold black caps">
-                  Overview
-=======
                 
                 <li><a
                   href='#overview'
@@ -52,20 +45,6 @@
                   href='#installation'
                   class="h5 bold black caps">
                   Installation
->>>>>>> 9f336393
-                  
-                </a>
-                
-                </li>
-              
-<<<<<<< HEAD
-              
-                
-                
-                <li><a
-                  href='#installation'
-                  class="h5 bold black caps">
-                  Installation
                   
                 </a>
                 
@@ -83,232 +62,161 @@
                 
                 </li>
               
-              
-                
                 
                 <li><a
-                  href='#functions-documentation'
-                  class="h5 bold black caps toggle-sibling">
-                  Functions Documentation
-                  <span class='icon'>▸</span>
+                  href='#checkstandardcomplianceresult'
+                  class="">
+                  CheckStandardComplianceResult
+                  
                 </a>
                 
-                <div class='toggle-target display-none'>
+                </li>
+              
+                
+                <li><a
+                  href='#check_standard_compliance_array'
+                  class="">
+                  check_standard_compliance_array
                   
-                  <ul class='list-reset py1-ul pl1'>
-                    
-                      
-                      <li><a
-                        href='#models'
-                        class='regular pre-open toggle-sibling'>
-                        Comfort Models
-                        <span class='icon'>▸</span>
-                      </a>
-                      
-                      <div class='toggle-target display-none'>
-                        <ul class='list-reset py1-ul pl2'>
-                        
-                          <li><a
-                            href='#heat_index'
-                            class='regular pre-open'>
-                            Heat Index
-                          </a></li>
-                        
-                          <li><a
-                            href='#phs'
-                            class='regular pre-open'>
-                            Predicted Heat Strain (PHS) Index
-                          </a></li>
-                        
-                          <li><a
-                            href='#humidex'
-                            class='regular pre-open'>
-                            Humidex
-                          </a></li>
-                        
-                          <li><a
-                            href='#net'
-                            class='regular pre-open'>
-                            Normal Effective Temperature (NET)
-                          </a></li>
-                        
-                          <li><a
-                            href='#clo_tout'
-                            class='regular pre-open'>
-                            Clothing prediction
-                          </a></li>
-                        
-                          <li><a
-                            href='#clo_tout_array'
-                            class='regular pre-open'>
-                            Clothing prediction (array version)
-                          </a></li>
-                        
-                          <li><a
-                            href='#wbgt'
-                            class='regular pre-open'>
-                            Wet Bulb Globe Temperature Index (WBGT)
-                          </a></li>
-                        
-                          <li><a
-                            href='#discomfort_index'
-                            class='regular pre-open'>
-                            Discomfort Index (DI)
-                          </a></li>
-                        
-                          <li><a
-                            href='#discomfort_index_array'
-                            class='regular pre-open'>
-                            Discomfort Index (DI) (array version)
-                          </a></li>
-                        
-                          <li><a
-                            href='#wc'
-                            class='regular pre-open'>
-                            Wind chill index
-                          </a></li>
-                        
-                        </ul>
-                      </li>
-                    
-                      
-                      <li><a
-                        href='#psychrometrics'
-                        class='regular pre-open toggle-sibling'>
-                        Psychrometrics
-                        <span class='icon'>▸</span>
-                      </a>
-                      
-                      <div class='toggle-target display-none'>
-                        <ul class='list-reset py1-ul pl2'>
-                        
-                          <li><a
-                            href='#p_sat'
-                            class='regular pre-open'>
-                            p_sat
-                          </a></li>
-                        
-                          <li><a
-                            href='#p_sat_torr'
-                            class='regular pre-open'>
-                            p_sat_torr
-                          </a></li>
-                        
-                          <li><a
-                            href='#p_sat_torr_array'
-                            class='regular pre-open'>
-                            p_sat_torr_array
-                          </a></li>
-                        
-                          <li><a
-                            href='#t_o'
-                            class='regular pre-open'>
-                            t_o
-                          </a></li>
-                        
-                          <li><a
-                            href='#t_o_array'
-                            class='regular pre-open'>
-                            t_o_array
-                          </a></li>
-                        
-                          <li><a
-                            href='#enthalpy'
-                            class='regular pre-open'>
-                            enthalpy
-                          </a></li>
-                        
-                          <li><a
-                            href='#t_wb'
-                            class='regular pre-open'>
-                            t_wb
-                          </a></li>
-                        
-                          <li><a
-                            href='#t_mrt'
-                            class='regular pre-open'>
-                            t_mrt
-                          </a></li>
-                        
-                          <li><a
-                            href='#t_mrt_array'
-                            class='regular pre-open'>
-                            t_mrt_array
-                          </a></li>
-                        
-                          <li><a
-                            href='#psy_ta_rh'
-                            class='regular pre-open'>
-                            psy_ta_rh
-                          </a></li>
-                        
-                        </ul>
-                      </li>
-                    
-                      
-                      <li><a
-                        href='#utilities'
-                        class='regular pre-open toggle-sibling'>
-                        Utilities
-                        <span class='icon'>▸</span>
-                      </a>
-                      
-                      <div class='toggle-target display-none'>
-                        <ul class='list-reset py1-ul pl2'>
-                        
-                          <li><a
-                            href='#body_surface_area'
-                            class='regular pre-open'>
-                            Body Surface Area
-                          </a></li>
-                        
-                          <li><a
-                            href='#v_relative'
-                            class='regular pre-open'>
-                            Relative air speed
-                          </a></li>
-                        
-                          <li><a
-                            href='#v_relative_array'
-                            class='regular pre-open'>
-                            Relative air speed (array version)
-                          </a></li>
-                        
-                          <li><a
-                            href='#clo_dynamic'
-                            class='regular pre-open'>
-                            Dynamic clothing
-                          </a></li>
-                        
-                          <li><a
-                            href='#clo_dynamic_array'
-                            class='regular pre-open'>
-                            Dynamic clothing (array version)
-                          </a></li>
-                        
-                          <li><a
-                            href='#units_converter'
-                            class='regular pre-open'>
-                            Units converter
-                          </a></li>
-                        
-                          <li><a
-                            href='#running_mean_outdoor_temperature'
-                            class='regular pre-open'>
-                            Running mean outdoor temperature
-                          </a></li>
-                        
-                          <li><a
-                            href='#f_svv'
-                            class='regular pre-open'>
-                            Sky-vault view fraction
-                          </a></li>
-                        
-                        </ul>
-                      </li>
-                    
-                    </ul>
+                </a>
+                
+                </li>
+              
+                
+                <li><a
+                  href='#_ankle_draft_compliance'
+                  class="">
+                  _ankle_draft_compliance
                   
+                </a>
+                
+                </li>
+              
+                
+                <li><a
+                  href='#warnings'
+                  class="">
+                  warnings
+                  
+                </a>
+                
+                </li>
+              
+                
+                <li><a
+                  href='#warnings'
+                  class="">
+                  warnings
+                  
+                </a>
+                
+                </li>
+              
+                
+                <li><a
+                  href='#warnings'
+                  class="">
+                  warnings
+                  
+                </a>
+                
+                </li>
+              
+                
+                <li><a
+                  href='#warnings'
+                  class="">
+                  warnings
+                  
+                </a>
+                
+                </li>
+              
+                
+                <li><a
+                  href='#_ashrae_compliance'
+                  class="">
+                  _ashrae_compliance
+                  
+                </a>
+                
+                </li>
+              
+                
+                <li><a
+                  href='#_iso_compliance'
+                  class="">
+                  _iso_compliance
+                  
+                </a>
+                
+                </li>
+              
+                
+                <li><a
+                  href='#_iso7933_compliance'
+                  class="">
+                  _iso7933_compliance
+                  
+                </a>
+                
+                </li>
+              
+                
+                <li><a
+                  href='#body_surface_area'
+                  class="">
+                  body_surface_area
+                  
+                </a>
+                
+                </li>
+              
+                
+                <li><a
+                  href='#v_relative'
+                  class="">
+                  v_relative
+                  
+                </a>
+                
+                </li>
+              
+                
+                <li><a
+                  href='#_v_relative_single'
+                  class="">
+                  _v_relative_single
+                  
+                </a>
+                
+                </li>
+              
+                
+                <li><a
+                  href='#clo_dynamic'
+                  class="">
+                  clo_dynamic
+                  
+                </a>
+                
+                </li>
+              
+                
+                <li><a
+                  href='#_clo_dynamic_single'
+                  class="">
+                  _clo_dynamic_single
+                  
+                </a>
+                
+                </li>
+              
+                
+                <li><a
+                  href='#unitsystem'
+                  class="">
+                  UnitSystem
                   
                   
                   
@@ -328,273 +236,275 @@
                 
                 </li>
               
-              
-                
-              
-                
-              
-                
-              
-                
-=======
-              
-                
                 
                 <li><a
-                  href='#examples-and-tutorials'
-                  class="h5 bold black caps">
-                  Examples and Tutorials
+                  href='#f_svv'
+                  class="">
+                  f_svv
                   
                 </a>
                 
                 </li>
               
-              
-                
                 
                 <li><a
-                  href='#functions-documentation'
-                  class="h5 bold black caps toggle-sibling">
-                  Functions Documentation
-                  <span class='icon'>▸</span>
-                </a>
-                
-                <div class='toggle-target display-none'>
-                  
-                  <ul class='list-reset py1-ul pl1'>
-                    
-                      
-                      <li><a
-                        href='#models'
-                        class='regular pre-open toggle-sibling'>
-                        Comfort Models
-                        <span class='icon'>▸</span>
-                      </a>
-                      
-                      <div class='toggle-target display-none'>
-                        <ul class='list-reset py1-ul pl2'>
-                        
-                          <li><a
-                            href='#heat_index'
-                            class='regular pre-open'>
-                            Heat Index
-                          </a></li>
-                        
-                          <li><a
-                            href='#phs'
-                            class='regular pre-open'>
-                            Predicted Heat Strain (PHS) Index
-                          </a></li>
-                        
-                          <li><a
-                            href='#humidex'
-                            class='regular pre-open'>
-                            Humidex
-                          </a></li>
-                        
-                          <li><a
-                            href='#net'
-                            class='regular pre-open'>
-                            Normal Effective Temperature (NET)
-                          </a></li>
-                        
-                          <li><a
-                            href='#wbgt'
-                            class='regular pre-open'>
-                            Wet Bulb Globe Temperature Index (WBGT)
-                          </a></li>
-                        
-                          <li><a
-                            href='#discomfort_index'
-                            class='regular pre-open'>
-                            Discomfort Index (DI)
-                          </a></li>
-                        
-                          <li><a
-                            href='#discomfort_index_array'
-                            class='regular pre-open'>
-                            Discomfort Index (DI) (array version)
-                          </a></li>
-                        
-                          <li><a
-                            href='#wc'
-                            class='regular pre-open'>
-                            Wind chill index
-                          </a></li>
-                        
-                        </ul>
-                      </li>
-                    
-                      
-                      <li><a
-                        href='#psychrometrics'
-                        class='regular pre-open toggle-sibling'>
-                        Psychrometrics
-                        <span class='icon'>▸</span>
-                      </a>
-                      
-                      <div class='toggle-target display-none'>
-                        <ul class='list-reset py1-ul pl2'>
-                        
-                          <li><a
-                            href='#p_sat'
-                            class='regular pre-open'>
-                            p_sat
-                          </a></li>
-                        
-                          <li><a
-                            href='#p_sat_torr'
-                            class='regular pre-open'>
-                            p_sat_torr
-                          </a></li>
-                        
-                          <li><a
-                            href='#p_sat_torr_array'
-                            class='regular pre-open'>
-                            p_sat_torr_array
-                          </a></li>
-                        
-                          <li><a
-                            href='#t_o'
-                            class='regular pre-open'>
-                            t_o
-                          </a></li>
-                        
-                          <li><a
-                            href='#t_o_array'
-                            class='regular pre-open'>
-                            t_o_array
-                          </a></li>
-                        
-                          <li><a
-                            href='#enthalpy'
-                            class='regular pre-open'>
-                            enthalpy
-                          </a></li>
-                        
-                          <li><a
-                            href='#t_wb'
-                            class='regular pre-open'>
-                            t_wb
-                          </a></li>
-                        
-                          <li><a
-                            href='#t_mrt'
-                            class='regular pre-open'>
-                            t_mrt
-                          </a></li>
-                        
-                          <li><a
-                            href='#t_mrt_array'
-                            class='regular pre-open'>
-                            t_mrt_array
-                          </a></li>
-                        
-                          <li><a
-                            href='#psy_ta_rh'
-                            class='regular pre-open'>
-                            psy_ta_rh
-                          </a></li>
-                        
-                        </ul>
-                      </li>
-                    
-                      
-                      <li><a
-                        href='#utilities'
-                        class='regular pre-open toggle-sibling'>
-                        Utilities
-                        <span class='icon'>▸</span>
-                      </a>
-                      
-                      <div class='toggle-target display-none'>
-                        <ul class='list-reset py1-ul pl2'>
-                        
-                          <li><a
-                            href='#body_surface_area'
-                            class='regular pre-open'>
-                            Body Surface Area
-                          </a></li>
-                        
-                          <li><a
-                            href='#v_relative'
-                            class='regular pre-open'>
-                            Relative air speed
-                          </a></li>
-                        
-                          <li><a
-                            href='#v_relative_array'
-                            class='regular pre-open'>
-                            Relative air speed (array version)
-                          </a></li>
-                        
-                          <li><a
-                            href='#clo_dynamic'
-                            class='regular pre-open'>
-                            Dynamic clothing
-                          </a></li>
-                        
-                          <li><a
-                            href='#clo_dynamic_array'
-                            class='regular pre-open'>
-                            Dynamic clothing (array version)
-                          </a></li>
-                        
-                          <li><a
-                            href='#units_converter'
-                            class='regular pre-open'>
-                            Units converter
-                          </a></li>
-                        
-                          <li><a
-                            href='#running_mean_outdoor_temperature'
-                            class='regular pre-open'>
-                            Running mean outdoor temperature
-                          </a></li>
-                        
-                          <li><a
-                            href='#f_svv'
-                            class='regular pre-open'>
-                            Sky-vault view fraction
-                          </a></li>
-                        
-                        </ul>
-                      </li>
-                    
-                    </ul>
-                  
-                  
-                  
-                  
-                </div>
-                
-                </li>
-              
-              
-                
-                
-                <li><a
-                  href='#references'
-                  class="h5 bold black caps">
-                  References
+                  href='#valid_range'
+                  class="">
+                  valid_range
                   
                 </a>
                 
                 </li>
               
-              
-                
-              
-                
-              
-                
-              
-                
->>>>>>> 9f336393
-              
-                
-              
-                
+                
+                <li><a
+                  href='#p_sat'
+                  class="">
+                  p_sat
+                  
+                </a>
+                
+                </li>
+              
+                
+                <li><a
+                  href='#p_sat_torr'
+                  class="">
+                  p_sat_torr
+                  
+                </a>
+                
+                </li>
+              
+                
+                <li><a
+                  href='#t_o'
+                  class="">
+                  t_o
+                  
+                </a>
+                
+                </li>
+              
+                
+                <li><a
+                  href='#t_o_array'
+                  class="">
+                  t_o_array
+                  
+                </a>
+                
+                </li>
+              
+                
+                <li><a
+                  href='#_t_o_calculation_iso'
+                  class="">
+                  _t_o_calculation_iso
+                  
+                </a>
+                
+                </li>
+              
+                
+                <li><a
+                  href='#_t_o_calculation_ashrae'
+                  class="">
+                  _t_o_calculation_ashrae
+                  
+                </a>
+                
+                </li>
+              
+                
+                <li><a
+                  href='#enthalpy'
+                  class="">
+                  enthalpy
+                  
+                </a>
+                
+                </li>
+              
+                
+                <li><a
+                  href='#t_wb'
+                  class="">
+                  t_wb
+                  
+                </a>
+                
+                </li>
+              
+                
+                <li><a
+                  href='#t_dp'
+                  class="">
+                  t_dp
+                  
+                </a>
+                
+                </li>
+              
+                
+                <li><a
+                  href='#heat_index'
+                  class="">
+                  heat_index
+                  
+                </a>
+                
+                </li>
+              
+                
+                <li><a
+                  href='#hi'
+                  class="">
+                  hi
+                  
+                </a>
+                
+                </li>
+              
+                
+                <li><a
+                  href='#phsreturntype'
+                  class="">
+                  PhsReturnType
+                  
+                </a>
+                
+                </li>
+              
+                
+                <li><a
+                  href='#phskwargs'
+                  class="">
+                  PhsKwargs
+                  
+                </a>
+                
+                </li>
+              
+                
+                <li><a
+                  href='#phskwargsrequired'
+                  class="">
+                  PhsKwargsRequired
+                  
+                </a>
+                
+                </li>
+              
+                
+                <li><a
+                  href='#phs'
+                  class="">
+                  phs
+                  
+                </a>
+                
+                </li>
+              
+                
+                <li><a
+                  href='#_radiating_area_dubois'
+                  class="">
+                  _radiating_area_dubois
+                  
+                </a>
+                
+                </li>
+              
+                
+                <li><a
+                  href='#_max_sweat_rate'
+                  class="">
+                  _max_sweat_rate
+                  
+                </a>
+                
+                </li>
+              
+                
+                <li><a
+                  href='#speeds'
+                  class="">
+                  Speeds
+                  
+                </a>
+                
+                </li>
+              
+                
+                <li><a
+                  href='#_calculate_speeds'
+                  class="">
+                  _calculate_speeds
+                  
+                </a>
+                
+                </li>
+              
+                
+                <li><a
+                  href='#variablesforloop'
+                  class="">
+                  VariablesForLoop
+                  
+                </a>
+                
+                </li>
+              
+                
+                <li><a
+                  href='#_calculate_variables_for_loop'
+                  class="">
+                  _calculate_variables_for_loop
+                  
+                </a>
+                
+                </li>
+              
+                
+                <li><a
+                  href='#_phs_loop'
+                  class="">
+                  _phs_loop
+                  
+                </a>
+                
+                </li>
+              
+                
+                <li><a
+                  href='#humidexresult'
+                  class="">
+                  HumidexResult
+                  
+                </a>
+                
+                </li>
+              
+                
+                <li><a
+                  href='#humidex'
+                  class="">
+                  humidex
+                  
+                </a>
+                
+                </li>
+              
+                
+                <li><a
+                  href='#net'
+                  class="">
+                  net
+                  
+                </a>
+                
+                </li>
               
             </ul>
           </div>
@@ -606,159 +516,15 @@
       <div id='split-right' class='relative overflow-auto height-viewport-100'>
         
           
-            <div class='keyline-top-not py2'><section class='py2 clearfix'>
-
-  <h1 id='overview' class='mt0 levelIndex1'>
-    Overview
-  </h1>
-  
-  
-    <p>Overview of the library here</p>
-
-  
-</section></div>
-          
-        
-          
-            <div class='keyline-top-not py2'><section class='py2 clearfix'>
-<<<<<<< HEAD
-
-  <h1 id='installation' class='mt0 levelIndex1'>
-    Installation
-  </h1>
-  
-  
-    <p>Instructions about installation here</p>
-
-  
-</section></div>
-          
-        
-          
-            <div class='keyline-top-not py2'><section class='py2 clearfix'>
-
-  <h1 id='examples-and-tutorials' class='mt0 levelIndex1'>
-    Examples and Tutorials
-  </h1>
-  
-  
-    
-  
-</section></div>
-          
-        
-          
-            <div class='keyline-top-not py2'>
-              <section class='py2 clearfix'>
+          <section class='p2 mb2 clearfix bg-white minishadow'>
 
   
   <div class='clearfix'>
     
-    <h1 class='mt0 levelIndex1' id='functions-documentation'>
-      Functions Documentation
-    </h1>
-    
-    
-  </div>
-  
-
-  
-  
-  
-  
-
-  
-  
-  
-  
-  
-  
-
-  
-
-  
-
-  
-  
-  
-
-  
-
-  
-
-  
-
-  
-    <div class="clearfix">
-  
-  <div class="border-bottom" id="models">
-    <div class="clearfix small pointer">
-      <div class="py1 contain">
-        <span class="code strong strong truncate levelIndex2">
-          Comfort Models
-        </span>
-      </div>
-    </div>
-    <div class="clearfix">
-      <section class='p2 mb2 clearfix bg-white minishadow'>
-
-  
-  <div class='clearfix'>
-    
-    
-      <a class='fr fill-darken0 round round pad1x quiet h5' href='https://github.com/FedericoTartarini/jsthermalcomfort/blob/1dd322d54e8539ec845e12911c2dba86d2388d19/src/models/index.js#L15-L28'>
-      <span>src/models/index.js</span>
-      </a>
-    
-  </div>
-  
-
-  
-  
-  
-  
-
-  
-  
-  
-  
-  
-  
-
-  
-
-  
-
-  
-  
-  
-
-  
-
-  
-
-  
-
-  
-    <div class="clearfix">
-  
-  <div class="border-bottom" id="heat_index">
-    <div class="clearfix small pointer">
-      <div class="py1 contain">
-        <span class="code strong strong truncate levelIndex3">
-          Heat Index
-        </span>
-      </div>
-    </div>
-    <div class="clearfix">
-      <section class='p2 mb2 clearfix bg-white minishadow'>
-
-  
-  <div class='clearfix'>
-    
-    
-      <a class='fr fill-darken0 round round pad1x quiet h5' href='https://github.com/FedericoTartarini/jsthermalcomfort/blob/1dd322d54e8539ec845e12911c2dba86d2388d19/src/models/heat_index.js#L25-L58'>
-      <span>src/models/heat_index.js</span>
+    
+    
+      <a class='fr fill-darken0 round round pad1x quiet h5' href='https://github.com/FedericoTartarini/jsthermalcomfort/blob/3e57c93f9015407f30b1e7a56ab97ad953971f19/src/utilities/utilities.js#L11-L14'>
+      <span>src/utilities/utilities.js</span>
       </a>
     
   </div>
@@ -803,11 +569,609 @@
           
         </div>
       
-        <div class='space-bottom0'>
-          <div>
-            <span class='code bold'>options</span> <code class='quiet'>(<a href="https://developer.mozilla.org/docs/Web/JavaScript/Reference/Global_Objects/Object">Object</a>?
-            = <code>{round:true,units:&quot;SI&quot;}</code>)</code>
-	    (Optional) Other parameters.
+    </div>
+  
+
+  
+
+  
+    
+      <div class='py1 quiet mt1 prose-big'>Returns</div>
+      <code>any</code>:
+        the rounded result
+
+      
+    
+  
+
+  
+
+  
+
+  
+
+  
+
+  
+
+  
+
+  
+</section>
+
+          
+        
+          
+          <section class='p2 mb2 clearfix bg-white minishadow'>
+
+  
+  <div class='clearfix'>
+    
+    <h3 class='fl m0' id='compliancekwargs'>
+      ComplianceKwargs
+    </h3>
+    
+    
+      <a class='fr fill-darken0 round round pad1x quiet h5' href='https://github.com/FedericoTartarini/jsthermalcomfort/blob/3e57c93f9015407f30b1e7a56ab97ad953971f19/src/utilities/utilities.js#L16-L26'>
+      <span>src/utilities/utilities.js</span>
+      </a>
+    
+  </div>
+  
+
+  
+    <div class='pre p1 fill-light mt0'>ComplianceKwargs</div>
+  
+    <p>
+      Type:
+      <a href="https://developer.mozilla.org/docs/Web/JavaScript/Reference/Global_Objects/Object">Object</a>
+    </p>
+  
+  
+
+  
+  
+  
+  
+  
+  
+
+  
+
+  
+    <div class='py1 quiet mt1 prose-big'>Properties</div>
+    <div>
+      
+        <div class='space-bottom0'>
+          <span class='code bold'>met</span> <code class='quiet'>(<a href="https://developer.mozilla.org/docs/Web/JavaScript/Reference/Global_Objects/Number">number</a>?)</code>
+          
+          
+        </div>
+      
+        <div class='space-bottom0'>
+          <div>
+            <span class='code bold'>tdb</span> <code class='quiet'>(<a href="https://developer.mozilla.org/docs/Web/JavaScript/Reference/Global_Objects/Number">number</a>)</code>
+	    dry bulb air temperature, default in [°C]
+
+          </div>
+          
+        </div>
+      
+        <div class='space-bottom0'>
+          <div>
+            <span class='code bold'>tr</span> <code class='quiet'>(<a href="https://developer.mozilla.org/docs/Web/JavaScript/Reference/Global_Objects/Number">number</a>)</code>
+	    mean radiant temperature, default in [°C]
+
+          </div>
+          
+        </div>
+      
+        <div class='space-bottom0'>
+          <div>
+            <span class='code bold'>v</span> <code class='quiet'>(<a href="https://developer.mozilla.org/docs/Web/JavaScript/Reference/Global_Objects/Number">number</a>)</code>
+	    air speed, default in [m/s]
+
+          </div>
+          
+        </div>
+      
+        <div class='space-bottom0'>
+          <div>
+            <span class='code bold'>rh</span> <code class='quiet'>(<a href="https://developer.mozilla.org/docs/Web/JavaScript/Reference/Global_Objects/Number">number</a>)</code>
+	    relative humidity, [%]
+
+          </div>
+          
+        </div>
+      
+        <div class='space-bottom0'>
+          <div>
+            <span class='code bold'>met</span> <code class='quiet'>(<a href="https://developer.mozilla.org/docs/Web/JavaScript/Reference/Global_Objects/Number">number</a>)</code>
+	    metabolic rate, [W/(m2)]
+
+          </div>
+          
+        </div>
+      
+        <div class='space-bottom0'>
+          <div>
+            <span class='code bold'>clo</span> <code class='quiet'>(<a href="https://developer.mozilla.org/docs/Web/JavaScript/Reference/Global_Objects/Number">number</a>)</code>
+	    clothing insulation, [clo]
+
+          </div>
+          
+        </div>
+      
+        <div class='space-bottom0'>
+          <div>
+            <span class='code bold'>posture</span> <code class='quiet'>((<code>1</code> | <code>2</code> | <code>3</code>))</code>
+	    a numeric value presenting posture of person [sitting=1, standing=2, crouching=3]
+
+          </div>
+          
+        </div>
+      
+        <div class='space-bottom0'>
+          <div>
+            <span class='code bold'>wme</span> <code class='quiet'>(<a href="https://developer.mozilla.org/docs/Web/JavaScript/Reference/Global_Objects/Number">number</a>
+            = <code>0</code>)</code>
+	    external work, [W/(m2)] default 0
+
+          </div>
+          
+        </div>
+      
+        <div class='space-bottom0'>
+          <div>
+            <span class='code bold'>kwargs</span> <code class='quiet'>(<a href="#phskwargs">PhsKwargs</a>?
+            = <code>{}</code>)</code>
+	    additional arguments
+
+          </div>
+          
+        </div>
+      
+    </div>
+  
+
+  
+
+  
+    
+      <div class='py1 quiet mt1 prose-big'>Returns</div>
+      <code><a href="#phsreturntype">PhsReturnType</a></code>:
+        object with results of phs
+
+      
+    
+  
+  
+  
+    <div class='py1 quiet mt1 prose-big'>Related types</div>
+    <div class="clearfix">
+  
+  <div class="border-bottom" id="phskwargs">
+    <div class="clearfix small pointer">
+      <div class="py1 contain">
+        <span class="code strong strong truncate levelIndex4">
+          PhsKwargs
+        </span>
+      </div>
+    </div>
+    <div class="clearfix">
+      <section class='p2 mb2 clearfix bg-white minishadow'>
+
+  
+  <div class='clearfix'>
+    
+    
+    
+      <a class='fr fill-darken0 round round pad1x quiet h5' href='https://github.com/FedericoTartarini/jsthermalcomfort/blob/3e57c93f9015407f30b1e7a56ab97ad953971f19/src/utilities/utilities.js#L28-L37'>
+      <span>src/utilities/utilities.js</span>
+      </a>
+    
+  </div>
+  
+
+  
+  
+  
+    <p>
+      Type:
+      <a href="https://developer.mozilla.org/docs/Web/JavaScript/Reference/Global_Objects/Object">Object</a>
+    </p>
+  
+  
+
+  
+  
+  
+  
+  
+  
+
+  
+
+  
+    <div class='py1 quiet mt1 prose-big'>Properties</div>
+    <div>
+      
+        <div class='space-bottom0'>
+          <span class='code bold'>i_mst</span> <code class='quiet'>(<a href="https://developer.mozilla.org/docs/Web/JavaScript/Reference/Global_Objects/Number">number</a>?)</code>
+          : static moisture permeability index, [dimensionless]
+
+          
+        </div>
+      
+        <div class='space-bottom0'>
+          <span class='code bold'>a_p</span> <code class='quiet'>(<a href="https://developer.mozilla.org/docs/Web/JavaScript/Reference/Global_Objects/Number">number</a>?)</code>
+          : fraction of the body surface covered by the reflective clothing, [dimensionless]
+
+          
+        </div>
+      
+        <div class='space-bottom0'>
+          <span class='code bold'>drink</span> <code class='quiet'>((<code>0</code> | <code>1</code>)?)</code>
+          : 1 if workers can drink freely, 0 otherwise
+
+          
+        </div>
+      
+        <div class='space-bottom0'>
+          <span class='code bold'>weight</span> <code class='quiet'>(<a href="https://developer.mozilla.org/docs/Web/JavaScript/Reference/Global_Objects/Number">number</a>?)</code>
+          : body weight, [kg]
+
+          
+        </div>
+      
+        <div class='space-bottom0'>
+          <span class='code bold'>height</span> <code class='quiet'>(<a href="https://developer.mozilla.org/docs/Web/JavaScript/Reference/Global_Objects/Number">number</a>?)</code>
+          : height, [m]
+
+          
+        </div>
+      
+        <div class='space-bottom0'>
+          <span class='code bold'>walk_sp</span> <code class='quiet'>(<a href="https://developer.mozilla.org/docs/Web/JavaScript/Reference/Global_Objects/Number">number</a>?)</code>
+          : walking speed, [m/s]
+
+          
+        </div>
+      
+        <div class='space-bottom0'>
+          <span class='code bold'>theta</span> <code class='quiet'>(<a href="https://developer.mozilla.org/docs/Web/JavaScript/Reference/Global_Objects/Number">number</a>?)</code>
+          : angle between walking direction and wind direction [degrees]
+
+          
+        </div>
+      
+        <div class='space-bottom0'>
+          <span class='code bold'>acclimatized</span> <code class='quiet'>(<a href="https://developer.mozilla.org/docs/Web/JavaScript/Reference/Global_Objects/Number">number</a>?)</code>
+          : 100 if acclimatized subject, 0 otherwise
+
+          
+        </div>
+      
+        <div class='space-bottom0'>
+          <span class='code bold'>duration</span> <code class='quiet'>(<a href="https://developer.mozilla.org/docs/Web/JavaScript/Reference/Global_Objects/Number">number</a>?)</code>
+          : duration of the work sequence, [minutes]
+
+          
+        </div>
+      
+        <div class='space-bottom0'>
+          <span class='code bold'>f_r</span> <code class='quiet'>(<a href="https://developer.mozilla.org/docs/Web/JavaScript/Reference/Global_Objects/Number">number</a>?)</code>
+          : emissivity of the reflective clothing, [dimensionless]
+
+          
+        </div>
+      
+        <div class='space-bottom0'>
+          <span class='code bold'>t_sk</span> <code class='quiet'>(<a href="https://developer.mozilla.org/docs/Web/JavaScript/Reference/Global_Objects/Number">number</a>?)</code>
+          : mean skin temperature when worker starts working, [°C]
+
+          
+        </div>
+      
+        <div class='space-bottom0'>
+          <span class='code bold'>t_cr</span> <code class='quiet'>(<a href="https://developer.mozilla.org/docs/Web/JavaScript/Reference/Global_Objects/Number">number</a>?)</code>
+          : mean core temperature when worker starts working, [°C]
+
+          
+        </div>
+      
+        <div class='space-bottom0'>
+          <span class='code bold'>t_re</span> <code class='quiet'>(<a href="https://developer.mozilla.org/docs/Web/JavaScript/Reference/Global_Objects/Number">number</a>?)</code>
+          : mean rectal temperature when worker starts working, [°C]
+
+          
+        </div>
+      
+        <div class='space-bottom0'>
+          <span class='code bold'>t_cr_eq</span> <code class='quiet'>(<a href="https://developer.mozilla.org/docs/Web/JavaScript/Reference/Global_Objects/Number">number</a>?)</code>
+          : mean core temperature as a function of met when worker starts working, [°C]
+
+          
+        </div>
+      
+        <div class='space-bottom0'>
+          <span class='code bold'>sweat_rate</span> <code class='quiet'>(<a href="https://developer.mozilla.org/docs/Web/JavaScript/Reference/Global_Objects/Number">number</a>?)</code>
+          : sweat rate
+
+          
+        </div>
+      
+        <div class='space-bottom0'>
+          <span class='code bold'>round</span> <code class='quiet'>(<a href="https://developer.mozilla.org/docs/Web/JavaScript/Reference/Global_Objects/Boolean">boolean</a>?)</code>
+          : round the result of the PHS model
+
+          
+        </div>
+      
+    </div>
+  
+
+  
+  
+  
+
+  
+
+  
+
+  
+
+  
+
+  
+
+  
+
+  
+</section>
+
+    </div>
+  </div>
+  
+  <div class="border-bottom" id="phsreturntype">
+    <div class="clearfix small pointer">
+      <div class="py1 contain">
+        <span class="code strong strong truncate levelIndex4">
+          PhsReturnType
+        </span>
+      </div>
+    </div>
+    <div class="clearfix">
+      <section class='p2 mb2 clearfix bg-white minishadow'>
+
+  
+  <div class='clearfix'>
+    
+    
+    
+      <a class='fr fill-darken0 round round pad1x quiet h5' href='https://github.com/FedericoTartarini/jsthermalcomfort/blob/3e57c93f9015407f30b1e7a56ab97ad953971f19/src/utilities/utilities.js#L66-L74'>
+      <span>src/utilities/utilities.js</span>
+      </a>
+    
+  </div>
+  
+
+  
+  
+  
+    <p>
+      Type:
+      <a href="https://developer.mozilla.org/docs/Web/JavaScript/Reference/Global_Objects/Object">Object</a>
+    </p>
+  
+  
+
+  
+  
+  
+  
+  
+  
+
+  
+
+  
+    <div class='py1 quiet mt1 prose-big'>Properties</div>
+    <div>
+      
+        <div class='space-bottom0'>
+          <span class='code bold'>t_re</span> <code class='quiet'>(<a href="https://developer.mozilla.org/docs/Web/JavaScript/Reference/Global_Objects/Number">number</a>)</code>
+          : rectal temperature, [°C]
+
+          
+        </div>
+      
+        <div class='space-bottom0'>
+          <span class='code bold'>t_sk</span> <code class='quiet'>(<a href="https://developer.mozilla.org/docs/Web/JavaScript/Reference/Global_Objects/Number">number</a>)</code>
+          : skin temperature, [°C]
+
+          
+        </div>
+      
+        <div class='space-bottom0'>
+          <span class='code bold'>t_cr</span> <code class='quiet'>(<a href="https://developer.mozilla.org/docs/Web/JavaScript/Reference/Global_Objects/Number">number</a>)</code>
+          : core temperature, [°C]
+
+          
+        </div>
+      
+        <div class='space-bottom0'>
+          <span class='code bold'>t_cr_eq</span> <code class='quiet'>(<a href="https://developer.mozilla.org/docs/Web/JavaScript/Reference/Global_Objects/Number">number</a>)</code>
+          : core temperature as a function of the metabolic rate, [°C]
+
+          
+        </div>
+      
+        <div class='space-bottom0'>
+          <span class='code bold'>t_sk_t_cr_wg</span> <code class='quiet'>(<a href="https://developer.mozilla.org/docs/Web/JavaScript/Reference/Global_Objects/Number">number</a>)</code>
+          : fraction of the body mass at the skin temperature
+
+          
+        </div>
+      
+        <div class='space-bottom0'>
+          <span class='code bold'>d_lim_loss_50</span> <code class='quiet'>(<a href="https://developer.mozilla.org/docs/Web/JavaScript/Reference/Global_Objects/Number">number</a>)</code>
+          : maximum allowable exposure time for water loss, mean subject, [minutes]
+
+          
+        </div>
+      
+        <div class='space-bottom0'>
+          <span class='code bold'>d_lim_loss_95</span> <code class='quiet'>(<a href="https://developer.mozilla.org/docs/Web/JavaScript/Reference/Global_Objects/Number">number</a>)</code>
+          : maximum allowable exposure time for water loss, 95% of the working population, [minutes]
+
+          
+        </div>
+      
+        <div class='space-bottom0'>
+          <span class='code bold'>d_lim_t_re</span> <code class='quiet'>(<a href="https://developer.mozilla.org/docs/Web/JavaScript/Reference/Global_Objects/Number">number</a>)</code>
+          : maximum allowable exposure time for heat storage, [minutes]
+
+          
+        </div>
+      
+        <div class='space-bottom0'>
+          <span class='code bold'>water_loss_watt</span> <code class='quiet'>(<a href="https://developer.mozilla.org/docs/Web/JavaScript/Reference/Global_Objects/Number">number</a>)</code>
+          : maximum water loss in watts, [W]
+
+          
+        </div>
+      
+        <div class='space-bottom0'>
+          <span class='code bold'>water_loss</span> <code class='quiet'>(<a href="https://developer.mozilla.org/docs/Web/JavaScript/Reference/Global_Objects/Number">number</a>)</code>
+          : maximum water loss, [g]
+
+          
+        </div>
+      
+    </div>
+  
+
+  
+  
+  
+
+  
+
+  
+
+  
+
+  
+
+  
+
+  
+
+  
+</section>
+
+    </div>
+  </div>
+  
+</div>
+
+  
+
+  
+
+  
+
+  
+    <div class='py1 quiet mt1 prose-big'>Example</div>
+    
+      
+      <pre class='p1 overflow-auto round fill-light'><span class="hljs-keyword">import</span> { phs } <span class="hljs-keyword">from</span> <span class="hljs-string">&quot;jsthermalcomfort&quot;</span>;
+<span class="hljs-keyword">const</span> results = <span class="hljs-title function_">phs</span>(<span class="hljs-number">40</span>, <span class="hljs-number">40</span>, <span class="hljs-number">33.85</span>, <span class="hljs-number">0.3</span>, <span class="hljs-number">150</span>, <span class="hljs-number">0.5</span>, <span class="hljs-number">2</span>);
+<span class="hljs-variable language_">console</span>.<span class="hljs-title function_">log</span>(results); <span class="hljs-comment">// {t_re: 37.5, d_lim_loss_50: 440, d_lim_loss_95: 298, d_lim_t_re: 480, water_loss: 6166.0}</span></pre>
+    
+  
+
+  
+
+  
+
+  
+
+  
+</section>
+
+    </div>
+  </div>
+  
+  <div class="border-bottom" id="humidex">
+    <div class="clearfix small pointer">
+      <div class="py1 contain">
+        <span class="code strong strong truncate levelIndex3">
+          Humidex
+        </span>
+      </div>
+    </div>
+    <div class="clearfix">
+      <section class='p2 mb2 clearfix bg-white minishadow'>
+
+  
+  <div class='clearfix'>
+    
+    
+    
+      <a class='fr fill-darken0 round round pad1x quiet h5' href='https://github.com/FedericoTartarini/jsthermalcomfort/blob/3e57c93f9015407f30b1e7a56ab97ad953971f19/src/utilities/utilities.js#L160-L171'>
+      <span>src/utilities/utilities.js</span>
+      </a>
+    
+  </div>
+  
+
+  <p>Calculates the humidex (short for "humidity index"). It has been
+developed by the Canadian Meteorological service. It was introduced in 1965
+and then it was revised by Masterson and Richardson (1979) <a href="#ref_14">[14]</a>. It aims
+to describe how hot, humid weather is felt by the average person. The
+Humidex differs from the heat index in being related to the dew point
+rather than relative humidity <a href="#ref_15">[15]</a>.</p>
+
+  <div class='pre p1 fill-light mt0'>humidex(tdb: <a href="https://developer.mozilla.org/docs/Web/JavaScript/Reference/Global_Objects/Number">number</a>, rh: <a href="https://developer.mozilla.org/docs/Web/JavaScript/Reference/Global_Objects/Number">number</a>, options: <a href="https://developer.mozilla.org/docs/Web/JavaScript/Reference/Global_Objects/Object">object</a>?): <a href="#humidexresult">HumidexResult</a></div>
+  
+  
+
+  
+  
+  
+  
+  
+  
+
+  
+    <div class='py1 quiet mt1 prose-big'>Parameters</div>
+    <div class='prose'>
+      
+        <div class='space-bottom0'>
+          <div>
+            <span class='code bold'>tdb</span> <code class='quiet'>(<a href="https://developer.mozilla.org/docs/Web/JavaScript/Reference/Global_Objects/Number">number</a>)</code>
+	    dry bulb air temperature, [°C]
+
+          </div>
+          
+        </div>
+      
+        <div class='space-bottom0'>
+          <div>
+            <span class='code bold'>rh</span> <code class='quiet'>(<a href="https://developer.mozilla.org/docs/Web/JavaScript/Reference/Global_Objects/Number">number</a>)</code>
+	    relative humidity, [%]
+
+          </div>
+          
+        </div>
+      
+        <div class='space-bottom0'>
+          <div>
+            <span class='code bold'>options</span> <code class='quiet'>(<a href="https://developer.mozilla.org/docs/Web/JavaScript/Reference/Global_Objects/Object">object</a>?
+            = <code>{round:true}</code>)</code>
+	    configuration options for the function.
 
           </div>
           
@@ -829,23 +1193,13 @@
   
     (default <code>true</code>)
   </td>
-  <td class='break-word'><span>If True rounds output value, if False it does not round it.
+  <td class='break-word'><span>If true, rounds output value. If
+false, it does not.
 </span></td>
 </tr>
 
 
               
-                <tr>
-  <td class='break-word'><span class='code bold'>options.units</span> <code class='quiet'>(<code>"SI"</code> | <code>"IP"</code>)</code>
-  
-    (default <code>&quot;SI&quot;</code>)
-  </td>
-  <td class='break-word'><span>Select the SI (International System of Units) or the IP (Imperial Units) system.
-</span></td>
-</tr>
-
-
-              
             </tbody>
           </table>
           
@@ -859,229 +1213,9 @@
   
     
       <div class='py1 quiet mt1 prose-big'>Returns</div>
-      <code><a href="https://developer.mozilla.org/docs/Web/JavaScript/Reference/Global_Objects/Number">number</a></code>:
-        Heat Index, default in [°C] in [°F] if 
-<code>units</code>
- = 'IP'.
-
-      
-    
-  
-  
-  
-
-  
-=======
->>>>>>> 9f336393
-
-  <h1 id='installation' class='mt0 levelIndex1'>
-    Installation
-  </h1>
-  
-  
-<<<<<<< HEAD
-    <div class='py1 quiet mt1 prose-big'>Example</div>
-    
-      
-      <pre class='p1 overflow-auto round fill-light'><span class="hljs-keyword">const</span> hi = <span class="hljs-title function_">heat_index</span>(<span class="hljs-number">25</span>, <span class="hljs-number">50</span>); <span class="hljs-comment">// returns 25.9</span></pre>
-    
-  
-=======
-    <p>Instructions about installation here</p>
->>>>>>> 9f336393
-
-  
-</section></div>
-          
-        
-          
-            <div class='keyline-top-not py2'><section class='py2 clearfix'>
-
-  <h1 id='examples-and-tutorials' class='mt0 levelIndex1'>
-    Examples and Tutorials
-  </h1>
-  
-  
-    
-  
-<<<<<<< HEAD
-</section>
-
-    </div>
-  </div>
-  
-  <div class="border-bottom" id="phs">
-    <div class="clearfix small pointer">
-      <div class="py1 contain">
-        <span class="code strong strong truncate levelIndex3">
-          Predicted Heat Strain (PHS) Index
-        </span>
-      </div>
-    </div>
-    <div class="clearfix">
-      <section class='p2 mb2 clearfix bg-white minishadow'>
-=======
-</section></div>
-          
-        
-          
-            <div class='keyline-top-not py2'>
-              <section class='py2 clearfix'>
->>>>>>> 9f336393
-
-  
-  <div class='clearfix'>
-    
-<<<<<<< HEAD
-    
-      <a class='fr fill-darken0 round round pad1x quiet h5' href='https://github.com/FedericoTartarini/jsthermalcomfort/blob/1dd322d54e8539ec845e12911c2dba86d2388d19/src/models/phs.js#L99-L171'>
-      <span>src/models/phs.js</span>
-      </a>
-=======
-    <h1 class='mt0 levelIndex1' id='functions-documentation'>
-      Functions Documentation
-    </h1>
-    
->>>>>>> 9f336393
-    
-  </div>
-  
-
-<<<<<<< HEAD
-  <p>Calculates the Predicted Heat Strain (PHS) index based in compliace with
-the ISO 7933:2004 Standard <a href="#ref_8">[8]</a>. The ISO 7933 provides a method for the
-analytical evaluation and interpretation of the thermal stress experienced
-by a subject in a hot environment. It describes a method for predicting the
-sweat rate and the internal core temperature that the human body will
-develop in response to the working conditions.</p>
-<p>The PHS model can be used to predict the: heat by respiratory convection, heat flow
-by respiratory evaporation, steady state mean skin temperature, instantaneous value
-of skin temperature, heat accumulation associated with the metabolic rate, maximum
-evaporative heat flow at the skin surface, predicted sweat rate, predicted evaporative
-heat flow, and rectal temperature.</p>
-
-  <div class='pre p1 fill-light mt0'>phs(tdb: <a href="https://developer.mozilla.org/docs/Web/JavaScript/Reference/Global_Objects/Number">number</a>, tr: <a href="https://developer.mozilla.org/docs/Web/JavaScript/Reference/Global_Objects/Number">number</a>, v: <a href="https://developer.mozilla.org/docs/Web/JavaScript/Reference/Global_Objects/Number">number</a>, rh: <a href="https://developer.mozilla.org/docs/Web/JavaScript/Reference/Global_Objects/Number">number</a>, met: <a href="https://developer.mozilla.org/docs/Web/JavaScript/Reference/Global_Objects/Number">number</a>, clo: <a href="https://developer.mozilla.org/docs/Web/JavaScript/Reference/Global_Objects/Number">number</a>, posture: (<code>1</code> | <code>2</code> | <code>3</code>), wme: <a href="https://developer.mozilla.org/docs/Web/JavaScript/Reference/Global_Objects/Number">number</a>, kwargs: <a href="#phskwargs">PhsKwargs</a>?): <a href="#phsreturntype">PhsReturnType</a></div>
-=======
-  
->>>>>>> 9f336393
-  
-  
-  
-
-  
-  
-  
-  
-  
-<<<<<<< HEAD
-    <div class='py1 quiet mt1 prose-big'>Parameters</div>
-    <div class='prose'>
-      
-        <div class='space-bottom0'>
-          <div>
-            <span class='code bold'>tdb</span> <code class='quiet'>(<a href="https://developer.mozilla.org/docs/Web/JavaScript/Reference/Global_Objects/Number">number</a>)</code>
-	    dry bulb air temperature, default in [°C]
-
-          </div>
-          
-        </div>
-      
-        <div class='space-bottom0'>
-          <div>
-            <span class='code bold'>tr</span> <code class='quiet'>(<a href="https://developer.mozilla.org/docs/Web/JavaScript/Reference/Global_Objects/Number">number</a>)</code>
-	    mean radiant temperature, default in [°C]
-=======
-  
->>>>>>> 9f336393
-
-          </div>
-          
-        </div>
-      
-        <div class='space-bottom0'>
-          <div>
-            <span class='code bold'>v</span> <code class='quiet'>(<a href="https://developer.mozilla.org/docs/Web/JavaScript/Reference/Global_Objects/Number">number</a>)</code>
-	    air speed, default in [m/s]
-
-<<<<<<< HEAD
-          </div>
-          
-        </div>
-      
-        <div class='space-bottom0'>
-          <div>
-            <span class='code bold'>rh</span> <code class='quiet'>(<a href="https://developer.mozilla.org/docs/Web/JavaScript/Reference/Global_Objects/Number">number</a>)</code>
-	    relative humidity, [%]
-
-          </div>
-          
-        </div>
-      
-        <div class='space-bottom0'>
-          <div>
-            <span class='code bold'>met</span> <code class='quiet'>(<a href="https://developer.mozilla.org/docs/Web/JavaScript/Reference/Global_Objects/Number">number</a>)</code>
-	    metabolic rate, [W/(m2)]
-
-          </div>
-          
-        </div>
-      
-        <div class='space-bottom0'>
-          <div>
-            <span class='code bold'>clo</span> <code class='quiet'>(<a href="https://developer.mozilla.org/docs/Web/JavaScript/Reference/Global_Objects/Number">number</a>)</code>
-	    clothing insulation, [clo]
-
-          </div>
-          
-        </div>
-      
-        <div class='space-bottom0'>
-          <div>
-            <span class='code bold'>posture</span> <code class='quiet'>((<code>1</code> | <code>2</code> | <code>3</code>))</code>
-	    a numeric value presenting posture of person [sitting=1, standing=2, crouching=3]
-=======
-  
-
-  
-  
-  
->>>>>>> 9f336393
-
-          </div>
-          
-        </div>
-      
-        <div class='space-bottom0'>
-          <div>
-            <span class='code bold'>wme</span> <code class='quiet'>(<a href="https://developer.mozilla.org/docs/Web/JavaScript/Reference/Global_Objects/Number">number</a>
-            = <code>0</code>)</code>
-	    external work, [W/(m2)] default 0
-
-          </div>
-          
-        </div>
-      
-        <div class='space-bottom0'>
-          <div>
-            <span class='code bold'>kwargs</span> <code class='quiet'>(<a href="#phskwargs">PhsKwargs</a>?
-            = <code>{}</code>)</code>
-	    additional arguments
-
-          </div>
-          
-        </div>
-      
-    </div>
-  
-
-  
-    <div class="clearfix">
-  
-<<<<<<< HEAD
-    
-      <div class='py1 quiet mt1 prose-big'>Returns</div>
-      <code><a href="#phsreturntype">PhsReturnType</a></code>:
-        object with results of phs
+      <code><a href="#humidexresult">HumidexResult</a></code>:
+        the result given the provided temperature and
+relative humidity.
 
       
     
@@ -1091,18 +1225,11 @@
     <div class='py1 quiet mt1 prose-big'>Related types</div>
     <div class="clearfix">
   
-  <div class="border-bottom" id="phskwargs">
+  <div class="border-bottom" id="humidexresult">
     <div class="clearfix small pointer">
       <div class="py1 contain">
         <span class="code strong strong truncate levelIndex4">
-          PhsKwargs
-=======
-  <div class="border-bottom" id="models">
-    <div class="clearfix small pointer">
-      <div class="py1 contain">
-        <span class="code strong strong truncate levelIndex2">
-          Comfort Models
->>>>>>> 9f336393
+          HumidexResult
         </span>
       </div>
     </div>
@@ -1113,141 +1240,1010 @@
   <div class='clearfix'>
     
     
-<<<<<<< HEAD
-      <a class='fr fill-darken0 round round pad1x quiet h5' href='https://github.com/FedericoTartarini/jsthermalcomfort/blob/1dd322d54e8539ec845e12911c2dba86d2388d19/src/models/phs.js#L23-L42'>
-      <span>src/models/phs.js</span>
-=======
-      <a class='fr fill-darken0 round round pad1x quiet h5' href='https://github.com/FedericoTartarini/jsthermalcomfort/blob/2cfdadca5f596f4054d8d0d6b08f0e5ebe724740/src/models/index.js#L14-L23'>
-      <span>src/models/index.js</span>
->>>>>>> 9f336393
+    
+      <a class='fr fill-darken0 round round pad1x quiet h5' href='https://github.com/FedericoTartarini/jsthermalcomfort/blob/3e57c93f9015407f30b1e7a56ab97ad953971f19/src/utilities/utilities.js#L162-L162'>
+      <span>src/utilities/utilities.js</span>
       </a>
     
   </div>
   
 
   
-<<<<<<< HEAD
+  
+  
+    <p>
+      Type:
+      <a href="https://developer.mozilla.org/docs/Web/JavaScript/Reference/Global_Objects/Array">Array</a>&#x3C;<a href="https://developer.mozilla.org/docs/Web/JavaScript/Reference/Global_Objects/String">string</a>>
+    </p>
+  
+  
+
+  
+  
+  
+  
+  
+  
+
+  
+
+  
+
+  
+
+  
+
+  
+
+  
+
+  
+
+  
+
+  
+
+  
+</section>
+
+          
+        
+          
+          <section class='p2 mb2 clearfix bg-white minishadow'>
+
+  
+  <div class='clearfix'>
+    
+    <h3 class='fl m0' id='warnings'>
+      warnings
+    </h3>
+    
+    
+      <a class='fr fill-darken0 round round pad1x quiet h5' href='https://github.com/FedericoTartarini/jsthermalcomfort/blob/3e57c93f9015407f30b1e7a56ab97ad953971f19/src/utilities/utilities.js#L180-L180'>
+      <span>src/utilities/utilities.js</span>
+      </a>
+    
+  </div>
+  
+
+  
+    <div class='pre p1 fill-light mt0'>warnings</div>
+  
+    <p>
+      Type:
+      <a href="https://developer.mozilla.org/docs/Web/JavaScript/Reference/Global_Objects/Array">Array</a>&#x3C;<a href="https://developer.mozilla.org/docs/Web/JavaScript/Reference/Global_Objects/String">string</a>>
+    </p>
+  
+  
+
+  
+  
+  
+  
+  
+  
+
+  
+
+  
+
+  
+
+  
+
+  
+
+  
+
+  
+
+  
+
+  
+
+  
+</section>
+
+          
+        
+          
+          <section class='p2 mb2 clearfix bg-white minishadow'>
+
+  
+  <div class='clearfix'>
+    
+    <h3 class='fl m0' id='warnings'>
+      warnings
+    </h3>
+    
+    
+      <a class='fr fill-darken0 round round pad1x quiet h5' href='https://github.com/FedericoTartarini/jsthermalcomfort/blob/3e57c93f9015407f30b1e7a56ab97ad953971f19/src/utilities/utilities.js#L230-L230'>
+      <span>src/utilities/utilities.js</span>
+      </a>
+    
+  </div>
+  
+
+  
+    <div class='pre p1 fill-light mt0'>warnings</div>
+  
+    <p>
+      Type:
+      <a href="https://developer.mozilla.org/docs/Web/JavaScript/Reference/Global_Objects/Array">Array</a>&#x3C;<a href="https://developer.mozilla.org/docs/Web/JavaScript/Reference/Global_Objects/String">string</a>>
+    </p>
+  
+  
+
+  
+  
+  
+  
+  
+  
+
+  
+
+  
+
+  
+
+  
+
+  
+
+  
+
+  
+
+  
+
+  
+
+  
+</section>
+
+          
+        
+          
+          <section class='p2 mb2 clearfix bg-white minishadow'>
+
+  
+  <div class='clearfix'>
+    
+    <h3 class='fl m0' id='warnings'>
+      warnings
+    </h3>
+    
+    
+      <a class='fr fill-darken0 round round pad1x quiet h5' href='https://github.com/FedericoTartarini/jsthermalcomfort/blob/3e57c93f9015407f30b1e7a56ab97ad953971f19/src/utilities/utilities.js#L270-L270'>
+      <span>src/utilities/utilities.js</span>
+      </a>
+    
+  </div>
+  
+
+  
+    <div class='pre p1 fill-light mt0'>warnings</div>
+  
+    <p>
+      Type:
+      <a href="https://developer.mozilla.org/docs/Web/JavaScript/Reference/Global_Objects/Array">Array</a>&#x3C;<a href="https://developer.mozilla.org/docs/Web/JavaScript/Reference/Global_Objects/String">string</a>>
+    </p>
+  
+  
+
+  
+  
+  
+  
+  
+  
+
+  
+
+  
+
+  
+
+  
+
+  
+
+  
+
+  
+
+  
+
+  
+
+  
+</section>
+
+          
+        
+          
+          <section class='p2 mb2 clearfix bg-white minishadow'>
+
+  
+  <div class='clearfix'>
+    
+    
+    
+      <a class='fr fill-darken0 round round pad1x quiet h5' href='https://github.com/FedericoTartarini/jsthermalcomfort/blob/3e57c93f9015407f30b1e7a56ab97ad953971f19/src/utilities/utilities.js#L178-L221'>
+      <span>src/utilities/utilities.js</span>
+      </a>
+    
+  </div>
+  
+
+  
+    <div class='pre p1 fill-light mt0'>_ashrae_compliance(kwargs: <a href="#compliancekwargs">ComplianceKwargs</a>): <a href="https://developer.mozilla.org/docs/Web/JavaScript/Reference/Global_Objects/Array">Array</a>&#x3C;<a href="https://developer.mozilla.org/docs/Web/JavaScript/Reference/Global_Objects/String">string</a>></div>
+  
+  
+
+  
+  
+  
+  
+  
+  
+
+  
+    <div class='py1 quiet mt1 prose-big'>Parameters</div>
+    <div class='prose'>
+      
+        <div class='space-bottom0'>
+          <div>
+            <span class='code bold'>kwargs</span> <code class='quiet'>(<a href="#compliancekwargs">ComplianceKwargs</a>)</code>
+	    
+          </div>
+          
+        </div>
+      
+    </div>
+  
+
+  
+
+  
+    
+      <div class='py1 quiet mt1 prose-big'>Returns</div>
+      <code><a href="https://developer.mozilla.org/docs/Web/JavaScript/Reference/Global_Objects/Array">Array</a>&#x3C;<a href="https://developer.mozilla.org/docs/Web/JavaScript/Reference/Global_Objects/String">string</a>></code>:
+        strings with warnings emitted
+
+      
+    
+  
+
+  
+
+  
+
+  
+
+  
+
+  
+
+  
+
+  
+</section>
+
+          
+        
+          
+          <section class='p2 mb2 clearfix bg-white minishadow'>
+
+  
+  <div class='clearfix'>
+    
+    <h3 class='fl m0' id='_iso_compliance'>
+      _iso_compliance
+    </h3>
+    
+    
+      <a class='fr fill-darken0 round round pad1x quiet h5' href='https://github.com/FedericoTartarini/jsthermalcomfort/blob/3e57c93f9015407f30b1e7a56ab97ad953971f19/src/utilities/utilities.js#L228-L249'>
+      <span>src/utilities/utilities.js</span>
+      </a>
+    
+  </div>
+  
+
+  
+    <div class='pre p1 fill-light mt0'>_iso_compliance(kwargs: <a href="#compliancekwargs">ComplianceKwargs</a>): <a href="https://developer.mozilla.org/docs/Web/JavaScript/Reference/Global_Objects/Array">Array</a>&#x3C;<a href="https://developer.mozilla.org/docs/Web/JavaScript/Reference/Global_Objects/String">string</a>></div>
+  
+  
+
+  
+  
+  
+  
+  
+  
+
+  
+    <div class='py1 quiet mt1 prose-big'>Parameters</div>
+    <div class='prose'>
+      
+        <div class='space-bottom0'>
+          <div>
+            <span class='code bold'>kwargs</span> <code class='quiet'>(<a href="#compliancekwargs">ComplianceKwargs</a>)</code>
+	    
+          </div>
+          
+        </div>
+      
+    </div>
+  
+
+  
+
+  
+    
+      <div class='py1 quiet mt1 prose-big'>Returns</div>
+      <code><a href="https://developer.mozilla.org/docs/Web/JavaScript/Reference/Global_Objects/Array">Array</a>&#x3C;<a href="https://developer.mozilla.org/docs/Web/JavaScript/Reference/Global_Objects/String">string</a>></code>:
+        strings with warnings emitted
+
+      
+    
+  
+
+  
+
+  
+
+  
+
+  
+
+  
+
+  
+
+  
+</section>
+
+          
+        
+          
+          <section class='p2 mb2 clearfix bg-white minishadow'>
+
+  
+  <div class='clearfix'>
+    
+    
+    
+      <a class='fr fill-darken0 round round pad1x quiet h5' href='https://github.com/FedericoTartarini/jsthermalcomfort/blob/3e57c93f9015407f30b1e7a56ab97ad953971f19/src/utilities/utilities.js#L256-L302'>
+      <span>src/utilities/utilities.js</span>
+      </a>
+    
+  </div>
+  
+
+  
+    <div class='pre p1 fill-light mt0'>_iso7933_compliance(kwargs: <a href="#compliancekwargs">ComplianceKwargs</a>): <a href="https://developer.mozilla.org/docs/Web/JavaScript/Reference/Global_Objects/Array">Array</a>&#x3C;<a href="https://developer.mozilla.org/docs/Web/JavaScript/Reference/Global_Objects/String">string</a>></div>
+  
+  
+
+  
+  
+  
+  
+  
+  
+
+  
+    <div class='py1 quiet mt1 prose-big'>Parameters</div>
+    <div class='prose'>
+      
+        <div class='space-bottom0'>
+          <div>
+            <span class='code bold'>kwargs</span> <code class='quiet'>(<a href="#compliancekwargs">ComplianceKwargs</a>)</code>
+	    
+          </div>
+          
+        </div>
+      
+    </div>
+  
+
+  
+
+  
+    
+      <div class='py1 quiet mt1 prose-big'>Returns</div>
+      <code><a href="https://developer.mozilla.org/docs/Web/JavaScript/Reference/Global_Objects/Array">Array</a>&#x3C;<a href="https://developer.mozilla.org/docs/Web/JavaScript/Reference/Global_Objects/String">string</a>></code>:
+        strings with warnings emitted
+
+      
+    
+  
+
+  
+
+  
+
+  
+
+  
+
+  
+
+  
+
+  
+</section>
+
+          
+        
+          
+          <section class='p2 mb2 clearfix bg-white minishadow'>
+
+  
+  <div class='clearfix'>
+    
+    <h3 class='fl m0' id='body_surface_area'>
+      body_surface_area
+    </h3>
+    
+    
+      <a class='fr fill-darken0 round round pad1x quiet h5' href='https://github.com/FedericoTartarini/jsthermalcomfort/blob/3e57c93f9015407f30b1e7a56ab97ad953971f19/src/utilities/utilities.js#L313-L326'>
+      <span>src/utilities/utilities.js</span>
+      </a>
+    
+  </div>
+  
+
+  <p>Returns the body surface area in square meters</p>
+
+    <div class='pre p1 fill-light mt0'>body_surface_area(weight: <a href="https://developer.mozilla.org/docs/Web/JavaScript/Reference/Global_Objects/Number">number</a>, height: <a href="https://developer.mozilla.org/docs/Web/JavaScript/Reference/Global_Objects/Number">number</a>, formula: (<code>"dubois"</code> | <code>"takahira"</code> | <code>"fujimoto"</code> | <code>"kurazumi"</code>)): <a href="https://developer.mozilla.org/docs/Web/JavaScript/Reference/Global_Objects/Number">number</a></div>
+  
+  
+
+  
+  
+  
+  
+  
+  
+
+  
+    <div class='py1 quiet mt1 prose-big'>Parameters</div>
+    <div class='prose'>
+      
+        <div class='space-bottom0'>
+          <div>
+            <span class='code bold'>weight</span> <code class='quiet'>(<a href="https://developer.mozilla.org/docs/Web/JavaScript/Reference/Global_Objects/Number">number</a>)</code>
+	    body weight, [kg]
+
+          </div>
+          
+        </div>
+      
+        <div class='space-bottom0'>
+          <div>
+            <span class='code bold'>height</span> <code class='quiet'>(<a href="https://developer.mozilla.org/docs/Web/JavaScript/Reference/Global_Objects/Number">number</a>)</code>
+	    height, [m]
+
+          </div>
+          
+        </div>
+      
+        <div class='space-bottom0'>
+          <div>
+            <span class='code bold'>formula</span> <code class='quiet'>((<code>"dubois"</code> | <code>"takahira"</code> | <code>"fujimoto"</code> | <code>"kurazumi"</code>)
+            = <code>&quot;dubois&quot;</code>)</code>
+	    formula used to calculate the body surface area. default="dubois"
+
+          </div>
+          
+        </div>
+      
+    </div>
+  
+
+  
+
+  
+    
+      <div class='py1 quiet mt1 prose-big'>Returns</div>
+      <code><a href="https://developer.mozilla.org/docs/Web/JavaScript/Reference/Global_Objects/Number">number</a></code>:
+        body surface area, [m2]
+
+      
+    
+  
+
+  
+
+  
+
+  
+
+  
+
+  
+
+  
+
+  
+</section>
+
+          
+        
+          
+          <section class='p2 mb2 clearfix bg-white minishadow'>
+
+  
+  <div class='clearfix'>
+    
+    <h3 class='fl m0' id='v_relative'>
+      v_relative
+    </h3>
+    
+    
+      <a class='fr fill-darken0 round round pad1x quiet h5' href='https://github.com/FedericoTartarini/jsthermalcomfort/blob/3e57c93f9015407f30b1e7a56ab97ad953971f19/src/utilities/utilities.js#L339-L345'>
+      <span>src/utilities/utilities.js</span>
+      </a>
+    
+  </div>
+  
+
+  <p>Estimates the relative air speed which combines the average air speed of the
+space plus the relative air speed caused by the body movement. Vag is assumed
+to be 0 for metabolic rates equal and lower than 1 met and otherwise equal to
+Vag = 0.3 (M - 1) (m/s)</p>
+
+    <div class='pre p1 fill-light mt0'>v_relative(v: T, met: <a href="https://developer.mozilla.org/docs/Web/JavaScript/Reference/Global_Objects/Number">number</a>): T</div>
+  
+  
+
+  
+  
+  
+  
+  
+  
+
+  
+    <div class='py1 quiet mt1 prose-big'>Parameters</div>
+    <div class='prose'>
+      
+        <div class='space-bottom0'>
+          <div>
+            <span class='code bold'>v</span> <code class='quiet'>(T)</code>
+	    air spped measured by the sensor, [m/s]
+
+          </div>
+          
+        </div>
+      
+        <div class='space-bottom0'>
+          <div>
+            <span class='code bold'>met</span> <code class='quiet'>(<a href="https://developer.mozilla.org/docs/Web/JavaScript/Reference/Global_Objects/Number">number</a>)</code>
+	    metabolic rate, [met]
+
+          </div>
+          
+        </div>
+      
+    </div>
+  
+
+  
+
+  
+    
+      <div class='py1 quiet mt1 prose-big'>Returns</div>
+      <code>T</code>:
+        relative air speed, [m/s]
+
+      
+    
+  
+
+  
+
+  
+
+  
+
+  
+
+  
+
+  
+
+  
+</section>
+
+          
+        
+          
+          <section class='p2 mb2 clearfix bg-white minishadow'>
+
+  
+  <div class='clearfix'>
+    
+    
+    
+      <a class='fr fill-darken0 round round pad1x quiet h5' href='https://github.com/FedericoTartarini/jsthermalcomfort/blob/3e57c93f9015407f30b1e7a56ab97ad953971f19/src/utilities/utilities.js#L352-L354'>
+      <span>src/utilities/utilities.js</span>
+      </a>
+    
+  </div>
+  
+
+  
+    <div class='pre p1 fill-light mt0'>_v_relative_single(v: <a href="https://developer.mozilla.org/docs/Web/JavaScript/Reference/Global_Objects/Number">number</a>, met: <a href="https://developer.mozilla.org/docs/Web/JavaScript/Reference/Global_Objects/Number">number</a>): <a href="https://developer.mozilla.org/docs/Web/JavaScript/Reference/Global_Objects/Number">number</a></div>
   
   
     <p>
       Type:
       <a href="https://developer.mozilla.org/docs/Web/JavaScript/Reference/Global_Objects/Object">Object</a>
     </p>
-=======
->>>>>>> 9f336393
-  
-  
-  
-
-  
-  
-  
-  
-  
-<<<<<<< HEAD
+  
+  
+
+  
+  
+  
+  
+  
+  
+    <div class='py1 quiet mt1 prose-big'>Parameters</div>
+    <div class='prose'>
+      
+        <div class='space-bottom0'>
+          <div>
+            <span class='code bold'>v</span> <code class='quiet'>(<a href="https://developer.mozilla.org/docs/Web/JavaScript/Reference/Global_Objects/Number">number</a>)</code>
+	    
+          </div>
+          
+        </div>
+      
+        <div class='space-bottom0'>
+          <div>
+            <span class='code bold'>met</span> <code class='quiet'>(<a href="https://developer.mozilla.org/docs/Web/JavaScript/Reference/Global_Objects/Number">number</a>)</code>
+	    
+          </div>
+          
+        </div>
+      
+    </div>
+  
+
+          
+        </div>
+      
+    </div>
+  
+    
+      <div class='py1 quiet mt1 prose-big'>Returns</div>
+      <code><a href="https://developer.mozilla.org/docs/Web/JavaScript/Reference/Global_Objects/Number">number</a></code>:
+        
+      
+    
+  
+
+  
+
+  
+
+  
+
+  
+
+  
+
+  
+
+  
+</section>
+
+          
+        
+          
+          <section class='p2 mb2 clearfix bg-white minishadow'>
+
+  
+  <div class='clearfix'>
+    
+    <h3 class='fl m0' id='clo_dynamic'>
+      clo_dynamic
+    </h3>
+    
+    
+      <a class='fr fill-darken0 round round pad1x quiet h5' href='https://github.com/FedericoTartarini/jsthermalcomfort/blob/3e57c93f9015407f30b1e7a56ab97ad953971f19/src/utilities/utilities.js#L370-L392'>
+      <span>src/utilities/utilities.js</span>
+      </a>
+    
+  </div>
+  
+
+  <p>Estimates the dynamic clothing insulation of a moving occupant. The activity as
+well as the air speed modify the insulation characteristics of the clothing and the
+adjacent air layer. Consequently, the ISO 7730 states that the clothing insulation
+shall be corrected [2]_. The ASHRAE 55 Standard corrects for the effect
+of the body movement for met equal or higher than 1.2 met using the equation
+clo = Icl × (0.6 + 0.4/met)</p>
+
+    <div class='pre p1 fill-light mt0'>clo_dynamic(clo: T, met: T, standard: (<code>"ASHRAE"</code> | <code>"ISO"</code>)): T</div>
+  
+  
+
+  
+  
+  
+  
+  
+  
+
+  
+    <div class='py1 quiet mt1 prose-big'>Parameters</div>
+    <div class='prose'>
+      
+        <div class='space-bottom0'>
+          <div>
+            <span class='code bold'>clo</span> <code class='quiet'>(T)</code>
+	    clothing insulation, [clo]
+
+          </div>
+          
+        </div>
+      
+        <div class='space-bottom0'>
+          <div>
+            <span class='code bold'>met</span> <code class='quiet'>(T)</code>
+	    metabolic rate, [met]
+
+          </div>
+          
+        </div>
+      
+        <div class='space-bottom0'>
+          <div>
+            <span class='code bold'>standard</span> <code class='quiet'>((<code>"ASHRAE"</code> | <code>"ISO"</code>)
+            = <code>&quot;ASHRAE&quot;</code>)</code>
+	    If "ASHRAE", uses Equation provided in Section 5.2.2.2 of ASHRAE 55 2020
+
+          </div>
+          
+        </div>
+      
+    </div>
+  
+
+  
+
+  
+    
+      <div class='py1 quiet mt1 prose-big'>Returns</div>
+      <code>T</code>:
+        dunamic clothing insulation, [clo]
+
+      
+    
+  
+
+  
+
+  
+
+  
+
+  
+
+  
+
+  
+
+  
+</section>
+
+          
+        
+          
+          <section class='p2 mb2 clearfix bg-white minishadow'>
+
+  
+  <div class='clearfix'>
+    
+    
+    
+      <a class='fr fill-darken0 round round pad1x quiet h5' href='https://github.com/FedericoTartarini/jsthermalcomfort/blob/3e57c93f9015407f30b1e7a56ab97ad953971f19/src/utilities/utilities.js#L399-L401'>
+      <span>src/utilities/utilities.js</span>
+      </a>
+    
+  </div>
+  
+
+  <p>Calculates the Discomfort Index (DI). The index is essentially an effective temperature based on air temperature and humidity.
+The discomfort index is usuallly divided in 6 dicomfort categories and it only applies to warm environments. <a href="#ref_24">[24]</a></p>
+<ul>
+<li>class 1 - DI &#x3C; 21 °C - No discomfort</li>
+<li>class 2 - 21 &#x3C;= DI &#x3C; 24 °C - Less than 50% feels discomfort</li>
+<li>class 3 - 24 &#x3C;= DI &#x3C; 27 °C - More than 50% feels discomfort</li>
+<li>class 4 - 27 &#x3C;= DI &#x3C; 29 °C - Most of the population feels discomfort</li>
+<li>class 5 - 29 &#x3C;= DI &#x3C; 32 °C - Everyone feels severe stress</li>
+<li>class 6 - DI >= 32 °C - State of medical emergency</li>
+</ul>
+
+  <div class='pre p1 fill-light mt0'>discomfort_index_array(tdb: <a href="https://developer.mozilla.org/docs/Web/JavaScript/Reference/Global_Objects/Array">Array</a>&#x3C;<a href="https://developer.mozilla.org/docs/Web/JavaScript/Reference/Global_Objects/Number">number</a>>, rh: <a href="https://developer.mozilla.org/docs/Web/JavaScript/Reference/Global_Objects/Array">Array</a>&#x3C;<a href="https://developer.mozilla.org/docs/Web/JavaScript/Reference/Global_Objects/Number">number</a>>): <a href="#discomfortindexarrayreturntype">DiscomfortIndexArrayReturnType</a></div>
+  
+  
+
+  
+  
+  
+  
+  
+  
+
+  
+    <div class='py1 quiet mt1 prose-big'>Parameters</div>
+    <div class='prose'>
+      
+        <div class='space-bottom0'>
+          <div>
+            <span class='code bold'>tdb</span> <code class='quiet'>(<a href="https://developer.mozilla.org/docs/Web/JavaScript/Reference/Global_Objects/Array">Array</a>&#x3C;<a href="https://developer.mozilla.org/docs/Web/JavaScript/Reference/Global_Objects/Number">number</a>>)</code>
+	    air temperature [C]
+
+          </div>
+          
+        </div>
+      
+        <div class='space-bottom0'>
+          <div>
+            <span class='code bold'>rh</span> <code class='quiet'>(<a href="https://developer.mozilla.org/docs/Web/JavaScript/Reference/Global_Objects/Array">Array</a>&#x3C;<a href="https://developer.mozilla.org/docs/Web/JavaScript/Reference/Global_Objects/Number">number</a>>)</code>
+	    relative humidity [%]
+
+          </div>
+          
+        </div>
+      
+    </div>
+  
+
+  
+
+  
+    
+      <div class='py1 quiet mt1 prose-big'>Returns</div>
+      <code><a href="#discomfortindexarrayreturntype">DiscomfortIndexArrayReturnType</a></code>:
+        object with results of DI
+
+      
+    
+  
+  
+  
+    <div class='py1 quiet mt1 prose-big'>Related types</div>
+    <div class="clearfix">
+  
+  <div class="border-bottom" id="discomfortindexarrayreturntype">
+    <div class="clearfix small pointer">
+      <div class="py1 contain">
+        <span class="code strong strong truncate levelIndex4">
+          DiscomfortIndexArrayReturnType
+        </span>
+      </div>
+    </div>
+    <div class="clearfix">
+      <section class='p2 mb2 clearfix bg-white minishadow'>
+
+  
+  <div class='clearfix'>
+    
+    
+    
+      <a class='fr fill-darken0 round round pad1x quiet h5' href='https://github.com/FedericoTartarini/jsthermalcomfort/blob/3e57c93f9015407f30b1e7a56ab97ad953971f19/src/utilities/utilities.js#L403-L405'>
+      <span>src/utilities/utilities.js</span>
+      </a>
+    
+  </div>
+  
+
+  
+  
+  
+    <p>
+      Type:
+      <a href="https://developer.mozilla.org/docs/Web/JavaScript/Reference/Global_Objects/Object">Object</a>
+    </p>
+  
+  
+
+  
+  
+  
+  
+  
+  
+
+  
 
   
     <div class='py1 quiet mt1 prose-big'>Properties</div>
     <div>
       
         <div class='space-bottom0'>
-          <span class='code bold'>i_mst</span> <code class='quiet'>(<a href="https://developer.mozilla.org/docs/Web/JavaScript/Reference/Global_Objects/Number">number</a>?)</code>
-          : static moisture permeability index, [dimensionless]
-
-          
-        </div>
-      
-        <div class='space-bottom0'>
-          <span class='code bold'>a_p</span> <code class='quiet'>(<a href="https://developer.mozilla.org/docs/Web/JavaScript/Reference/Global_Objects/Number">number</a>?)</code>
-          : fraction of the body surface covered by the reflective clothing, [dimensionless]
-
-          
-        </div>
-      
-        <div class='space-bottom0'>
-          <span class='code bold'>drink</span> <code class='quiet'>((<code>0</code> | <code>1</code>)?)</code>
-          : 1 if workers can drink freely, 0 otherwise
-=======
-  
-
-  
-
-  
-
-  
-  
-  
-
-  
-
-  
->>>>>>> 9f336393
-
-          
-        </div>
-      
-        <div class='space-bottom0'>
-          <span class='code bold'>weight</span> <code class='quiet'>(<a href="https://developer.mozilla.org/docs/Web/JavaScript/Reference/Global_Objects/Number">number</a>?)</code>
-          : body weight, [kg]
-
-<<<<<<< HEAD
-          
-        </div>
-      
-        <div class='space-bottom0'>
-          <span class='code bold'>height</span> <code class='quiet'>(<a href="https://developer.mozilla.org/docs/Web/JavaScript/Reference/Global_Objects/Number">number</a>?)</code>
-          : height, [m]
-
-          
-        </div>
-      
-        <div class='space-bottom0'>
-          <span class='code bold'>walk_sp</span> <code class='quiet'>(<a href="https://developer.mozilla.org/docs/Web/JavaScript/Reference/Global_Objects/Number">number</a>?)</code>
-          : walking speed, [m/s]
-
-          
-        </div>
-      
-        <div class='space-bottom0'>
-          <span class='code bold'>theta</span> <code class='quiet'>(<a href="https://developer.mozilla.org/docs/Web/JavaScript/Reference/Global_Objects/Number">number</a>?)</code>
-          : angle between walking direction and wind direction [degrees]
-
-          
-        </div>
-      
-        <div class='space-bottom0'>
-          <span class='code bold'>acclimatized</span> <code class='quiet'>(<a href="https://developer.mozilla.org/docs/Web/JavaScript/Reference/Global_Objects/Number">number</a>?)</code>
-          : 100 if acclimatized subject, 0 otherwise
-
-          
-        </div>
-      
-        <div class='space-bottom0'>
-          <span class='code bold'>duration</span> <code class='quiet'>(<a href="https://developer.mozilla.org/docs/Web/JavaScript/Reference/Global_Objects/Number">number</a>?)</code>
-          : duration of the work sequence, [minutes]
-
-          
-        </div>
-      
-        <div class='space-bottom0'>
-          <span class='code bold'>f_r</span> <code class='quiet'>(<a href="https://developer.mozilla.org/docs/Web/JavaScript/Reference/Global_Objects/Number">number</a>?)</code>
-          : emissivity of the reflective clothing, [dimensionless]
-
-          
-        </div>
-      
-        <div class='space-bottom0'>
-          <span class='code bold'>t_sk</span> <code class='quiet'>(<a href="https://developer.mozilla.org/docs/Web/JavaScript/Reference/Global_Objects/Number">number</a>?)</code>
-          : mean skin temperature when worker starts working, [°C]
-=======
-  
-    <div class="clearfix">
-  
-  <div class="border-bottom" id="heat_index">
+          <span class='code bold'>di</span> <code class='quiet'>(<a href="https://developer.mozilla.org/docs/Web/JavaScript/Reference/Global_Objects/Array">Array</a>&#x3C;<a href="https://developer.mozilla.org/docs/Web/JavaScript/Reference/Global_Objects/Number">number</a>>)</code>
+          : – Discomfort Index(DI) Array
+
+          
+        </div>
+      
+        <div class='space-bottom0'>
+          <span class='code bold'>discomfort_condition</span> <code class='quiet'>(<a href="https://developer.mozilla.org/docs/Web/JavaScript/Reference/Global_Objects/Array">Array</a>&#x3C;<a href="https://developer.mozilla.org/docs/Web/JavaScript/Reference/Global_Objects/String">string</a>>)</code>
+          : Classification of the thermal comfort conditions in array
+
+          
+        </div>
+      
+    </div>
+  
+
+  
+  
+  
+
+  
+
+  
+
+  
+
+  
+
+  
+
+  
+
+  
+</section>
+
+    </div>
+  </div>
+  
+</div>
+
+  
+
+  
+    <div class='py1 quiet mt1 prose-big'>Related</div>
+    
+      
+        <a href="#discomfort_index">discomfort_index</a>
+ for a version that supports scalar arguments
+
+      
+    
+  
+
+  
+
+  
+
+  
+
+  
+
+  
+
+  
+</section>
+
+    </div>
+  </div>
+  
+  <div class="border-bottom" id="wc">
     <div class="clearfix small pointer">
       <div class="py1 contain">
         <span class="code strong strong truncate levelIndex3">
-          Heat Index
+          Wind chill index
         </span>
       </div>
     </div>
@@ -1258,78 +2254,64 @@
   <div class='clearfix'>
     
     
-      <a class='fr fill-darken0 round round pad1x quiet h5' href='https://github.com/FedericoTartarini/jsthermalcomfort/blob/2cfdadca5f596f4054d8d0d6b08f0e5ebe724740/src/models/heat_index.js#L25-L58'>
-      <span>src/models/heat_index.js</span>
+    
+      <a class='fr fill-darken0 round round pad1x quiet h5' href='https://github.com/FedericoTartarini/jsthermalcomfort/blob/3e57c93f9015407f30b1e7a56ab97ad953971f19/src/utilities/utilities.js#L462-L479'>
+      <span>src/utilities/utilities.js</span>
       </a>
     
   </div>
   
 
-  <p>Calculates the Heat Index (HI). It combines air temperature and relative humidity to determine an apparent temperature.
-The HI equation <a href="#ref_12">[12]</a> is derived by multiple regression analysis in temperature and relative humidity from the first version
-of Steadman’s (1979) apparent temperature (AT) <a href="#ref_13">[13]</a>.</p>
-
-  <div class='pre p1 fill-light mt0'>heat_index(tdb: <a href="https://developer.mozilla.org/docs/Web/JavaScript/Reference/Global_Objects/Number">number</a>, rh: <a href="https://developer.mozilla.org/docs/Web/JavaScript/Reference/Global_Objects/Number">number</a>, options: <a href="https://developer.mozilla.org/docs/Web/JavaScript/Reference/Global_Objects/Object">Object</a>?): <a href="https://developer.mozilla.org/docs/Web/JavaScript/Reference/Global_Objects/Number">number</a></div>
-  
-  
->>>>>>> 9f336393
-
-          
-        </div>
-      
-        <div class='space-bottom0'>
-          <span class='code bold'>t_cr</span> <code class='quiet'>(<a href="https://developer.mozilla.org/docs/Web/JavaScript/Reference/Global_Objects/Number">number</a>?)</code>
-          : mean core temperature when worker starts working, [°C]
-
-          
-        </div>
-      
-        <div class='space-bottom0'>
-<<<<<<< HEAD
-          <span class='code bold'>t_re</span> <code class='quiet'>(<a href="https://developer.mozilla.org/docs/Web/JavaScript/Reference/Global_Objects/Number">number</a>?)</code>
-          : mean rectal temperature when worker starts working, [°C]
-=======
+  <p>Calculates the Wind Chill Index (WCI) in accordance with the ASHRAE 2017 Handbook Fundamentals - Chapter 9 <a href="#ref_18">[18]</a>.</p>
+<p>The wind chill index (WCI) is an empirical index based on cooling measurements taken on a cylindrical flask partially
+filled with water in Antarctica (Siple and Passel 1945). For a surface temperature of 33°C, the index describes the
+rate of heat loss from the cylinder via radiation and convection as a function of ambient temperature and wind velocity.</p>
+<p>This formulation has been met with some valid criticism. WCI is unlikely to be an accurate measure of heat loss from
+exposed flesh, which differs from plastic in terms of curvature, roughness, and radiation exchange qualities, and is
+always below 33°C in a cold environment. Furthermore, the equation’s values peak at 90 km/h and then decline as velocity
+increases. Nonetheless, this score reliably represents the combined effects of temperature and wind on subjective discomfort
+for velocities below 80 km/h <a href="#ref_18">[18]</a>.</p>
+
+  <div class='pre p1 fill-light mt0'>wc(tdb: <a href="https://developer.mozilla.org/docs/Web/JavaScript/Reference/Global_Objects/Number">number</a>, v: <a href="https://developer.mozilla.org/docs/Web/JavaScript/Reference/Global_Objects/Number">number</a>, kwargs: <a href="https://developer.mozilla.org/docs/Web/JavaScript/Reference/Global_Objects/Object">object</a>?): {wci: <a href="https://developer.mozilla.org/docs/Web/JavaScript/Reference/Global_Objects/Number">number</a>}</div>
+  
+  
+
+  
+  
+  
+  
+  
+  
+
+  
+    <div class='py1 quiet mt1 prose-big'>Parameters</div>
+    <div class='prose'>
+      
+        <div class='space-bottom0'>
           <div>
             <span class='code bold'>tdb</span> <code class='quiet'>(<a href="https://developer.mozilla.org/docs/Web/JavaScript/Reference/Global_Objects/Number">number</a>)</code>
-	    Dry bulb air temperature, default in [°C] in [°F] if 
-<code>units</code>
- = 'IP'.
->>>>>>> 9f336393
-
-          
-        </div>
-      
-        <div class='space-bottom0'>
-<<<<<<< HEAD
-          <span class='code bold'>t_cr_eq</span> <code class='quiet'>(<a href="https://developer.mozilla.org/docs/Web/JavaScript/Reference/Global_Objects/Number">number</a>?)</code>
-          : mean core temperature as a function of met when worker starts working, [°C]
-=======
-          <div>
-            <span class='code bold'>rh</span> <code class='quiet'>(<a href="https://developer.mozilla.org/docs/Web/JavaScript/Reference/Global_Objects/Number">number</a>)</code>
-	    Relative humidity, [%].
->>>>>>> 9f336393
-
-          
-        </div>
-      
-        <div class='space-bottom0'>
-<<<<<<< HEAD
-          <span class='code bold'>sweat_rate</span> <code class='quiet'>(<a href="https://developer.mozilla.org/docs/Web/JavaScript/Reference/Global_Objects/Number">number</a>?)</code>
-          : sweat rate
-
-          
-        </div>
-      
-        <div class='space-bottom0'>
-          <span class='code bold'>round</span> <code class='quiet'>(<a href="https://developer.mozilla.org/docs/Web/JavaScript/Reference/Global_Objects/Boolean">boolean</a>?)</code>
-          : round the result of the PHS model
-=======
-          <div>
-            <span class='code bold'>options</span> <code class='quiet'>(<a href="https://developer.mozilla.org/docs/Web/JavaScript/Reference/Global_Objects/Object">Object</a>?
-            = <code>{round:true,units:&quot;SI&quot;}</code>)</code>
+	    dry bulb air temperature,[°C]
+
+          </div>
+          
+        </div>
+      
+        <div class='space-bottom0'>
+          <div>
+            <span class='code bold'>v</span> <code class='quiet'>(<a href="https://developer.mozilla.org/docs/Web/JavaScript/Reference/Global_Objects/Number">number</a>)</code>
+	    wind speed 10m above ground level, [m/s]
+
+          </div>
+          
+        </div>
+      
+        <div class='space-bottom0'>
+          <div>
+            <span class='code bold'>kwargs</span> <code class='quiet'>(<a href="https://developer.mozilla.org/docs/Web/JavaScript/Reference/Global_Objects/Object">object</a>?
+            = <code>{round:true}</code>)</code>
 	    (Optional) Other parameters.
->>>>>>> 9f336393
-
+
+          </div>
           
           <table class='mt1 mb2 fixed-table h5 col-12'>
             <colgroup>
@@ -1345,7 +2327,7 @@
             <tbody class='mt1'>
               
                 <tr>
-  <td class='break-word'><span class='code bold'>options.round</span> <code class='quiet'><a href="https://developer.mozilla.org/docs/Web/JavaScript/Reference/Global_Objects/Boolean">boolean</a></code>
+  <td class='break-word'><span class='code bold'>kwargs.round</span> <code class='quiet'><a href="https://developer.mozilla.org/docs/Web/JavaScript/Reference/Global_Objects/Boolean">boolean</a></code>
   
     (default <code>true</code>)
   </td>
@@ -1355,17 +2337,6 @@
 
 
               
-                <tr>
-  <td class='break-word'><span class='code bold'>options.units</span> <code class='quiet'>(<code>"SI"</code> | <code>"IP"</code>)</code>
-  
-    (default <code>&quot;SI&quot;</code>)
-  </td>
-  <td class='break-word'><span>Select the SI (International System of Units) or the IP (Imperial Units) system.
-</span></td>
-</tr>
-
-
-              
             </tbody>
           </table>
           
@@ -1375,33 +2346,89 @@
   
 
   
-  
-<<<<<<< HEAD
-=======
+
+  
+    
+      <div class='py1 quiet mt1 prose-big'>Returns</div>
+      <code>{wci: <a href="https://developer.mozilla.org/docs/Web/JavaScript/Reference/Global_Objects/Number">number</a>}</code>:
+        wind chill index, [W/m2]
+
+      
+    
+  
+  
+  
+
+  
+
+  
+
+  
+
+  
+
+  
+
+  
+
+  
+</section>
+
+    </div>
+  </div>
+  
+</div>
+
+  
+
+  
+
+  
+
+  
+</section>
+
+          </div>
+          
+        </div>
+      
+        <div class='space-bottom0'>
+          <div>
+            <span class='code bold'>h</span> <code class='quiet'>(<a href="https://developer.mozilla.org/docs/Web/JavaScript/Reference/Global_Objects/Number">number</a>)</code>
+	    height of the window, [m]
+
+          </div>
+          
+        </div>
+      
+        <div class='space-bottom0'>
+          <div>
+            <span class='code bold'>d</span> <code class='quiet'>(<a href="https://developer.mozilla.org/docs/Web/JavaScript/Reference/Global_Objects/Number">number</a>)</code>
+	    distance between the occupant and the window, [m]
+
+          </div>
+          
+        </div>
+      
+    </div>
+  
+
+  
+
+  
     
       <div class='py1 quiet mt1 prose-big'>Returns</div>
       <code><a href="https://developer.mozilla.org/docs/Web/JavaScript/Reference/Global_Objects/Number">number</a></code>:
-        Heat Index, default in [°C] in [°F] if 
-<code>units</code>
- = 'IP'.
-
-      
-    
->>>>>>> 9f336393
-  
-  
-  
-
-  
-
-  
-
-  
-    <div class='py1 quiet mt1 prose-big'>Example</div>
-    
-      
-      <pre class='p1 overflow-auto round fill-light'><span class="hljs-keyword">const</span> hi = <span class="hljs-title function_">heat_index</span>(<span class="hljs-number">25</span>, <span class="hljs-number">50</span>); <span class="hljs-comment">// returns 25.9</span></pre>
-    
+        sky-vault view faction ranges between 0 and 1
+
+      
+    
+  
+
+  
+
+  
+
   
 
   
@@ -1413,22 +2440,1411 @@
   
 </section>
 
-    </div>
-  </div>
-  
-<<<<<<< HEAD
-  <div class="border-bottom" id="phsreturntype">
+          
+        
+          
+          <section class='p2 mb2 clearfix bg-white minishadow'>
+
+  
+  <div class='clearfix'>
+    
+    
+    
+      <a class='fr fill-darken0 round round pad1x quiet h5' href='https://github.com/FedericoTartarini/jsthermalcomfort/blob/3e57c93f9015407f30b1e7a56ab97ad953971f19/src/utilities/utilities.js#L503-L506'>
+      <span>src/utilities/utilities.js</span>
+      </a>
+    
+  </div>
+  
+
+  <p>Calculates vapour pressure of water at different temperatures</p>
+
+  <div class='pre p1 fill-light mt0'>p_sat(tdb: <a href="https://developer.mozilla.org/docs/Web/JavaScript/Reference/Global_Objects/Number">number</a>): <a href="https://developer.mozilla.org/docs/Web/JavaScript/Reference/Global_Objects/Number">number</a></div>
+  
+  
+
+  
+  
+  
+  
+  
+  
+
+  
+    <div class='py1 quiet mt1 prose-big'>Parameters</div>
+    <div class='prose'>
+      
+        <div class='space-bottom0'>
+          <div>
+            <span class='code bold'>tdb</span> <code class='quiet'>(<a href="https://developer.mozilla.org/docs/Web/JavaScript/Reference/Global_Objects/Number">number</a>)</code>
+	    air temperature, [°C]
+
+          </div>
+          
+        </div>
+      
+    </div>
+  
+
+  
+
+  
+    
+      <div class='py1 quiet mt1 prose-big'>Returns</div>
+      <code><a href="https://developer.mozilla.org/docs/Web/JavaScript/Reference/Global_Objects/Number">number</a></code>:
+        vapour pressure of water, [Pa]
+
+      
+    
+  
+  
+  
+
+  
+
+  
+
+  
+
+  
+
+  
+
+  
+
+  
+</section>
+
+    </div>
+  </div>
+  
+  <div class="border-bottom" id="p_sat_torr">
+    <div class="clearfix small pointer">
+      <div class="py1 contain">
+        <span class="code strong strong truncate levelIndex3">
+          p_sat_torr(tdb)
+        </span>
+      </div>
+    </div>
+    <div class="clearfix">
+      <section class='p2 mb2 clearfix bg-white minishadow'>
+
+  
+  <div class='clearfix'>
+    
+    
+    
+      <a class='fr fill-darken0 round round pad1x quiet h5' href='https://github.com/FedericoTartarini/jsthermalcomfort/blob/3e57c93f9015407f30b1e7a56ab97ad953971f19/src/psychrometrics/p_sat.js#L11-L48'>
+      <span>src/psychrometrics/p_sat.js</span>
+      </a>
+    
+  </div>
+  
+
+  <p>Estimates the saturation vapour pressure in [torr].</p>
+
+  <div class='pre p1 fill-light mt0'>p_sat_torr(tdb: <a href="https://developer.mozilla.org/docs/Web/JavaScript/Reference/Global_Objects/Number">number</a>): <a href="https://developer.mozilla.org/docs/Web/JavaScript/Reference/Global_Objects/Number">number</a></div>
+  
+  
+
+  
+  
+  
+  
+  
+  
+
+  
+    <div class='py1 quiet mt1 prose-big'>Parameters</div>
+    <div class='prose'>
+      
+        <div class='space-bottom0'>
+          <div>
+            <span class='code bold'>tdb</span> <code class='quiet'>(<a href="https://developer.mozilla.org/docs/Web/JavaScript/Reference/Global_Objects/Number">number</a>)</code>
+	    dry bulb air temperature [C]
+
+          </div>
+          
+        </div>
+      
+    </div>
+  
+
+  
+
+  
+    
+      <div class='py1 quiet mt1 prose-big'>Returns</div>
+      <code><a href="https://developer.mozilla.org/docs/Web/JavaScript/Reference/Global_Objects/Number">number</a></code>:
+        saturation vapour pressure [torr]
+
+      
+    
+  
+  
+  
+
+  
+    <div class='py1 quiet mt1 prose-big'>Related</div>
+    
+      
+        <a href="#p_sat_torr_array">p_sat_torr_array</a>
+ for a version that supports arrays
+
+      
+    
+  
+
+  
+
+  
+
+  
+
+  
+
+  
+
+  
+</section>
+
+    </div>
+  </div>
+  
+  <div class="border-bottom" id="p_sat_torr_array">
+    <div class="clearfix small pointer">
+      <div class="py1 contain">
+        <span class="code strong strong truncate levelIndex3">
+          p_sat_torr_array(tdb)
+        </span>
+      </div>
+    </div>
+    <div class="clearfix">
+      <section class='p2 mb2 clearfix bg-white minishadow'>
+
+  
+  <div class='clearfix'>
+    
+    
+    
+      <a class='fr fill-darken0 round round pad1x quiet h5' href='https://github.com/FedericoTartarini/jsthermalcomfort/blob/3e57c93f9015407f30b1e7a56ab97ad953971f19/src/psychrometrics/p_sat_torr.js#L7-L9'>
+      <span>src/psychrometrics/p_sat_torr.js</span>
+      </a>
+    
+  </div>
+  
+
+  <p>Estimates the saturation vapour pressure in [torr].</p>
+
+  <div class='pre p1 fill-light mt0'>p_sat_torr_array(tdb: <a href="https://developer.mozilla.org/docs/Web/JavaScript/Reference/Global_Objects/Array">Array</a>&#x3C;<a href="https://developer.mozilla.org/docs/Web/JavaScript/Reference/Global_Objects/Number">number</a>>): <a href="https://developer.mozilla.org/docs/Web/JavaScript/Reference/Global_Objects/Array">Array</a>&#x3C;<a href="https://developer.mozilla.org/docs/Web/JavaScript/Reference/Global_Objects/Number">number</a>></div>
+  
+  
+
+  
+  
+  
+  
+  
+  
+
+  
+    <div class='py1 quiet mt1 prose-big'>Parameters</div>
+    <div class='prose'>
+      
+        <div class='space-bottom0'>
+          <div>
+            <span class='code bold'>tdb</span> <code class='quiet'>(<a href="https://developer.mozilla.org/docs/Web/JavaScript/Reference/Global_Objects/Array">Array</a>&#x3C;<a href="https://developer.mozilla.org/docs/Web/JavaScript/Reference/Global_Objects/Number">number</a>>)</code>
+	    dry bulb air temperature [C]
+
+          </div>
+          
+        </div>
+      
+    </div>
+  
+
+  
+
+  
+    
+      <div class='py1 quiet mt1 prose-big'>Returns</div>
+      <code><a href="https://developer.mozilla.org/docs/Web/JavaScript/Reference/Global_Objects/Array">Array</a>&#x3C;<a href="https://developer.mozilla.org/docs/Web/JavaScript/Reference/Global_Objects/Number">number</a>></code>:
+        saturation vapour pressure [torr]
+
+      
+    
+  
+  
+  
+
+  
+    <div class='py1 quiet mt1 prose-big'>Related</div>
+    
+      
+        <a href="#p_sat_torr">p_sat_torr</a>
+ for a version that supports scalar arguments
+
+      
+    
+  
+
+  
+
+  
+
+  
+
+  
+
+  
+
+  
+</section>
+
+    </div>
+  </div>
+  
+  <div class="border-bottom" id="t_o">
+    <div class="clearfix small pointer">
+      <div class="py1 contain">
+        <span class="code strong strong truncate levelIndex3">
+          t_o(tdb, tr, v, standard)
+        </span>
+      </div>
+    </div>
+    <div class="clearfix">
+      <section class='p2 mb2 clearfix bg-white minishadow'>
+
+  
+  <div class='clearfix'>
+    
+    
+    
+      <a class='fr fill-darken0 round round pad1x quiet h5' href='https://github.com/FedericoTartarini/jsthermalcomfort/blob/3e57c93f9015407f30b1e7a56ab97ad953971f19/src/psychrometrics/t_o.js#L11-L24'>
+      <span>src/psychrometrics/t_o.js</span>
+      </a>
+    
+  </div>
+  
+
+  <p>Calculates operative temperature in accordance with ISO 7726:1998 <a href="#ref_5">[5]</a>.</p>
+
+  <div class='pre p1 fill-light mt0'>t_o(tdb: <a href="https://developer.mozilla.org/docs/Web/JavaScript/Reference/Global_Objects/Number">number</a>, tr: <a href="https://developer.mozilla.org/docs/Web/JavaScript/Reference/Global_Objects/Number">number</a>, v: <a href="https://developer.mozilla.org/docs/Web/JavaScript/Reference/Global_Objects/Number">number</a>, standard: (<code>"ISO"</code> | <code>"ASHRAE"</code>)): <a href="https://developer.mozilla.org/docs/Web/JavaScript/Reference/Global_Objects/Number">number</a></div>
+  
+  
+
+  
+  
+  
+  
+  
+  
+
+  
+    <div class='py1 quiet mt1 prose-big'>Parameters</div>
+    <div class='prose'>
+      
+        <div class='space-bottom0'>
+          <div>
+            <span class='code bold'>tdb</span> <code class='quiet'>(<a href="https://developer.mozilla.org/docs/Web/JavaScript/Reference/Global_Objects/Number">number</a>)</code>
+	    air temperature [C]
+
+          </div>
+          
+        </div>
+      
+        <div class='space-bottom0'>
+          <div>
+            <span class='code bold'>tr</span> <code class='quiet'>(<a href="https://developer.mozilla.org/docs/Web/JavaScript/Reference/Global_Objects/Number">number</a>)</code>
+	    mean radiant temperature [C]
+
+          </div>
+          
+        </div>
+      
+        <div class='space-bottom0'>
+          <div>
+            <span class='code bold'>v</span> <code class='quiet'>(<a href="https://developer.mozilla.org/docs/Web/JavaScript/Reference/Global_Objects/Number">number</a>)</code>
+	    air speed [m/s]
+
+          </div>
+          
+        </div>
+      
+        <div class='space-bottom0'>
+          <div>
+            <span class='code bold'>standard</span> <code class='quiet'>((<code>"ISO"</code> | <code>"ASHRAE"</code>)
+            = <code>&quot;ISO&quot;</code>)</code>
+	    the standard to use
+
+          </div>
+          
+        </div>
+      
+    </div>
+  
+
+  
+
+  
+    
+      <div class='py1 quiet mt1 prose-big'>Returns</div>
+      <code><a href="https://developer.mozilla.org/docs/Web/JavaScript/Reference/Global_Objects/Number">number</a></code>:
+        operative temperature [C]
+
+      
+    
+  
+  
+  
+
+  
+    <div class='py1 quiet mt1 prose-big'>Related</div>
+    
+      
+        <a href="#t_o_array">t_o_array</a>
+ for a version that supports arrays
+
+      
+    
+  
+
+  
+
+  
+
+  
+
+  
+
+  
+
+  
+</section>
+
+    </div>
+  </div>
+  
+  <div class="border-bottom" id="t_o_array">
+    <div class="clearfix small pointer">
+      <div class="py1 contain">
+        <span class="code strong strong truncate levelIndex3">
+          t_o_array(tdb, tr, v, standard)
+        </span>
+      </div>
+    </div>
+    <div class="clearfix">
+      <section class='p2 mb2 clearfix bg-white minishadow'>
+
+  
+  <div class='clearfix'>
+    
+    
+    
+      <a class='fr fill-darken0 round round pad1x quiet h5' href='https://github.com/FedericoTartarini/jsthermalcomfort/blob/3e57c93f9015407f30b1e7a56ab97ad953971f19/src/psychrometrics/t_o.js#L36-L50'>
+      <span>src/psychrometrics/t_o.js</span>
+      </a>
+    
+  </div>
+  
+
+  <p>Calculates operative temperature in accordance with ISO 7726:1998 <a href="#ref_5">[5]</a>.</p>
+
+  <div class='pre p1 fill-light mt0'>t_o_array(tdb: <a href="https://developer.mozilla.org/docs/Web/JavaScript/Reference/Global_Objects/Array">Array</a>&#x3C;<a href="https://developer.mozilla.org/docs/Web/JavaScript/Reference/Global_Objects/Number">number</a>>, tr: <a href="https://developer.mozilla.org/docs/Web/JavaScript/Reference/Global_Objects/Array">Array</a>&#x3C;<a href="https://developer.mozilla.org/docs/Web/JavaScript/Reference/Global_Objects/Number">number</a>>, v: <a href="https://developer.mozilla.org/docs/Web/JavaScript/Reference/Global_Objects/Array">Array</a>&#x3C;<a href="https://developer.mozilla.org/docs/Web/JavaScript/Reference/Global_Objects/Number">number</a>>, standard: (<code>"ISO"</code> | <code>"ASHRAE"</code>)): <a href="https://developer.mozilla.org/docs/Web/JavaScript/Reference/Global_Objects/Array">Array</a>&#x3C;<a href="https://developer.mozilla.org/docs/Web/JavaScript/Reference/Global_Objects/Number">number</a>></div>
+  
+  
+
+  
+  
+  
+  
+  
+  
+
+  
+    <div class='py1 quiet mt1 prose-big'>Parameters</div>
+    <div class='prose'>
+      
+        <div class='space-bottom0'>
+          <div>
+            <span class='code bold'>tdb</span> <code class='quiet'>(<a href="https://developer.mozilla.org/docs/Web/JavaScript/Reference/Global_Objects/Array">Array</a>&#x3C;<a href="https://developer.mozilla.org/docs/Web/JavaScript/Reference/Global_Objects/Number">number</a>>)</code>
+	    air temperature [C]
+
+          </div>
+          
+        </div>
+      
+        <div class='space-bottom0'>
+          <div>
+            <span class='code bold'>tr</span> <code class='quiet'>(<a href="https://developer.mozilla.org/docs/Web/JavaScript/Reference/Global_Objects/Array">Array</a>&#x3C;<a href="https://developer.mozilla.org/docs/Web/JavaScript/Reference/Global_Objects/Number">number</a>>)</code>
+	    mean radiant temperature [C]
+
+          </div>
+          
+        </div>
+      
+        <div class='space-bottom0'>
+          <div>
+            <span class='code bold'>v</span> <code class='quiet'>(<a href="https://developer.mozilla.org/docs/Web/JavaScript/Reference/Global_Objects/Array">Array</a>&#x3C;<a href="https://developer.mozilla.org/docs/Web/JavaScript/Reference/Global_Objects/Number">number</a>>)</code>
+	    air speed [m/s]
+
+          </div>
+          
+        </div>
+      
+        <div class='space-bottom0'>
+          <div>
+            <span class='code bold'>standard</span> <code class='quiet'>((<code>"ISO"</code> | <code>"ASHRAE"</code>)
+            = <code>&quot;ISO&quot;</code>)</code>
+	    the standard to use
+
+          </div>
+          
+        </div>
+      
+    </div>
+  
+
+  
+
+  
+    
+      <div class='py1 quiet mt1 prose-big'>Returns</div>
+      <code><a href="https://developer.mozilla.org/docs/Web/JavaScript/Reference/Global_Objects/Array">Array</a>&#x3C;<a href="https://developer.mozilla.org/docs/Web/JavaScript/Reference/Global_Objects/Number">number</a>></code>:
+        operative temperature [C]
+
+      
+    
+  
+  
+  
+
+  
+    <div class='py1 quiet mt1 prose-big'>Related</div>
+    
+      
+        <a href="#t_o">t_o</a>
+ for a version that supports scalar arguments
+
+      
+    
+  
+
+  
+
+  
+
+  
+
+  
+
+  
+
+  
+</section>
+
+    </div>
+  </div>
+  
+  <div class="border-bottom" id="enthalpy">
+    <div class="clearfix small pointer">
+      <div class="py1 contain">
+        <span class="code strong strong truncate levelIndex3">
+          enthalpy(tdb, hr)
+        </span>
+      </div>
+    </div>
+    <div class="clearfix">
+      <section class='p2 mb2 clearfix bg-white minishadow'>
+
+  
+  <div class='clearfix'>
+    
+    
+    
+      <a class='fr fill-darken0 round round pad1x quiet h5' href='https://github.com/FedericoTartarini/jsthermalcomfort/blob/3e57c93f9015407f30b1e7a56ab97ad953971f19/src/psychrometrics/t_o.js#L74-L78'>
+      <span>src/psychrometrics/t_o.js</span>
+      </a>
+    
+  </div>
+  
+
+  <p>Calculates air enthalpy</p>
+
+  <div class='pre p1 fill-light mt0'>enthalpy(tdb: <a href="https://developer.mozilla.org/docs/Web/JavaScript/Reference/Global_Objects/Number">number</a>, hr: <a href="https://developer.mozilla.org/docs/Web/JavaScript/Reference/Global_Objects/Number">number</a>): <a href="https://developer.mozilla.org/docs/Web/JavaScript/Reference/Global_Objects/Number">number</a></div>
+  
+  
+
+  
+  
+  
+  
+  
+  
+
+  
+    <div class='py1 quiet mt1 prose-big'>Parameters</div>
+    <div class='prose'>
+      
+        <div class='space-bottom0'>
+          <div>
+            <span class='code bold'>tdb</span> <code class='quiet'>(<a href="https://developer.mozilla.org/docs/Web/JavaScript/Reference/Global_Objects/Number">number</a>)</code>
+	    air temperature [C]
+
+          </div>
+          
+        </div>
+      
+        <div class='space-bottom0'>
+          <div>
+            <span class='code bold'>hr</span> <code class='quiet'>(<a href="https://developer.mozilla.org/docs/Web/JavaScript/Reference/Global_Objects/Number">number</a>)</code>
+	    humidity ratio [kg water/kg dry air]
+
+          </div>
+          
+        </div>
+      
+    </div>
+  
+
+  
+
+  
+    
+      <div class='py1 quiet mt1 prose-big'>Returns</div>
+      <code><a href="https://developer.mozilla.org/docs/Web/JavaScript/Reference/Global_Objects/Number">number</a></code>:
+        enthalpy [J/kg dry air]
+
+      
+    
+  
+  
+  
+
+  
+
+  
+
+  
+
+  
+
+  
+
+  
+
+  
+</section>
+
+    </div>
+  </div>
+  
+  <div class="border-bottom" id="t_wb">
+    <div class="clearfix small pointer">
+      <div class="py1 contain">
+        <span class="code strong strong truncate levelIndex3">
+          t_wb(tdb, rh)
+        </span>
+      </div>
+    </div>
+    <div class="clearfix">
+      <section class='p2 mb2 clearfix bg-white minishadow'>
+
+  
+  <div class='clearfix'>
+    
+    
+    
+      <a class='fr fill-darken0 round round pad1x quiet h5' href='https://github.com/FedericoTartarini/jsthermalcomfort/blob/3e57c93f9015407f30b1e7a56ab97ad953971f19/src/psychrometrics/enthalpy.js#L10-L20'>
+      <span>src/psychrometrics/enthalpy.js</span>
+      </a>
+    
+  </div>
+  
+
+  <p>Calculates the wet-bulb temperature using the Stull equation <a href="#ref_6">[6]</a>.</p>
+
+  <div class='pre p1 fill-light mt0'>t_wb(tdb: <a href="https://developer.mozilla.org/docs/Web/JavaScript/Reference/Global_Objects/Number">number</a>, rh: <a href="https://developer.mozilla.org/docs/Web/JavaScript/Reference/Global_Objects/Number">number</a>): <a href="https://developer.mozilla.org/docs/Web/JavaScript/Reference/Global_Objects/Number">number</a></div>
+  
+  
+
+  
+  
+  
+  
+  
+  
+
+  
+    <div class='py1 quiet mt1 prose-big'>Parameters</div>
+    <div class='prose'>
+      
+        <div class='space-bottom0'>
+          <div>
+            <span class='code bold'>tdb</span> <code class='quiet'>(<a href="https://developer.mozilla.org/docs/Web/JavaScript/Reference/Global_Objects/Number">number</a>)</code>
+	    air temperature, [°C]
+
+          </div>
+          
+        </div>
+      
+        <div class='space-bottom0'>
+          <div>
+            <span class='code bold'>rh</span> <code class='quiet'>(<a href="https://developer.mozilla.org/docs/Web/JavaScript/Reference/Global_Objects/Number">number</a>)</code>
+	    relative humidity, [%]
+
+          </div>
+          
+        </div>
+      
+    </div>
+  
+
+  
+
+  
+    
+      <div class='py1 quiet mt1 prose-big'>Returns</div>
+      <code><a href="https://developer.mozilla.org/docs/Web/JavaScript/Reference/Global_Objects/Number">number</a></code>:
+        wet-bulb temperature, [°C]
+
+      
+    
+  
+  
+  
+
+  
+
+  
+
+  
+
+  
+
+  
+
+  
+
+  
+</section>
+
+    </div>
+  </div>
+  
+  <div class="border-bottom" id="t_mrt">
+    <div class="clearfix small pointer">
+      <div class="py1 contain">
+        <span class="code strong strong truncate levelIndex3">
+          t_mrt(tg, tdb, v, d, emissivity, standard)
+        </span>
+      </div>
+    </div>
+    <div class="clearfix">
+      <section class='p2 mb2 clearfix bg-white minishadow'>
+
+  
+  <div class='clearfix'>
+    
+    
+    
+      <a class='fr fill-darken0 round round pad1x quiet h5' href='https://github.com/FedericoTartarini/jsthermalcomfort/blob/3e57c93f9015407f30b1e7a56ab97ad953971f19/src/psychrometrics/t_wb.js#L8-L20'>
+      <span>src/psychrometrics/t_wb.js</span>
+      </a>
+    
+  </div>
+  
+
+  <p>Converts globe temperature reading into mean radiant temperature in accordance with either the Mixed Convection
+developed by Teitelbaum E. et al. (2022) or the ISO 7726:1998 Standard <a href="#ref_5">[5]</a>.</p>
+
+  <div class='pre p1 fill-light mt0'>t_mrt(tg: <a href="https://developer.mozilla.org/docs/Web/JavaScript/Reference/Global_Objects/Number">number</a>, tdb: <a href="https://developer.mozilla.org/docs/Web/JavaScript/Reference/Global_Objects/Number">number</a>, v: <a href="https://developer.mozilla.org/docs/Web/JavaScript/Reference/Global_Objects/Number">number</a>, d: <a href="https://developer.mozilla.org/docs/Web/JavaScript/Reference/Global_Objects/Number">number</a>, emissivity: <a href="https://developer.mozilla.org/docs/Web/JavaScript/Reference/Global_Objects/Number">number</a>, standard: (<code>"Mixed Convection"</code> | <code>"ISO"</code>)): <a href="https://developer.mozilla.org/docs/Web/JavaScript/Reference/Global_Objects/Number">number</a></div>
+  
+  
+
+  
+  
+  
+  
+  
+  
+
+  
+    <div class='py1 quiet mt1 prose-big'>Parameters</div>
+    <div class='prose'>
+      
+        <div class='space-bottom0'>
+          <div>
+            <span class='code bold'>tg</span> <code class='quiet'>(<a href="https://developer.mozilla.org/docs/Web/JavaScript/Reference/Global_Objects/Number">number</a>)</code>
+	    globe temperature, [°C]
+
+          </div>
+          
+        </div>
+      
+        <div class='space-bottom0'>
+          <div>
+            <span class='code bold'>tdb</span> <code class='quiet'>(<a href="https://developer.mozilla.org/docs/Web/JavaScript/Reference/Global_Objects/Number">number</a>)</code>
+	    air temperature, [°C]
+
+          </div>
+          
+        </div>
+      
+        <div class='space-bottom0'>
+          <div>
+            <span class='code bold'>v</span> <code class='quiet'>(<a href="https://developer.mozilla.org/docs/Web/JavaScript/Reference/Global_Objects/Number">number</a>)</code>
+	    air speed, [m/s]
+
+          </div>
+          
+        </div>
+      
+        <div class='space-bottom0'>
+          <div>
+            <span class='code bold'>d</span> <code class='quiet'>(<a href="https://developer.mozilla.org/docs/Web/JavaScript/Reference/Global_Objects/Number">number</a>
+            = <code>0.15</code>)</code>
+	    diameter of the globe, [m] default 0.15 m
+
+          </div>
+          
+        </div>
+      
+        <div class='space-bottom0'>
+          <div>
+            <span class='code bold'>emissivity</span> <code class='quiet'>(<a href="https://developer.mozilla.org/docs/Web/JavaScript/Reference/Global_Objects/Number">number</a>
+            = <code>0.95</code>)</code>
+	    emissivity of the globe temperature sensor, default 0.95
+
+          </div>
+          
+        </div>
+      
+        <div class='space-bottom0'>
+          <div>
+            <span class='code bold'>standard</span> <code class='quiet'>((<code>"Mixed Convection"</code> | <code>"ISO"</code>)
+            = <code>&quot;Mixed Convection&quot;</code>)</code>
+	    either choose between the Mixed Convection and ISO formulations.
+The Mixed Convection formulation has been proposed by Teitelbaum E. et al. (2022)
+to better determine the free and forced convection coefficient used in the
+calculation of the mean radiant temperature. They also showed that mean radiant
+temperature measured with ping-pong ball-sized globe thermometers is not reliable
+due to a stochastic convective bias [22]_. The Mixed Convection model has only
+been validated for globe sensors with a diameter between 0.04 and 0.15 m.
+
+          </div>
+          
+        </div>
+      
+    </div>
+  
+
+  
+
+  
+    
+      <div class='py1 quiet mt1 prose-big'>Returns</div>
+      <code><a href="https://developer.mozilla.org/docs/Web/JavaScript/Reference/Global_Objects/Number">number</a></code>:
+        
+      
+    
+  
+  
+  
+
+  
+    <div class='py1 quiet mt1 prose-big'>Related</div>
+    
+      
+        <a href="#t_mrt_array">t_mrt_array</a>
+ for a version that supports arrays
+
+      
+    
+  
+
+  
+
+  
+
+  
+
+  
+
+  
+
+  
+</section>
+
+    </div>
+  </div>
+  
+  <div class="border-bottom" id="t_mrt_array">
+    <div class="clearfix small pointer">
+      <div class="py1 contain">
+        <span class="code strong strong truncate levelIndex3">
+          t_mrt_array(tg, tdb, v, d, emissivity, standard)
+        </span>
+      </div>
+    </div>
+    <div class="clearfix">
+      <section class='p2 mb2 clearfix bg-white minishadow'>
+
+  
+  <div class='clearfix'>
+    
+    
+    
+      <a class='fr fill-darken0 round round pad1x quiet h5' href='https://github.com/FedericoTartarini/jsthermalcomfort/blob/3e57c93f9015407f30b1e7a56ab97ad953971f19/src/models/heat_index.js#L19-L52'>
+      <span>src/models/heat_index.js</span>
+      </a>
+    
+  </div>
+  
+
+  <p>Converts globe temperature reading into mean radiant temperature in accordance with either the Mixed Convection
+developed by Teitelbaum E. et al. (2022) or the ISO 7726:1998 Standard <a href="#ref_5">[5]</a>.</p>
+
+  <div class='pre p1 fill-light mt0'>t_mrt_array(tg: <a href="https://developer.mozilla.org/docs/Web/JavaScript/Reference/Global_Objects/Array">Array</a>&#x3C;<a href="https://developer.mozilla.org/docs/Web/JavaScript/Reference/Global_Objects/Number">number</a>>, tdb: <a href="https://developer.mozilla.org/docs/Web/JavaScript/Reference/Global_Objects/Array">Array</a>&#x3C;<a href="https://developer.mozilla.org/docs/Web/JavaScript/Reference/Global_Objects/Number">number</a>>, v: <a href="https://developer.mozilla.org/docs/Web/JavaScript/Reference/Global_Objects/Array">Array</a>&#x3C;<a href="https://developer.mozilla.org/docs/Web/JavaScript/Reference/Global_Objects/Number">number</a>>, d: <a href="https://developer.mozilla.org/docs/Web/JavaScript/Reference/Global_Objects/Array">Array</a>&#x3C;<a href="https://developer.mozilla.org/docs/Web/JavaScript/Reference/Global_Objects/Number">number</a>>, emissivity: <a href="https://developer.mozilla.org/docs/Web/JavaScript/Reference/Global_Objects/Array">Array</a>&#x3C;<a href="https://developer.mozilla.org/docs/Web/JavaScript/Reference/Global_Objects/Number">number</a>>, standard: (<code>"Mixed Convection"</code> | <code>"ISO"</code>)): <a href="https://developer.mozilla.org/docs/Web/JavaScript/Reference/Global_Objects/Array">Array</a>&#x3C;<a href="https://developer.mozilla.org/docs/Web/JavaScript/Reference/Global_Objects/Number">number</a>></div>
+  
+  
+
+  
+  
+  
+  
+  
+  
+
+  
+    <div class='py1 quiet mt1 prose-big'>Parameters</div>
+    <div class='prose'>
+      
+        <div class='space-bottom0'>
+          <div>
+            <span class='code bold'>tg</span> <code class='quiet'>(<a href="https://developer.mozilla.org/docs/Web/JavaScript/Reference/Global_Objects/Array">Array</a>&#x3C;<a href="https://developer.mozilla.org/docs/Web/JavaScript/Reference/Global_Objects/Number">number</a>>)</code>
+	    globe temperature, [°C]
+
+          </div>
+          
+        </div>
+      
+        <div class='space-bottom0'>
+          <div>
+            <span class='code bold'>tdb</span> <code class='quiet'>(<a href="https://developer.mozilla.org/docs/Web/JavaScript/Reference/Global_Objects/Array">Array</a>&#x3C;<a href="https://developer.mozilla.org/docs/Web/JavaScript/Reference/Global_Objects/Number">number</a>>)</code>
+	    air temperature, [°C]
+
+          </div>
+          
+        </div>
+      
+        <div class='space-bottom0'>
+          <div>
+            <span class='code bold'>v</span> <code class='quiet'>(<a href="https://developer.mozilla.org/docs/Web/JavaScript/Reference/Global_Objects/Array">Array</a>&#x3C;<a href="https://developer.mozilla.org/docs/Web/JavaScript/Reference/Global_Objects/Number">number</a>>)</code>
+	    air speed, [m/s]
+
+          </div>
+          
+        </div>
+      
+        <div class='space-bottom0'>
+          <div>
+            <span class='code bold'>d</span> <code class='quiet'>(<a href="https://developer.mozilla.org/docs/Web/JavaScript/Reference/Global_Objects/Array">Array</a>&#x3C;<a href="https://developer.mozilla.org/docs/Web/JavaScript/Reference/Global_Objects/Number">number</a>>)</code>
+	    diameter of the globe, [m] default 0.15 m
+
+          </div>
+          
+        </div>
+      
+        <div class='space-bottom0'>
+          <div>
+            <span class='code bold'>emissivity</span> <code class='quiet'>(<a href="https://developer.mozilla.org/docs/Web/JavaScript/Reference/Global_Objects/Array">Array</a>&#x3C;<a href="https://developer.mozilla.org/docs/Web/JavaScript/Reference/Global_Objects/Number">number</a>>)</code>
+	    emissivity of the globe temperature sensor, default 0.95
+
+          </div>
+          
+        </div>
+      
+        <div class='space-bottom0'>
+          <div>
+            <span class='code bold'>standard</span> <code class='quiet'>((<code>"Mixed Convection"</code> | <code>"ISO"</code>)
+            = <code>&quot;Mixed Convection&quot;</code>)</code>
+	    either choose between the Mixed Convection and ISO formulations. Refer to the 
+<a href="#t_mrt">t_mrt</a>
+ function for more information
+
+          </div>
+          
+        </div>
+      
+    </div>
+  
+
+  
+
+  
+    
+      <div class='py1 quiet mt1 prose-big'>Returns</div>
+      <code><a href="https://developer.mozilla.org/docs/Web/JavaScript/Reference/Global_Objects/Array">Array</a>&#x3C;<a href="https://developer.mozilla.org/docs/Web/JavaScript/Reference/Global_Objects/Number">number</a>></code>:
+        
+      
+    
+  
+  
+  
+
+  
+    <div class='py1 quiet mt1 prose-big'>Related</div>
+    
+      
+        <a href="#t_mrt">t_mrt</a>
+ for scalar arguments. Accepts array arguments.
+
+      
+    
+  
+
+  
+
+  
+
+  
+
+  
+
+  
+
+  
+</section>
+
+    </div>
+  </div>
+  
+  <div class="border-bottom" id="psy_ta_rh">
+    <div class="clearfix small pointer">
+      <div class="py1 contain">
+        <span class="code strong strong truncate levelIndex3">
+          psy_ta_rh(tdb, rh, p_atm)
+        </span>
+      </div>
+    </div>
+    <div class="clearfix">
+      <section class='p2 mb2 clearfix bg-white minishadow'>
+
+  
+  <div class='clearfix'>
+    
+    
+    
+      <a class='fr fill-darken0 round round pad1x quiet h5' href='https://github.com/FedericoTartarini/jsthermalcomfort/blob/3e57c93f9015407f30b1e7a56ab97ad953971f19/src/models/heat_index.js#L23-L23'>
+      <span>src/models/heat_index.js</span>
+      </a>
+    
+  </div>
+  
+
+  <p>Calculates psychrometric values of air based on dry bulb air temperature and
+relative humidity.</p>
+
+  <div class='pre p1 fill-light mt0'>psy_ta_rh(tdb: <a href="https://developer.mozilla.org/docs/Web/JavaScript/Reference/Global_Objects/Number">number</a>, rh: <a href="https://developer.mozilla.org/docs/Web/JavaScript/Reference/Global_Objects/Number">number</a>, p_atm: <a href="https://developer.mozilla.org/docs/Web/JavaScript/Reference/Global_Objects/Number">number</a>): <a href="#psytarhreturntype">PsyTaRhReturnType</a></div>
+  
+  
+
+  
+  
+  
+  
+  
+  
+
+  
+    <div class='py1 quiet mt1 prose-big'>Parameters</div>
+    <div class='prose'>
+      
+        <div class='space-bottom0'>
+          <div>
+            <span class='code bold'>tdb</span> <code class='quiet'>(<a href="https://developer.mozilla.org/docs/Web/JavaScript/Reference/Global_Objects/Number">number</a>)</code>
+	    air temperature, [°C]
+
+          </div>
+          
+        </div>
+      
+        <div class='space-bottom0'>
+          <div>
+            <span class='code bold'>rh</span> <code class='quiet'>(<a href="https://developer.mozilla.org/docs/Web/JavaScript/Reference/Global_Objects/Number">number</a>)</code>
+	    relative humidity, [%]
+
+          </div>
+          
+        </div>
+      
+        <div class='space-bottom0'>
+          <div>
+            <span class='code bold'>p_atm</span> <code class='quiet'>(<a href="https://developer.mozilla.org/docs/Web/JavaScript/Reference/Global_Objects/Number">number</a>
+            = <code>101325</code>)</code>
+	    atmospheric pressure, [Pa]
+
+          </div>
+          
+        </div>
+      
+    </div>
+  
+
+  
+
+  
+    
+      <div class='py1 quiet mt1 prose-big'>Returns</div>
+      <code><a href="#psytarhreturntype">PsyTaRhReturnType</a></code>:
+        object with calculated psychrometrics values
+
+      
+    
+  
+  
+  
+    <div class='py1 quiet mt1 prose-big'>Related types</div>
+    <div class="clearfix">
+  
+  <div class="border-bottom" id="psytarhreturntype">
     <div class="clearfix small pointer">
       <div class="py1 contain">
         <span class="code strong strong truncate levelIndex4">
-          PhsReturnType
-=======
-  <div class="border-bottom" id="phs">
+          PsyTaRhReturnType
+        </span>
+      </div>
+    </div>
+    <div class="clearfix">
+      <section class='p2 mb2 clearfix bg-white minishadow'>
+
+  
+  <div class='clearfix'>
+    
+    
+    
+      <a class='fr fill-darken0 round round pad1x quiet h5' href='https://github.com/FedericoTartarini/jsthermalcomfort/blob/3e57c93f9015407f30b1e7a56ab97ad953971f19/src/models/phs.js#L8-L20'>
+      <span>src/models/phs.js</span>
+      </a>
+    
+  </div>
+  
+
+  
+  
+  
+    <p>
+      Type:
+      <a href="https://developer.mozilla.org/docs/Web/JavaScript/Reference/Global_Objects/Object">object</a>
+    </p>
+  
+  
+
+  
+  
+  
+  
+  
+  
+
+  
+
+  
+    <div class='py1 quiet mt1 prose-big'>Properties</div>
+    <div>
+      
+        <div class='space-bottom0'>
+          <span class='code bold'>p_vap</span> <code class='quiet'>(<a href="https://developer.mozilla.org/docs/Web/JavaScript/Reference/Global_Objects/Number">number</a>)</code>
+          : partial pressure of water vapor in moist air, [Pa]
+
+          
+        </div>
+      
+        <div class='space-bottom0'>
+          <span class='code bold'>hr</span> <code class='quiet'>(<a href="https://developer.mozilla.org/docs/Web/JavaScript/Reference/Global_Objects/Number">number</a>)</code>
+          : humidity ratio, [kg water/kg dry air]
+
+          
+        </div>
+      
+        <div class='space-bottom0'>
+          <span class='code bold'>t_wb</span> <code class='quiet'>(<a href="https://developer.mozilla.org/docs/Web/JavaScript/Reference/Global_Objects/Number">number</a>)</code>
+          : wet bulb temperature, [°C]
+
+          
+        </div>
+      
+        <div class='space-bottom0'>
+          <span class='code bold'>t_dp</span> <code class='quiet'>(<a href="https://developer.mozilla.org/docs/Web/JavaScript/Reference/Global_Objects/Number">number</a>)</code>
+          : dew point temperature, [°C]
+
+          
+        </div>
+      
+        <div class='space-bottom0'>
+          <span class='code bold'>h</span> <code class='quiet'>(<a href="https://developer.mozilla.org/docs/Web/JavaScript/Reference/Global_Objects/Number">number</a>)</code>
+          : enthalpy [J/kg dry air]
+
+          
+        </div>
+      
+    </div>
+  
+
+  
+  
+  
+
+  
+
+  
+
+  
+
+  
+
+  
+
+  
+
+  
+</section>
+
+    </div>
+  </div>
+  
+</div>
+
+  
+
+  
+
+  
+
+  
+    <div class='py1 quiet mt1 prose-big'>Example</div>
+    
+      
+      <pre class='p1 overflow-auto round fill-light'><span class="hljs-keyword">import</span> { psy_ta_rh } <span class="hljs-keyword">from</span> <span class="hljs-string">&quot;jsthermalcomfort&quot;</span>;
+<span class="hljs-keyword">const</span> results = <span class="hljs-title function_">psy_ta_rh</span>(<span class="hljs-number">21</span>, <span class="hljs-number">56</span>);
+<span class="hljs-variable language_">console</span>.<span class="hljs-title function_">log</span>(results); <span class="hljs-comment">// { p_sat: 2487.7, p_vap: 1393.112, hr: -2.2041754048718936, t_wb: 15.4, t_dp: 11.9, h: -5575107.96 }</span></pre>
+    
+  
+
+  
+
+  
+
+  
+
+  
+</section>
+
+    </div>
+  </div>
+  
+</div>
+
+  
+
+  
+
+          
+        </div>
+      
+        <div class='space-bottom0'>
+          <span class='code bold'>theta</span> <code class='quiet'>(<a href="https://developer.mozilla.org/docs/Web/JavaScript/Reference/Global_Objects/Number">number</a>?)</code>
+          : angle between walking direction and wind direction [degrees]
+
+          
+        </div>
+      
+        <div class='space-bottom0'>
+          <span class='code bold'>acclimatized</span> <code class='quiet'>(<a href="https://developer.mozilla.org/docs/Web/JavaScript/Reference/Global_Objects/Number">number</a>?)</code>
+          : 100 if acclimatized subject, 0 otherwise
+
+          
+        </div>
+      
+        <div class='space-bottom0'>
+          <span class='code bold'>duration</span> <code class='quiet'>(<a href="https://developer.mozilla.org/docs/Web/JavaScript/Reference/Global_Objects/Number">number</a>?)</code>
+          : duration of the work sequence, [minutes]
+
+          
+        </div>
+      
+        <div class='space-bottom0'>
+          <span class='code bold'>f_r</span> <code class='quiet'>(<a href="https://developer.mozilla.org/docs/Web/JavaScript/Reference/Global_Objects/Number">number</a>?)</code>
+          : emissivity of the reflective clothing, [dimensionless]
+
+          
+        </div>
+      
+        <div class='space-bottom0'>
+          <span class='code bold'>t_sk</span> <code class='quiet'>(<a href="https://developer.mozilla.org/docs/Web/JavaScript/Reference/Global_Objects/Number">number</a>?)</code>
+          : mean skin temperature when worker starts working, [°C]
+
+          
+        </div>
+      
+        <div class='space-bottom0'>
+          <span class='code bold'>t_cr</span> <code class='quiet'>(<a href="https://developer.mozilla.org/docs/Web/JavaScript/Reference/Global_Objects/Number">number</a>?)</code>
+          : mean core temperature when worker starts working, [°C]
+
+          
+        </div>
+      
+        <div class='space-bottom0'>
+          <span class='code bold'>t_re</span> <code class='quiet'>(<a href="https://developer.mozilla.org/docs/Web/JavaScript/Reference/Global_Objects/Number">number</a>?)</code>
+          : mean rectal temperature when worker starts working, [°C]
+
+          
+        </div>
+      
+        <div class='space-bottom0'>
+          <span class='code bold'>t_cr_eq</span> <code class='quiet'>(<a href="https://developer.mozilla.org/docs/Web/JavaScript/Reference/Global_Objects/Number">number</a>?)</code>
+          : mean core temperature as a function of met when worker starts working, [°C]
+
+          
+        </div>
+      
+        <div class='space-bottom0'>
+          <span class='code bold'>sweat_rate</span> <code class='quiet'>(<a href="https://developer.mozilla.org/docs/Web/JavaScript/Reference/Global_Objects/Number">number</a>?)</code>
+          : sweat rate
+
+          
+        </div>
+      
+        <div class='space-bottom0'>
+          <span class='code bold'>round</span> <code class='quiet'>(<a href="https://developer.mozilla.org/docs/Web/JavaScript/Reference/Global_Objects/Boolean">boolean</a>?)</code>
+          : round the result of the PHS model
+
+          
+        </div>
+      
+    </div>
+  
+
+  
+
+  
+
+  
+
+  
+
+  
+
+  
+
+  
+
+  
+</section>
+
+          
+        
+          
+          <section class='p2 mb2 clearfix bg-white minishadow'>
+
+  
+  <div class='clearfix'>
+    
+    
+    
+      <a class='fr fill-darken0 round round pad1x quiet h5' href='https://github.com/FedericoTartarini/jsthermalcomfort/blob/3e57c93f9015407f30b1e7a56ab97ad953971f19/src/models/phs.js#L42-L60'>
+      <span>src/models/phs.js</span>
+      </a>
+    
+  </div>
+  
+
+  <p>Returns the body surface area in square meters</p>
+
+  <div class='pre p1 fill-light mt0'>body_surface_area(weight: <a href="https://developer.mozilla.org/docs/Web/JavaScript/Reference/Global_Objects/Number">number</a>, height: <a href="https://developer.mozilla.org/docs/Web/JavaScript/Reference/Global_Objects/Number">number</a>, formula: (<code>"dubois"</code> | <code>"takahira"</code> | <code>"fujimoto"</code> | <code>"kurazumi"</code>)): <a href="https://developer.mozilla.org/docs/Web/JavaScript/Reference/Global_Objects/Number">number</a></div>
+  
+  
+
+  
+  
+  
+  
+  
+  
+
+  
+    <div class='py1 quiet mt1 prose-big'>Parameters</div>
+    <div class='prose'>
+      
+        <div class='space-bottom0'>
+          <div>
+            <span class='code bold'>weight</span> <code class='quiet'>(<a href="https://developer.mozilla.org/docs/Web/JavaScript/Reference/Global_Objects/Number">number</a>)</code>
+	    body weight, [kg]
+
+          </div>
+          
+        </div>
+      
+        <div class='space-bottom0'>
+          <div>
+            <span class='code bold'>height</span> <code class='quiet'>(<a href="https://developer.mozilla.org/docs/Web/JavaScript/Reference/Global_Objects/Number">number</a>)</code>
+	    height, [m]
+
+          </div>
+          
+        </div>
+      
+        <div class='space-bottom0'>
+          <div>
+            <span class='code bold'>formula</span> <code class='quiet'>((<code>"dubois"</code> | <code>"takahira"</code> | <code>"fujimoto"</code> | <code>"kurazumi"</code>)
+            = <code>&quot;dubois&quot;</code>)</code>
+	    formula used to calculate the body surface area. default="dubois"
+
+          </div>
+          
+        </div>
+      
+    </div>
+  
+
+  
+
+  
+    
+      <div class='py1 quiet mt1 prose-big'>Returns</div>
+      <code><a href="https://developer.mozilla.org/docs/Web/JavaScript/Reference/Global_Objects/Number">number</a></code>:
+        body surface area, [m2]
+
+      
+    
+  
+  
+  
+
+  
+
+  
+
+  
+
+  
+
+  
+
+  
+
+  
+</section>
+
+    </div>
+  </div>
+  
+  <div class="border-bottom" id="v_relative">
     <div class="clearfix small pointer">
       <div class="py1 contain">
         <span class="code strong strong truncate levelIndex3">
-          Predicted Heat Strain (PHS) Index
->>>>>>> 9f336393
+          Relative air speed
         </span>
       </div>
     </div>
@@ -1439,40 +3855,332 @@
   <div class='clearfix'>
     
     
-<<<<<<< HEAD
-      <a class='fr fill-darken0 round round pad1x quiet h5' href='https://github.com/FedericoTartarini/jsthermalcomfort/blob/1dd322d54e8539ec845e12911c2dba86d2388d19/src/models/phs.js#L8-L21'>
-=======
-      <a class='fr fill-darken0 round round pad1x quiet h5' href='https://github.com/FedericoTartarini/jsthermalcomfort/blob/2cfdadca5f596f4054d8d0d6b08f0e5ebe724740/src/models/phs.js#L99-L171'>
->>>>>>> 9f336393
+    
+      <a class='fr fill-darken0 round round pad1x quiet h5' href='https://github.com/FedericoTartarini/jsthermalcomfort/blob/3e57c93f9015407f30b1e7a56ab97ad953971f19/src/models/phs.js#L95-L167'>
       <span>src/models/phs.js</span>
       </a>
     
   </div>
   
 
-<<<<<<< HEAD
-  
-  
+  <p>Estimates the relative air speed which combines the average air speed of the
+space plus the relative air speed caused by the body movement. Vag is assumed
+to be 0 for metabolic rates equal and lower than 1 met and otherwise equal to
+Vag = 0.3 (M - 1) (m/s)</p>
+
+  <div class='pre p1 fill-light mt0'>v_relative(v: <a href="https://developer.mozilla.org/docs/Web/JavaScript/Reference/Global_Objects/Number">number</a>, met: <a href="https://developer.mozilla.org/docs/Web/JavaScript/Reference/Global_Objects/Number">number</a>): <a href="https://developer.mozilla.org/docs/Web/JavaScript/Reference/Global_Objects/Number">number</a></div>
+  
+  
+
+  
+  
+  
+  
+  
+  
+
+  
+    <div class='py1 quiet mt1 prose-big'>Parameters</div>
+    <div class='prose'>
+      
+        <div class='space-bottom0'>
+          <div>
+            <span class='code bold'>v</span> <code class='quiet'>(<a href="https://developer.mozilla.org/docs/Web/JavaScript/Reference/Global_Objects/Number">number</a>)</code>
+	    air spped measured by the sensor, [m/s]
+
+          </div>
+          
+        </div>
+      
+        <div class='space-bottom0'>
+          <div>
+            <span class='code bold'>met</span> <code class='quiet'>(<a href="https://developer.mozilla.org/docs/Web/JavaScript/Reference/Global_Objects/Number">number</a>)</code>
+	    metabolic rate, [met]
+
+          </div>
+          
+        </div>
+      
+    </div>
+  
+
+  
+
+  
+    
+      <div class='py1 quiet mt1 prose-big'>Returns</div>
+      <code><a href="https://developer.mozilla.org/docs/Web/JavaScript/Reference/Global_Objects/Number">number</a></code>:
+        relative air speed, [m/s]
+
+      
+    
+  
+  
+  
+
+  
+    <div class='py1 quiet mt1 prose-big'>Related</div>
+    
+      
+        <a href="#v_relative_array">v_relative_array</a>
+ for a version that supports array arguments
+
+      
+    
+  
+
+  
+
+  
+
+  
+
+  
+
+  
+
+  
+</section>
+
+    </div>
+  </div>
+  
+  <div class="border-bottom" id="v_relative_array">
+    <div class="clearfix small pointer">
+      <div class="py1 contain">
+        <span class="code strong strong truncate levelIndex3">
+          Relative air speed (array version)
+        </span>
+      </div>
+    </div>
+    <div class="clearfix">
+      <section class='p2 mb2 clearfix bg-white minishadow'>
+
+  
+  <div class='clearfix'>
+    
+    
+    
+      <a class='fr fill-darken0 round round pad1x quiet h5' href='https://github.com/FedericoTartarini/jsthermalcomfort/blob/3e57c93f9015407f30b1e7a56ab97ad953971f19/src/models/phs.js#L181-L186'>
+      <span>src/models/phs.js</span>
+      </a>
+    
+  </div>
+  
+
+  <p>Estimates the relative air speed which combines the average air speed of the
+space plus the relative air speed caused by the body movement. Vag is assumed
+to be 0 for metabolic rates equal and lower than 1 met and otherwise equal to
+Vag = 0.3 (M - 1) (m/s)</p>
+
+  <div class='pre p1 fill-light mt0'>v_relative_array(v: <a href="https://developer.mozilla.org/docs/Web/JavaScript/Reference/Global_Objects/Array">Array</a>&#x3C;<a href="https://developer.mozilla.org/docs/Web/JavaScript/Reference/Global_Objects/Number">number</a>>, met: <a href="https://developer.mozilla.org/docs/Web/JavaScript/Reference/Global_Objects/Number">number</a>): <a href="https://developer.mozilla.org/docs/Web/JavaScript/Reference/Global_Objects/Array">Array</a>&#x3C;<a href="https://developer.mozilla.org/docs/Web/JavaScript/Reference/Global_Objects/Number">number</a>></div>
+  
+  
+
+  
+  
+  
+  
+  
+  
+
+  
+    <div class='py1 quiet mt1 prose-big'>Parameters</div>
+    <div class='prose'>
+      
+        <div class='space-bottom0'>
+          <div>
+            <span class='code bold'>v</span> <code class='quiet'>(<a href="https://developer.mozilla.org/docs/Web/JavaScript/Reference/Global_Objects/Array">Array</a>&#x3C;<a href="https://developer.mozilla.org/docs/Web/JavaScript/Reference/Global_Objects/Number">number</a>>)</code>
+	    air spped measured by the sensor, [m/s]
+
+          </div>
+          
+        </div>
+      
+        <div class='space-bottom0'>
+          <div>
+            <span class='code bold'>met</span> <code class='quiet'>(<a href="https://developer.mozilla.org/docs/Web/JavaScript/Reference/Global_Objects/Number">number</a>)</code>
+	    metabolic rate, [met]
+
+          </div>
+          
+        </div>
+      
+    </div>
+  
+
+  
+
+  
+    
+      <div class='py1 quiet mt1 prose-big'>Returns</div>
+      <code><a href="https://developer.mozilla.org/docs/Web/JavaScript/Reference/Global_Objects/Array">Array</a>&#x3C;<a href="https://developer.mozilla.org/docs/Web/JavaScript/Reference/Global_Objects/Number">number</a>></code>:
+        relative air speed, [m/s]
+
+      
+    
+  
+  
+  
+
+  
+    <div class='py1 quiet mt1 prose-big'>Related</div>
+    
+      
+        <a href="#v_relative">v_relative</a>
+ for a version that supports scalar arguments
+
+      
+    
+  
+
+  
+
+  
+
+  
+
+  
+
+  
+
+  
+</section>
+
+    </div>
+  </div>
+  
+  <div class="border-bottom" id="clo_dynamic">
+    <div class="clearfix small pointer">
+      <div class="py1 contain">
+        <span class="code strong strong truncate levelIndex3">
+          Dynamic clothing
+        </span>
+      </div>
+    </div>
+    <div class="clearfix">
+      <section class='p2 mb2 clearfix bg-white minishadow'>
+
+  
+  <div class='clearfix'>
+    
+    
+    
+      <a class='fr fill-darken0 round round pad1x quiet h5' href='https://github.com/FedericoTartarini/jsthermalcomfort/blob/3e57c93f9015407f30b1e7a56ab97ad953971f19/src/models/phs.js#L202-L213'>
+      <span>src/models/phs.js</span>
+      </a>
+    
+  </div>
+  
+
+  <p>Estimates the dynamic clothing insulation of a moving occupant. The activity as
+well as the air speed modify the insulation characteristics of the clothing and the
+adjacent air layer. Consequently, the ISO 7730 states that the clothing insulation
+shall be corrected <a href="#ref_2">[2]</a>. The ASHRAE 55 Standard corrects for the effect
+of the body movement for met equal or higher than 1.2 met using the equation
+clo = Icl × (0.6 + 0.4/met)</p>
+
+  <div class='pre p1 fill-light mt0'>clo_dynamic(clo: <a href="https://developer.mozilla.org/docs/Web/JavaScript/Reference/Global_Objects/Number">number</a>, met: <a href="https://developer.mozilla.org/docs/Web/JavaScript/Reference/Global_Objects/Number">number</a>, standard: (<code>"ASHRAE"</code> | <code>"ISO"</code>)): <a href="https://developer.mozilla.org/docs/Web/JavaScript/Reference/Global_Objects/Number">number</a></div>
+  
+  
+
+  
+  
+  
+  
+  
+  
+
+  
+    <div class='py1 quiet mt1 prose-big'>Parameters</div>
+    <div class='prose'>
+      
+        <div class='space-bottom0'>
+          <div>
+            <span class='code bold'>clo</span> <code class='quiet'>(<a href="https://developer.mozilla.org/docs/Web/JavaScript/Reference/Global_Objects/Number">number</a>)</code>
+	    clothing insulation, [clo]
+
+          </div>
+          
+        </div>
+      
+        <div class='space-bottom0'>
+          <div>
+            <span class='code bold'>met</span> <code class='quiet'>(<a href="https://developer.mozilla.org/docs/Web/JavaScript/Reference/Global_Objects/Number">number</a>)</code>
+	    metabolic rate, [met]
+
+          </div>
+          
+        </div>
+      
+        <div class='space-bottom0'>
+          <div>
+            <span class='code bold'>standard</span> <code class='quiet'>((<code>"ASHRAE"</code> | <code>"ISO"</code>)
+            = <code>&quot;ASHRAE&quot;</code>)</code>
+	    If "ASHRAE", uses Equation provided in Section 5.2.2.2 of ASHRAE 55 2020
+
+          </div>
+          
+        </div>
+      
+    </div>
+  
+
+  
+
+  
+    
+      <div class='py1 quiet mt1 prose-big'>Returns</div>
+      <code><a href="https://developer.mozilla.org/docs/Web/JavaScript/Reference/Global_Objects/Number">number</a></code>:
+        dunamic clothing insulation, [clo]
+
+      
+    
+  
+  
+  
+
+  
+    <div class='py1 quiet mt1 prose-big'>Related</div>
+    
+      
+        <a href="#clo_dynamic_array">clo_dynamic_array</a>
+ for a version that supports array arguments
+
+      
+    
+  
+
+  
+
+  
+
+  
+
+  
+
+  
+  <div class='clearfix'>
+    
+    <h3 class='fl m0' id='variablesforloop'>
+      VariablesForLoop
+    </h3>
+    
+    
+      <a class='fr fill-darken0 round round pad1x quiet h5' href='https://github.com/FedericoTartarini/jsthermalcomfort/blob/3e57c93f9015407f30b1e7a56ab97ad953971f19/src/models/phs.js#L215-L237'>
+      <span>src/models/phs.js</span>
+      </a>
+    
+  </div>
+  
+
+  
+    <div class='pre p1 fill-light mt0'>VariablesForLoop</div>
   
     <p>
       Type:
       <a href="https://developer.mozilla.org/docs/Web/JavaScript/Reference/Global_Objects/Object">Object</a>
     </p>
-=======
-  <p>Calculates the Predicted Heat Strain (PHS) index based in compliace with
-the ISO 7933:2004 Standard <a href="#ref_8">[8]</a>. The ISO 7933 provides a method for the
-analytical evaluation and interpretation of the thermal stress experienced
-by a subject in a hot environment. It describes a method for predicting the
-sweat rate and the internal core temperature that the human body will
-develop in response to the working conditions.</p>
-<p>The PHS model can be used to predict the: heat by respiratory convection, heat flow
-by respiratory evaporation, steady state mean skin temperature, instantaneous value
-of skin temperature, heat accumulation associated with the metabolic rate, maximum
-evaporative heat flow at the skin surface, predicted sweat rate, predicted evaporative
-heat flow, and rectal temperature.</p>
-
-  <div class='pre p1 fill-light mt0'>phs(tdb: <a href="https://developer.mozilla.org/docs/Web/JavaScript/Reference/Global_Objects/Number">number</a>, tr: <a href="https://developer.mozilla.org/docs/Web/JavaScript/Reference/Global_Objects/Number">number</a>, v: <a href="https://developer.mozilla.org/docs/Web/JavaScript/Reference/Global_Objects/Number">number</a>, rh: <a href="https://developer.mozilla.org/docs/Web/JavaScript/Reference/Global_Objects/Number">number</a>, met: <a href="https://developer.mozilla.org/docs/Web/JavaScript/Reference/Global_Objects/Number">number</a>, clo: <a href="https://developer.mozilla.org/docs/Web/JavaScript/Reference/Global_Objects/Number">number</a>, posture: (<code>1</code> | <code>2</code> | <code>3</code>), wme: <a href="https://developer.mozilla.org/docs/Web/JavaScript/Reference/Global_Objects/Number">number</a>, kwargs: <a href="#phskwargs">PhsKwargs</a>?): <a href="#phsreturntype">PhsReturnType</a></div>
->>>>>>> 9f336393
   
   
 
@@ -1490,95 +4198,107 @@
     <div>
       
         <div class='space-bottom0'>
-<<<<<<< HEAD
-          <span class='code bold'>t_re</span> <code class='quiet'>(<a href="https://developer.mozilla.org/docs/Web/JavaScript/Reference/Global_Objects/Number">number</a>)</code>
-          : rectal temperature, [°C]
-=======
-          <div>
-            <span class='code bold'>tdb</span> <code class='quiet'>(<a href="https://developer.mozilla.org/docs/Web/JavaScript/Reference/Global_Objects/Number">number</a>)</code>
-	    dry bulb air temperature, default in [°C]
->>>>>>> 9f336393
-
-          
-        </div>
-      
-        <div class='space-bottom0'>
-<<<<<<< HEAD
-          <span class='code bold'>t_sk</span> <code class='quiet'>(<a href="https://developer.mozilla.org/docs/Web/JavaScript/Reference/Global_Objects/Number">number</a>)</code>
-          : skin temperature, [°C]
-
-          
-        </div>
-      
-        <div class='space-bottom0'>
-          <span class='code bold'>t_cr</span> <code class='quiet'>(<a href="https://developer.mozilla.org/docs/Web/JavaScript/Reference/Global_Objects/Number">number</a>)</code>
-          : core temperature, [°C]
-
-          
-        </div>
-      
-        <div class='space-bottom0'>
-          <span class='code bold'>t_cr_eq</span> <code class='quiet'>(<a href="https://developer.mozilla.org/docs/Web/JavaScript/Reference/Global_Objects/Number">number</a>)</code>
-          : core temperature as a function of the metabolic rate, [°C]
-
-          
-        </div>
-      
-        <div class='space-bottom0'>
-          <span class='code bold'>t_sk_t_cr_wg</span> <code class='quiet'>(<a href="https://developer.mozilla.org/docs/Web/JavaScript/Reference/Global_Objects/Number">number</a>)</code>
-          : fraction of the body mass at the skin temperature
-
-          
-        </div>
-      
-        <div class='space-bottom0'>
-          <span class='code bold'>d_lim_loss_50</span> <code class='quiet'>(<a href="https://developer.mozilla.org/docs/Web/JavaScript/Reference/Global_Objects/Number">number</a>)</code>
-          : maximum allowable exposure time for water loss, mean subject, [minutes]
-
-          
-        </div>
-      
-        <div class='space-bottom0'>
-          <span class='code bold'>d_lim_loss_95</span> <code class='quiet'>(<a href="https://developer.mozilla.org/docs/Web/JavaScript/Reference/Global_Objects/Number">number</a>)</code>
-          : maximum allowable exposure time for water loss, 95% of the working population, [minutes]
-
-          
-        </div>
-      
-        <div class='space-bottom0'>
-          <span class='code bold'>d_lim_t_re</span> <code class='quiet'>(<a href="https://developer.mozilla.org/docs/Web/JavaScript/Reference/Global_Objects/Number">number</a>)</code>
-          : maximum allowable exposure time for heat storage, [minutes]
-
-          
-        </div>
-      
-        <div class='space-bottom0'>
-          <span class='code bold'>water_loss_watt</span> <code class='quiet'>(<a href="https://developer.mozilla.org/docs/Web/JavaScript/Reference/Global_Objects/Number">number</a>)</code>
-          : maximum water loss in watts, [W]
-
-          
-        </div>
-      
-        <div class='space-bottom0'>
-          <span class='code bold'>water_loss</span> <code class='quiet'>(<a href="https://developer.mozilla.org/docs/Web/JavaScript/Reference/Global_Objects/Number">number</a>)</code>
-          : maximum water loss, [g]
-=======
-          <div>
-            <span class='code bold'>tr</span> <code class='quiet'>(<a href="https://developer.mozilla.org/docs/Web/JavaScript/Reference/Global_Objects/Number">number</a>)</code>
-	    mean radiant temperature, default in [°C]
->>>>>>> 9f336393
-
-          
-        </div>
-      
-<<<<<<< HEAD
-    </div>
-  
-
-  
-  
-  
-
+          <span class='code bold'>sw_max</span> <code class='quiet'>(<a href="https://developer.mozilla.org/docs/Web/JavaScript/Reference/Global_Objects/Number">number</a>)</code>
+          
+          
+        </div>
+      
+        <div class='space-bottom0'>
+          <span class='code bold'>w_max</span> <code class='quiet'>(<a href="https://developer.mozilla.org/docs/Web/JavaScript/Reference/Global_Objects/Number">number</a>)</code>
+          
+          
+        </div>
+      
+        <div class='space-bottom0'>
+          <span class='code bold'>fcl</span> <code class='quiet'>(<a href="https://developer.mozilla.org/docs/Web/JavaScript/Reference/Global_Objects/Number">number</a>)</code>
+          
+          
+        </div>
+      
+        <div class='space-bottom0'>
+          <span class='code bold'>i_cl_dyn</span> <code class='quiet'>(<a href="https://developer.mozilla.org/docs/Web/JavaScript/Reference/Global_Objects/Number">number</a>)</code>
+          
+          
+        </div>
+      
+        <div class='space-bottom0'>
+          <span class='code bold'>r_t_dyn</span> <code class='quiet'>(<a href="https://developer.mozilla.org/docs/Web/JavaScript/Reference/Global_Objects/Number">number</a>)</code>
+          
+          
+        </div>
+      
+        <div class='space-bottom0'>
+          <span class='code bold'>c_res</span> <code class='quiet'>(<a href="https://developer.mozilla.org/docs/Web/JavaScript/Reference/Global_Objects/Number">number</a>)</code>
+          
+          
+        </div>
+      
+        <div class='space-bottom0'>
+          <span class='code bold'>e_res</span> <code class='quiet'>(<a href="https://developer.mozilla.org/docs/Web/JavaScript/Reference/Global_Objects/Number">number</a>)</code>
+          
+          
+        </div>
+      
+        <div class='space-bottom0'>
+          <span class='code bold'>hc_dyn</span> <code class='quiet'>(<a href="https://developer.mozilla.org/docs/Web/JavaScript/Reference/Global_Objects/Number">number</a>)</code>
+          
+          
+        </div>
+      
+        <div class='space-bottom0'>
+          <div>
+            <span class='code bold'>clo</span> <code class='quiet'>(<a href="https://developer.mozilla.org/docs/Web/JavaScript/Reference/Global_Objects/Array">Array</a>&#x3C;<a href="https://developer.mozilla.org/docs/Web/JavaScript/Reference/Global_Objects/Number">number</a>>)</code>
+	    clothing insulation, [clo]
+
+          </div>
+          
+        </div>
+      
+        <div class='space-bottom0'>
+          <div>
+            <span class='code bold'>met</span> <code class='quiet'>(<a href="https://developer.mozilla.org/docs/Web/JavaScript/Reference/Global_Objects/Array">Array</a>&#x3C;<a href="https://developer.mozilla.org/docs/Web/JavaScript/Reference/Global_Objects/Number">number</a>>)</code>
+	    metabolic rate, [met]
+
+          </div>
+          
+        </div>
+      
+        <div class='space-bottom0'>
+          <div>
+            <span class='code bold'>standard</span> <code class='quiet'>((<code>"ASHRAE"</code> | <code>"ISO"</code>)
+            = <code>&quot;ASHRAE&quot;</code>)</code>
+	    If "ASHRAE", uses Equation provided in Section 5.2.2.2 of ASHRAE 55 2020
+
+          </div>
+          
+        </div>
+      
+    </div>
+  
+
+  
+
+  
+    
+      <div class='py1 quiet mt1 prose-big'>Returns</div>
+      <code><a href="https://developer.mozilla.org/docs/Web/JavaScript/Reference/Global_Objects/Array">Array</a>&#x3C;<a href="https://developer.mozilla.org/docs/Web/JavaScript/Reference/Global_Objects/Number">number</a>></code>:
+        dunamic clothing insulation, [clo]
+
+      
+    
+  
+  
+  
+
+  
+    <div class='py1 quiet mt1 prose-big'>Related</div>
+    
+      
+        <a href="#clo_dynamic">clo_dynamic</a>
+ for a version that supports scalar arguments
+
+      
+    
   
 
   
@@ -1597,129 +4317,11 @@
     </div>
   </div>
   
-</div>
-
-  
-
-=======
-        <div class='space-bottom0'>
-          <div>
-            <span class='code bold'>v</span> <code class='quiet'>(<a href="https://developer.mozilla.org/docs/Web/JavaScript/Reference/Global_Objects/Number">number</a>)</code>
-	    air speed, default in [m/s]
-
-          </div>
-          
-        </div>
-      
-        <div class='space-bottom0'>
-          <div>
-            <span class='code bold'>rh</span> <code class='quiet'>(<a href="https://developer.mozilla.org/docs/Web/JavaScript/Reference/Global_Objects/Number">number</a>)</code>
-	    relative humidity, [%]
-
-          </div>
-          
-        </div>
-      
-        <div class='space-bottom0'>
-          <div>
-            <span class='code bold'>met</span> <code class='quiet'>(<a href="https://developer.mozilla.org/docs/Web/JavaScript/Reference/Global_Objects/Number">number</a>)</code>
-	    metabolic rate, [W/(m2)]
-
-          </div>
-          
-        </div>
-      
-        <div class='space-bottom0'>
-          <div>
-            <span class='code bold'>clo</span> <code class='quiet'>(<a href="https://developer.mozilla.org/docs/Web/JavaScript/Reference/Global_Objects/Number">number</a>)</code>
-	    clothing insulation, [clo]
-
-          </div>
-          
-        </div>
-      
-        <div class='space-bottom0'>
-          <div>
-            <span class='code bold'>posture</span> <code class='quiet'>((<code>1</code> | <code>2</code> | <code>3</code>))</code>
-	    a numeric value presenting posture of person [sitting=1, standing=2, crouching=3]
-
-          </div>
-          
-        </div>
-      
-        <div class='space-bottom0'>
-          <div>
-            <span class='code bold'>wme</span> <code class='quiet'>(<a href="https://developer.mozilla.org/docs/Web/JavaScript/Reference/Global_Objects/Number">number</a>
-            = <code>0</code>)</code>
-	    external work, [W/(m2)] default 0
-
-          </div>
-          
-        </div>
-      
-        <div class='space-bottom0'>
-          <div>
-            <span class='code bold'>kwargs</span> <code class='quiet'>(<a href="#phskwargs">PhsKwargs</a>?
-            = <code>{}</code>)</code>
-	    additional arguments
-
-          </div>
-          
-        </div>
-      
-    </div>
->>>>>>> 9f336393
-  
-
-  
-
-  
-    <div class='py1 quiet mt1 prose-big'>Example</div>
-    
-<<<<<<< HEAD
-=======
-      <div class='py1 quiet mt1 prose-big'>Returns</div>
-      <code><a href="#phsreturntype">PhsReturnType</a></code>:
-        object with results of phs
-
->>>>>>> 9f336393
-      
-      <pre class='p1 overflow-auto round fill-light'><span class="hljs-keyword">import</span> { phs } <span class="hljs-keyword">from</span> <span class="hljs-string">&quot;jsthermalcomfort&quot;</span>;
-<span class="hljs-keyword">const</span> results = <span class="hljs-title function_">phs</span>(<span class="hljs-number">40</span>, <span class="hljs-number">40</span>, <span class="hljs-number">33.85</span>, <span class="hljs-number">0.3</span>, <span class="hljs-number">150</span>, <span class="hljs-number">0.5</span>, <span class="hljs-number">2</span>);
-<span class="hljs-variable language_">console</span>.<span class="hljs-title function_">log</span>(results); <span class="hljs-comment">// {t_re: 37.5, d_lim_loss_50: 440, d_lim_loss_95: 298, d_lim_t_re: 480, water_loss: 6166.0}</span></pre>
-    
-  
-<<<<<<< HEAD
-
-  
-
-  
-
-  
-
-  
-</section>
-
-    </div>
-  </div>
-  
-  <div class="border-bottom" id="humidex">
+  <div class="border-bottom" id="units_converter">
     <div class="clearfix small pointer">
       <div class="py1 contain">
         <span class="code strong strong truncate levelIndex3">
-          Humidex
-=======
-  
-  
-    <div class='py1 quiet mt1 prose-big'>Related types</div>
-    <div class="clearfix">
-  
-  <div class="border-bottom" id="phskwargs">
-    <div class="clearfix small pointer">
-      <div class="py1 contain">
-        <span class="code strong strong truncate levelIndex4">
-          PhsKwargs
->>>>>>> 9f336393
+          Units converter
         </span>
       </div>
     </div>
@@ -1730,473 +4332,210 @@
   <div class='clearfix'>
     
     
-<<<<<<< HEAD
-      <a class='fr fill-darken0 round round pad1x quiet h5' href='https://github.com/FedericoTartarini/jsthermalcomfort/blob/1dd322d54e8539ec845e12911c2dba86d2388d19/src/models/humidex.js#L38-L62'>
-      <span>src/models/humidex.js</span>
-=======
-      <a class='fr fill-darken0 round round pad1x quiet h5' href='https://github.com/FedericoTartarini/jsthermalcomfort/blob/2cfdadca5f596f4054d8d0d6b08f0e5ebe724740/src/models/phs.js#L23-L42'>
+    
+      <a class='fr fill-darken0 round round pad1x quiet h5' href='https://github.com/FedericoTartarini/jsthermalcomfort/blob/3e57c93f9015407f30b1e7a56ab97ad953971f19/src/models/phs.js#L250-L335'>
       <span>src/models/phs.js</span>
->>>>>>> 9f336393
       </a>
     
   </div>
   
 
-<<<<<<< HEAD
-  <p>Calculates the humidex (short for "humidity index"). It has been
-developed by the Canadian Meteorological service. It was introduced in 1965
-and then it was revised by Masterson and Richardson (1979) <a href="#ref_14">[14]</a>. It aims
-to describe how hot, humid weather is felt by the average person. The
-Humidex differs from the heat index in being related to the dew point
-rather than relative humidity <a href="#ref_15">[15]</a>.</p>
-
-  <div class='pre p1 fill-light mt0'>humidex(tdb: <a href="https://developer.mozilla.org/docs/Web/JavaScript/Reference/Global_Objects/Number">number</a>, rh: <a href="https://developer.mozilla.org/docs/Web/JavaScript/Reference/Global_Objects/Number">number</a>, options: <a href="https://developer.mozilla.org/docs/Web/JavaScript/Reference/Global_Objects/Object">object</a>?): <a href="#humidexresult">HumidexResult</a></div>
-=======
-  
-  
-  
-    <p>
-      Type:
-      <a href="https://developer.mozilla.org/docs/Web/JavaScript/Reference/Global_Objects/Object">Object</a>
-    </p>
->>>>>>> 9f336393
-  
-  
-
-  
-  
-  
-  
-  
-  
-
-  
-
-  
-    <div class='py1 quiet mt1 prose-big'>Properties</div>
-    <div>
-      
-        <div class='space-bottom0'>
-<<<<<<< HEAD
-          <div>
-            <span class='code bold'>tdb</span> <code class='quiet'>(<a href="https://developer.mozilla.org/docs/Web/JavaScript/Reference/Global_Objects/Number">number</a>)</code>
-	    dry bulb air temperature, [°C]
-=======
-          <span class='code bold'>i_mst</span> <code class='quiet'>(<a href="https://developer.mozilla.org/docs/Web/JavaScript/Reference/Global_Objects/Number">number</a>?)</code>
-          : static moisture permeability index, [dimensionless]
->>>>>>> 9f336393
-
-          
-        </div>
-      
-        <div class='space-bottom0'>
-<<<<<<< HEAD
-          <div>
-            <span class='code bold'>rh</span> <code class='quiet'>(<a href="https://developer.mozilla.org/docs/Web/JavaScript/Reference/Global_Objects/Number">number</a>)</code>
-	    relative humidity, [%]
-
-          </div>
-          
-        </div>
-      
-        <div class='space-bottom0'>
-          <div>
-            <span class='code bold'>options</span> <code class='quiet'>(<a href="https://developer.mozilla.org/docs/Web/JavaScript/Reference/Global_Objects/Object">object</a>?
-            = <code>{round:true}</code>)</code>
-	    configuration options for the function.
-
-          </div>
-          
-          <table class='mt1 mb2 fixed-table h5 col-12'>
-            <colgroup>
-              <col width='30%' />
-              <col width='70%' />
-            </colgroup>
-            <thead>
-              <tr class='bold fill-light'>
-                <th>Name</th>
-                <th>Description</th>
-              </tr>
-            </thead>
-            <tbody class='mt1'>
-              
-                <tr>
-  <td class='break-word'><span class='code bold'>options.round</span> <code class='quiet'><a href="https://developer.mozilla.org/docs/Web/JavaScript/Reference/Global_Objects/Boolean">boolean</a></code>
-  
-    (default <code>true</code>)
-  </td>
-  <td class='break-word'><span>If true, rounds output value. If
-false, it does not.
-</span></td>
-</tr>
-
-
-              
-            </tbody>
-          </table>
-=======
-          <span class='code bold'>a_p</span> <code class='quiet'>(<a href="https://developer.mozilla.org/docs/Web/JavaScript/Reference/Global_Objects/Number">number</a>?)</code>
-          : fraction of the body surface covered by the reflective clothing, [dimensionless]
-
-          
-        </div>
-      
-        <div class='space-bottom0'>
-          <span class='code bold'>drink</span> <code class='quiet'>((<code>0</code> | <code>1</code>)?)</code>
-          : 1 if workers can drink freely, 0 otherwise
-
-          
-        </div>
-      
-        <div class='space-bottom0'>
-          <span class='code bold'>weight</span> <code class='quiet'>(<a href="https://developer.mozilla.org/docs/Web/JavaScript/Reference/Global_Objects/Number">number</a>?)</code>
-          : body weight, [kg]
-
-          
-        </div>
-      
-        <div class='space-bottom0'>
-          <span class='code bold'>height</span> <code class='quiet'>(<a href="https://developer.mozilla.org/docs/Web/JavaScript/Reference/Global_Objects/Number">number</a>?)</code>
-          : height, [m]
-
-          
-        </div>
-      
-        <div class='space-bottom0'>
-          <span class='code bold'>walk_sp</span> <code class='quiet'>(<a href="https://developer.mozilla.org/docs/Web/JavaScript/Reference/Global_Objects/Number">number</a>?)</code>
-          : walking speed, [m/s]
-
-          
-        </div>
-      
-        <div class='space-bottom0'>
-          <span class='code bold'>theta</span> <code class='quiet'>(<a href="https://developer.mozilla.org/docs/Web/JavaScript/Reference/Global_Objects/Number">number</a>?)</code>
-          : angle between walking direction and wind direction [degrees]
-
-          
-        </div>
-      
-        <div class='space-bottom0'>
-          <span class='code bold'>acclimatized</span> <code class='quiet'>(<a href="https://developer.mozilla.org/docs/Web/JavaScript/Reference/Global_Objects/Number">number</a>?)</code>
-          : 100 if acclimatized subject, 0 otherwise
-
-          
-        </div>
-      
-        <div class='space-bottom0'>
-          <span class='code bold'>duration</span> <code class='quiet'>(<a href="https://developer.mozilla.org/docs/Web/JavaScript/Reference/Global_Objects/Number">number</a>?)</code>
-          : duration of the work sequence, [minutes]
-
-          
-        </div>
-      
-        <div class='space-bottom0'>
-          <span class='code bold'>f_r</span> <code class='quiet'>(<a href="https://developer.mozilla.org/docs/Web/JavaScript/Reference/Global_Objects/Number">number</a>?)</code>
-          : emissivity of the reflective clothing, [dimensionless]
-
-          
-        </div>
-      
-        <div class='space-bottom0'>
-          <span class='code bold'>t_sk</span> <code class='quiet'>(<a href="https://developer.mozilla.org/docs/Web/JavaScript/Reference/Global_Objects/Number">number</a>?)</code>
-          : mean skin temperature when worker starts working, [°C]
-
-          
-        </div>
-      
-        <div class='space-bottom0'>
-          <span class='code bold'>t_cr</span> <code class='quiet'>(<a href="https://developer.mozilla.org/docs/Web/JavaScript/Reference/Global_Objects/Number">number</a>?)</code>
-          : mean core temperature when worker starts working, [°C]
-
-          
-        </div>
-      
-        <div class='space-bottom0'>
-          <span class='code bold'>t_re</span> <code class='quiet'>(<a href="https://developer.mozilla.org/docs/Web/JavaScript/Reference/Global_Objects/Number">number</a>?)</code>
-          : mean rectal temperature when worker starts working, [°C]
-
-          
-        </div>
-      
-        <div class='space-bottom0'>
-          <span class='code bold'>t_cr_eq</span> <code class='quiet'>(<a href="https://developer.mozilla.org/docs/Web/JavaScript/Reference/Global_Objects/Number">number</a>?)</code>
-          : mean core temperature as a function of met when worker starts working, [°C]
-
-          
-        </div>
-      
-        <div class='space-bottom0'>
-          <span class='code bold'>sweat_rate</span> <code class='quiet'>(<a href="https://developer.mozilla.org/docs/Web/JavaScript/Reference/Global_Objects/Number">number</a>?)</code>
-          : sweat rate
-
-          
-        </div>
-      
-        <div class='space-bottom0'>
-          <span class='code bold'>round</span> <code class='quiet'>(<a href="https://developer.mozilla.org/docs/Web/JavaScript/Reference/Global_Objects/Boolean">boolean</a>?)</code>
-          : round the result of the PHS model
-
->>>>>>> 9f336393
-          
-        </div>
-      
-    </div>
-  
-
-  
-  
-<<<<<<< HEAD
+  <p>Converts IP values to SI units</p>
+
+  <div class='pre p1 fill-light mt0'>units_converter(kwargs: T, from_units: (<code>"IP"</code> | <code>"SI"</code>)): T</div>
+  
+  
+
+  
+  
+  
+  
+  
+  
+
+  
+    <div class='py1 quiet mt1 prose-big'>Parameters</div>
+    <div class='prose'>
+      
+        <div class='space-bottom0'>
+          <div>
+            <span class='code bold'>kwargs</span> <code class='quiet'>(T)</code>
+	    [t, v] units to convert
+
+          </div>
+          
+        </div>
+      
+        <div class='space-bottom0'>
+          <div>
+            <span class='code bold'>from_units</span> <code class='quiet'>((<code>"IP"</code> | <code>"SI"</code>)
+            = <code>&quot;IP&quot;</code>)</code>
+	    specify system to convert from
+
+          </div>
+          
+        </div>
+      
+    </div>
+  
+
+  
+
+  
     
       <div class='py1 quiet mt1 prose-big'>Returns</div>
-      <code><a href="#humidexresult">HumidexResult</a></code>:
-        the result given the provided temperature and
-relative humidity.
-
-      
-    
-=======
->>>>>>> 9f336393
-  
-  
-  
-    <div class='py1 quiet mt1 prose-big'>Related types</div>
-    <div class="clearfix">
-  
-<<<<<<< HEAD
-  <div class="border-bottom" id="humidexresult">
-    <div class="clearfix small pointer">
-      <div class="py1 contain">
-        <span class="code strong strong truncate levelIndex4">
-          HumidexResult
-=======
+      <code>T</code>:
+        converted values in SI units
+
+      
+    
+  
+  
+  
+
+  
+
+  
+
+  
+
+  
+
+  
+
+  
+
+  
 </section>
 
     </div>
   </div>
   
-  <div class="border-bottom" id="phsreturntype">
-    <div class="clearfix small pointer">
-      <div class="py1 contain">
-        <span class="code strong strong truncate levelIndex4">
-          PhsReturnType
->>>>>>> 9f336393
-        </span>
-      </div>
-    </div>
-    <div class="clearfix">
-      <section class='p2 mb2 clearfix bg-white minishadow'>
-
-  
-  <div class='clearfix'>
-    
-    
-<<<<<<< HEAD
-      <a class='fr fill-darken0 round round pad1x quiet h5' href='https://github.com/FedericoTartarini/jsthermalcomfort/blob/1dd322d54e8539ec845e12911c2dba86d2388d19/src/models/humidex.js#L3-L11'>
-      <span>src/models/humidex.js</span>
-=======
-      <a class='fr fill-darken0 round round pad1x quiet h5' href='https://github.com/FedericoTartarini/jsthermalcomfort/blob/2cfdadca5f596f4054d8d0d6b08f0e5ebe724740/src/models/phs.js#L8-L21'>
-      <span>src/models/phs.js</span>
->>>>>>> 9f336393
-      </a>
-    
-  </div>
-  
-
-  
-  
-  
-    <p>
-      Type:
-<<<<<<< HEAD
-      <a href="https://developer.mozilla.org/docs/Web/JavaScript/Reference/Global_Objects/Object">object</a>
-=======
-      <a href="https://developer.mozilla.org/docs/Web/JavaScript/Reference/Global_Objects/Object">Object</a>
->>>>>>> 9f336393
-    </p>
-  
-  
-
-  
-  
-  
-  
-  
-  
-
-  
-
-  
-    <div class='py1 quiet mt1 prose-big'>Properties</div>
-    <div>
-<<<<<<< HEAD
-      
-        <div class='space-bottom0'>
-          <span class='code bold'>humidex</span> <code class='quiet'>(<a href="https://developer.mozilla.org/docs/Web/JavaScript/Reference/Global_Objects/Number">number</a>)</code>
-          : the humdidex given the provided dry bulb
-air temperature and relative humidity.
-=======
-      
-        <div class='space-bottom0'>
-          <span class='code bold'>t_re</span> <code class='quiet'>(<a href="https://developer.mozilla.org/docs/Web/JavaScript/Reference/Global_Objects/Number">number</a>)</code>
-          : rectal temperature, [°C]
-
-          
-        </div>
-      
-        <div class='space-bottom0'>
-          <span class='code bold'>t_sk</span> <code class='quiet'>(<a href="https://developer.mozilla.org/docs/Web/JavaScript/Reference/Global_Objects/Number">number</a>)</code>
-          : skin temperature, [°C]
-
-          
-        </div>
-      
-        <div class='space-bottom0'>
-          <span class='code bold'>t_cr</span> <code class='quiet'>(<a href="https://developer.mozilla.org/docs/Web/JavaScript/Reference/Global_Objects/Number">number</a>)</code>
-          : core temperature, [°C]
-
-          
-        </div>
-      
-        <div class='space-bottom0'>
-          <span class='code bold'>t_cr_eq</span> <code class='quiet'>(<a href="https://developer.mozilla.org/docs/Web/JavaScript/Reference/Global_Objects/Number">number</a>)</code>
-          : core temperature as a function of the metabolic rate, [°C]
-
-          
-        </div>
-      
-        <div class='space-bottom0'>
-          <span class='code bold'>t_sk_t_cr_wg</span> <code class='quiet'>(<a href="https://developer.mozilla.org/docs/Web/JavaScript/Reference/Global_Objects/Number">number</a>)</code>
-          : fraction of the body mass at the skin temperature
-
-          
-        </div>
-      
-        <div class='space-bottom0'>
-          <span class='code bold'>d_lim_loss_50</span> <code class='quiet'>(<a href="https://developer.mozilla.org/docs/Web/JavaScript/Reference/Global_Objects/Number">number</a>)</code>
-          : maximum allowable exposure time for water loss, mean subject, [minutes]
-
-          
-        </div>
-      
-        <div class='space-bottom0'>
-          <span class='code bold'>d_lim_loss_95</span> <code class='quiet'>(<a href="https://developer.mozilla.org/docs/Web/JavaScript/Reference/Global_Objects/Number">number</a>)</code>
-          : maximum allowable exposure time for water loss, 95% of the working population, [minutes]
-
-          
-        </div>
-      
-        <div class='space-bottom0'>
-          <span class='code bold'>d_lim_t_re</span> <code class='quiet'>(<a href="https://developer.mozilla.org/docs/Web/JavaScript/Reference/Global_Objects/Number">number</a>)</code>
-          : maximum allowable exposure time for heat storage, [minutes]
-
-          
-        </div>
-      
-        <div class='space-bottom0'>
-          <span class='code bold'>water_loss_watt</span> <code class='quiet'>(<a href="https://developer.mozilla.org/docs/Web/JavaScript/Reference/Global_Objects/Number">number</a>)</code>
-          : maximum water loss in watts, [W]
->>>>>>> 9f336393
-
-          
-        </div>
-      
-        <div class='space-bottom0'>
-<<<<<<< HEAD
-          <span class='code bold'>discomfort</span> <code class='quiet'>(<a href="https://developer.mozilla.org/docs/Web/JavaScript/Reference/Global_Objects/String">string</a>)</code>
-          : a human description of how the weather
-would be felt by the average person.
-=======
-          <span class='code bold'>water_loss</span> <code class='quiet'>(<a href="https://developer.mozilla.org/docs/Web/JavaScript/Reference/Global_Objects/Number">number</a>)</code>
-          : maximum water loss, [g]
->>>>>>> 9f336393
-
-          
-        </div>
-      
-    </div>
-  
-
-  
-  
-  
-
-  
-
-  
-
-  
-
-  
-
-  
-
-  
-
-  
-</section>
-
-    </div>
-  </div>
-  
-</div>
-<<<<<<< HEAD
-
-  
-
-  
-
-  
-
-  
-    <div class='py1 quiet mt1 prose-big'>Example</div>
-    
-      
-      <pre class='p1 overflow-auto round fill-light'><span class="hljs-keyword">const</span> result = <span class="hljs-title function_">humidex</span>(<span class="hljs-number">25</span>, <span class="hljs-number">50</span>);
-<span class="hljs-variable language_">console</span>.<span class="hljs-title function_">log</span>(result); <span class="hljs-comment">// -&gt; { humidex: 28.2, discomfort: &quot;Little or no discomfort&quot; }</span></pre>
-=======
-
-  
-
-  
-
-  
-
-  
-    <div class='py1 quiet mt1 prose-big'>Example</div>
-    
-      
-      <pre class='p1 overflow-auto round fill-light'><span class="hljs-keyword">import</span> { phs } <span class="hljs-keyword">from</span> <span class="hljs-string">&quot;jsthermalcomfort&quot;</span>;
-<span class="hljs-keyword">const</span> results = <span class="hljs-title function_">phs</span>(<span class="hljs-number">40</span>, <span class="hljs-number">40</span>, <span class="hljs-number">33.85</span>, <span class="hljs-number">0.3</span>, <span class="hljs-number">150</span>, <span class="hljs-number">0.5</span>, <span class="hljs-number">2</span>);
-<span class="hljs-variable language_">console</span>.<span class="hljs-title function_">log</span>(results); <span class="hljs-comment">// {t_re: 37.5, d_lim_loss_50: 440, d_lim_loss_95: 298, d_lim_t_re: 480, water_loss: 6166.0}</span></pre>
->>>>>>> 9f336393
-    
-  
-
-  
-
-  
-
-  
-
-  
-</section>
-
-    </div>
-  </div>
-  
-<<<<<<< HEAD
-  <div class="border-bottom" id="net">
+  <div class="border-bottom" id="running_mean_outdoor_temperature">
     <div class="clearfix small pointer">
       <div class="py1 contain">
         <span class="code strong strong truncate levelIndex3">
-          Normal Effective Temperature (NET)
-=======
-  <div class="border-bottom" id="humidex">
+          Running mean outdoor temperature
+        </span>
+      </div>
+    </div>
+    <div class="clearfix">
+      <section class='p2 mb2 clearfix bg-white minishadow'>
+
+  
+  <div class='clearfix'>
+    
+    
+    
+      <a class='fr fill-darken0 round round pad1x quiet h5' href='https://github.com/FedericoTartarini/jsthermalcomfort/blob/3e57c93f9015407f30b1e7a56ab97ad953971f19/src/models/phs.js#L350-L540'>
+      <span>src/models/phs.js</span>
+      </a>
+    
+  </div>
+  
+
+  <p>Estimates the running mean temperature also known as prevailing mean outdoor temperature</p>
+
+  <div class='pre p1 fill-light mt0'>running_mean_outdoor_temperature(temp_array: <a href="https://developer.mozilla.org/docs/Web/JavaScript/Reference/Global_Objects/Array">Array</a>&#x3C;<a href="https://developer.mozilla.org/docs/Web/JavaScript/Reference/Global_Objects/Number">number</a>>, alpha: <a href="https://developer.mozilla.org/docs/Web/JavaScript/Reference/Global_Objects/Number">number</a>, units: (<code>"IP"</code> | <code>"SI"</code>)): <a href="https://developer.mozilla.org/docs/Web/JavaScript/Reference/Global_Objects/Number">number</a></div>
+  
+  
+
+  
+  
+  
+  
+  
+  
+
+  
+    <div class='py1 quiet mt1 prose-big'>Parameters</div>
+    <div class='prose'>
+      
+        <div class='space-bottom0'>
+          <div>
+            <span class='code bold'>temp_array</span> <code class='quiet'>(<a href="https://developer.mozilla.org/docs/Web/JavaScript/Reference/Global_Objects/Array">Array</a>&#x3C;<a href="https://developer.mozilla.org/docs/Web/JavaScript/Reference/Global_Objects/Number">number</a>>)</code>
+	    array containing the mean daily temperature in descending order (i.e. from
+newest/yestedayr to oldest) :math:
+<code>[t_{day-1}, t_{day-2}, ... , t_{day-n}]</code>
+,
+Where :math:
+<code>t_{day-1}</code>
+ is yesterday's daily mean temperature. The EN
+16798-1 2019 
+<a href="#ref_3">[3]</a>
+ states that n should be equal to 7
+
+          </div>
+          
+        </div>
+      
+        <div class='space-bottom0'>
+          <div>
+            <span class='code bold'>alpha</span> <code class='quiet'>(<a href="https://developer.mozilla.org/docs/Web/JavaScript/Reference/Global_Objects/Number">number</a>
+            = <code>0.8</code>)</code>
+	    constant between 0 and 1. The EN 16798-1 2019 
+<a href="#ref_3">[3]</a>
+ recommends a value of 0.8,
+while the ASHRAE 55 2020 recommends to choose values between 0.9 and 0.6,
+corresponding to a slow- and fast- response running mean, respectively.
+Adaptive comfort theory suggest that a slow-response running mean (alpha = 0.9)
+could be more appropriate for climates in which synoptic-scale (day-to-day)
+temperature dynamics are relatively minor, sich as the humid tropics.
+
+          </div>
+          
+        </div>
+      
+        <div class='space-bottom0'>
+          <div>
+            <span class='code bold'>units</span> <code class='quiet'>((<code>"IP"</code> | <code>"SI"</code>)
+            = <code>&quot;SI&quot;</code>)</code>
+	    select the SI (International System of Units) or the IP (Imperial Units) system.
+
+          </div>
+          
+        </div>
+      
+    </div>
+  
+
+  
+
+  
+    
+      <div class='py1 quiet mt1 prose-big'>Returns</div>
+      <code><a href="https://developer.mozilla.org/docs/Web/JavaScript/Reference/Global_Objects/Number">number</a></code>:
+        running mean outdoor temperature
+
+      
+    
+  
+  
+  
+
+  
+
+  
+
+  
+
+  
+
+  
+
+  
+
+  
+</section>
+
+    </div>
+  </div>
+  
+  <div class="border-bottom" id="f_svv">
     <div class="clearfix small pointer">
       <div class="py1 contain">
         <span class="code strong strong truncate levelIndex3">
-          Humidex
->>>>>>> 9f336393
+          Sky-vault view fraction
         </span>
       </div>
     </div>
@@ -2207,19 +4546,114 @@
   <div class='clearfix'>
     
     
-<<<<<<< HEAD
-      <a class='fr fill-darken0 round round pad1x quiet h5' href='https://github.com/FedericoTartarini/jsthermalcomfort/blob/1dd322d54e8539ec845e12911c2dba86d2388d19/src/models/net.js#L38-L50'>
+    
+      <a class='fr fill-darken0 round round pad1x quiet h5' href='https://github.com/FedericoTartarini/jsthermalcomfort/blob/3e57c93f9015407f30b1e7a56ab97ad953971f19/src/models/humidex.js#L43-L67'>
+      <span>src/models/humidex.js</span>
+      </a>
+    
+  </div>
+  
+
+  <p>Calculates the sky-vault view fraction</p>
+
+  <div class='pre p1 fill-light mt0'>f_svv(w: <a href="https://developer.mozilla.org/docs/Web/JavaScript/Reference/Global_Objects/Number">number</a>, h: <a href="https://developer.mozilla.org/docs/Web/JavaScript/Reference/Global_Objects/Number">number</a>, d: <a href="https://developer.mozilla.org/docs/Web/JavaScript/Reference/Global_Objects/Number">number</a>): <a href="https://developer.mozilla.org/docs/Web/JavaScript/Reference/Global_Objects/Number">number</a></div>
+  
+  
+
+  
+  
+  
+  
+  
+  
+
+  
+    <div class='py1 quiet mt1 prose-big'>Parameters</div>
+    <div class='prose'>
+      
+        <div class='space-bottom0'>
+          <div>
+            <span class='code bold'>w</span> <code class='quiet'>(<a href="https://developer.mozilla.org/docs/Web/JavaScript/Reference/Global_Objects/Number">number</a>)</code>
+	    width of the window, [m]
+
+          </div>
+          
+        </div>
+      
+        <div class='space-bottom0'>
+          <div>
+            <span class='code bold'>h</span> <code class='quiet'>(<a href="https://developer.mozilla.org/docs/Web/JavaScript/Reference/Global_Objects/Number">number</a>)</code>
+	    height of the window, [m]
+
+          </div>
+          
+        </div>
+      
+        <div class='space-bottom0'>
+          <div>
+            <span class='code bold'>d</span> <code class='quiet'>(<a href="https://developer.mozilla.org/docs/Web/JavaScript/Reference/Global_Objects/Number">number</a>)</code>
+	    distance between the occupant and the window, [m]
+
+          </div>
+          
+        </div>
+      
+    </div>
+  
+
+  
+
+  
+    
+      <div class='py1 quiet mt1 prose-big'>Returns</div>
+      <code><a href="https://developer.mozilla.org/docs/Web/JavaScript/Reference/Global_Objects/Number">number</a></code>:
+        sky-vault view faction ranges between 0 and 1
+
+      
+    
+  
+  
+  
+
+  
+
+  
+
+  
+
+  
+
+  
+
+  
+
+  
+</section>
+
+    </div>
+  </div>
+  
+</div>
+
+  
+
+  
+
+  
+  <div class='clearfix'>
+    
+    <h3 class='fl m0' id='net'>
+      net
+    </h3>
+    
+    
+      <a class='fr fill-darken0 round round pad1x quiet h5' href='https://github.com/FedericoTartarini/jsthermalcomfort/blob/3e57c93f9015407f30b1e7a56ab97ad953971f19/src/models/net.js#L40-L52'>
       <span>src/models/net.js</span>
-=======
-      <a class='fr fill-darken0 round round pad1x quiet h5' href='https://github.com/FedericoTartarini/jsthermalcomfort/blob/2cfdadca5f596f4054d8d0d6b08f0e5ebe724740/src/models/humidex.js#L38-L62'>
-      <span>src/models/humidex.js</span>
->>>>>>> 9f336393
       </a>
     
   </div>
   
 
-<<<<<<< HEAD
   <p>Calculates the Normal Effective Temperature (NET). Missenard (1933)
 devised a formula for calculating effective temperature. The index
 establishes a link between the same condition of the organism's
@@ -2233,21 +4667,14 @@
 (37°C). The NET is still in use in Germany, where medical check-ups for
 subjects working in the heat are decided on by prevailing levels of ET,
 depending on metabolic rates. The NET is also constantly monitored by the
-Hong Kong Observatory <a href="#ref_16">[16]</a>. In central Europe the following thresholds are
+Hong Kong Observatory [1]. In central Europe the following thresholds are
 in use: &#x3C;1°C = very cold; 1–9 = cold; 9–17 = cool; 17–21 = fresh;
 21–23 = comfortable; 23–27 = warm; >27°C = hot [1].</p>
-
-  <div class='pre p1 fill-light mt0'>net(tdb: <a href="https://developer.mozilla.org/docs/Web/JavaScript/Reference/Global_Objects/Number">number</a>, rh: <a href="https://developer.mozilla.org/docs/Web/JavaScript/Reference/Global_Objects/Number">number</a>, v: <a href="https://developer.mozilla.org/docs/Web/JavaScript/Reference/Global_Objects/Number">number</a>, options: <a href="https://developer.mozilla.org/docs/Web/JavaScript/Reference/Global_Objects/Object">object</a>?): <a href="https://developer.mozilla.org/docs/Web/JavaScript/Reference/Global_Objects/Number">number</a></div>
-=======
-  <p>Calculates the humidex (short for "humidity index"). It has been
-developed by the Canadian Meteorological service. It was introduced in 1965
-and then it was revised by Masterson and Richardson (1979) <a href="#ref_14">[14]</a>. It aims
-to describe how hot, humid weather is felt by the average person. The
-Humidex differs from the heat index in being related to the dew point
-rather than relative humidity <a href="#ref_15">[15]</a>.</p>
-
-  <div class='pre p1 fill-light mt0'>humidex(tdb: <a href="https://developer.mozilla.org/docs/Web/JavaScript/Reference/Global_Objects/Number">number</a>, rh: <a href="https://developer.mozilla.org/docs/Web/JavaScript/Reference/Global_Objects/Number">number</a>, options: <a href="https://developer.mozilla.org/docs/Web/JavaScript/Reference/Global_Objects/Object">object</a>?): <a href="#humidexresult">HumidexResult</a></div>
->>>>>>> 9f336393
+<p>[1] Blazejczyk, K., Epstein, Y., Jendritzky, G., Staiger, H., Tinz, B., 2012.
+Comparison of UTCI to selected thermal indices. Int. J. Biometeorol.
+56, 515–535. DOI: doi.org/10.1007/s00484-011-0453-2</p>
+
+    <div class='pre p1 fill-light mt0'>net(tdb: <a href="https://developer.mozilla.org/docs/Web/JavaScript/Reference/Global_Objects/Number">number</a>, rh: <a href="https://developer.mozilla.org/docs/Web/JavaScript/Reference/Global_Objects/Number">number</a>, v: <a href="https://developer.mozilla.org/docs/Web/JavaScript/Reference/Global_Objects/Number">number</a>, options: <a href="https://developer.mozilla.org/docs/Web/JavaScript/Reference/Global_Objects/Object">object</a>?): <a href="https://developer.mozilla.org/docs/Web/JavaScript/Reference/Global_Objects/Number">number</a></div>
   
   
 
@@ -2275,7 +4702,6 @@
           <div>
             <span class='code bold'>rh</span> <code class='quiet'>(<a href="https://developer.mozilla.org/docs/Web/JavaScript/Reference/Global_Objects/Number">number</a>)</code>
 	    relative humidity, [%]
-<<<<<<< HEAD
 
           </div>
           
@@ -2295,8 +4721,6 @@
             <span class='code bold'>options</span> <code class='quiet'>(<a href="https://developer.mozilla.org/docs/Web/JavaScript/Reference/Global_Objects/Object">object</a>?
             = <code>{round:true}</code>)</code>
 	    configuration options for the function.
-=======
->>>>>>> 9f336393
 
           </div>
           
@@ -2330,56 +4754,19 @@
           
         </div>
       
-        <div class='space-bottom0'>
-          <div>
-            <span class='code bold'>options</span> <code class='quiet'>(<a href="https://developer.mozilla.org/docs/Web/JavaScript/Reference/Global_Objects/Object">object</a>?
-            = <code>{round:true}</code>)</code>
-	    configuration options for the function.
-
-          </div>
-          
-          <table class='mt1 mb2 fixed-table h5 col-12'>
-            <colgroup>
-              <col width='30%' />
-              <col width='70%' />
-            </colgroup>
-            <thead>
-              <tr class='bold fill-light'>
-                <th>Name</th>
-                <th>Description</th>
-              </tr>
-            </thead>
-            <tbody class='mt1'>
-              
-                <tr>
-  <td class='break-word'><span class='code bold'>options.round</span> <code class='quiet'><a href="https://developer.mozilla.org/docs/Web/JavaScript/Reference/Global_Objects/Boolean">boolean</a></code>
-  
-    (default <code>true</code>)
-  </td>
-  <td class='break-word'><span>If true, rounds output value. If
-false, it does not.
-</span></td>
-</tr>
-
-<<<<<<< HEAD
+    </div>
+  
+
+  
+
   
     
       <div class='py1 quiet mt1 prose-big'>Returns</div>
       <code><a href="https://developer.mozilla.org/docs/Web/JavaScript/Reference/Global_Objects/Number">number</a></code>:
         Normal Effective Temperature, [°C]
-=======
->>>>>>> 9f336393
-
-              
-            </tbody>
-          </table>
-          
-        </div>
-      
-<<<<<<< HEAD
-    
-  
-  
+
+      
+    
   
 
   
@@ -2394,4114 +4781,16 @@
 <span class="hljs-variable language_">console</span>.<span class="hljs-title function_">log</span>(result); <span class="hljs-comment">// -&gt; 37</span></pre>
     
   
-=======
-    </div>
-  
-
-  
-
-  
-    
-      <div class='py1 quiet mt1 prose-big'>Returns</div>
-      <code><a href="#humidexresult">HumidexResult</a></code>:
-        the result given the provided temperature and
-relative humidity.
->>>>>>> 9f336393
-
-      
-    
-  
-  
-  
-    <div class='py1 quiet mt1 prose-big'>Related types</div>
-    <div class="clearfix">
-  
-<<<<<<< HEAD
+
+  
+
+  
+
+  
+
+  
 </section>
 
-    </div>
-  </div>
-  
-  <div class="border-bottom" id="clo_tout">
-    <div class="clearfix small pointer">
-      <div class="py1 contain">
-        <span class="code strong strong truncate levelIndex3">
-          Clothing prediction
-=======
-  <div class="border-bottom" id="humidexresult">
-    <div class="clearfix small pointer">
-      <div class="py1 contain">
-        <span class="code strong strong truncate levelIndex4">
-          HumidexResult
->>>>>>> 9f336393
-        </span>
-      </div>
-    </div>
-    <div class="clearfix">
-      <section class='p2 mb2 clearfix bg-white minishadow'>
-
-  
-  <div class='clearfix'>
-    
-    
-<<<<<<< HEAD
-      <a class='fr fill-darken0 round round pad1x quiet h5' href='https://github.com/FedericoTartarini/jsthermalcomfort/blob/1dd322d54e8539ec845e12911c2dba86d2388d19/src/models/clo_tout.js#L24-L32'>
-      <span>src/models/clo_tout.js</span>
-=======
-      <a class='fr fill-darken0 round round pad1x quiet h5' href='https://github.com/FedericoTartarini/jsthermalcomfort/blob/2cfdadca5f596f4054d8d0d6b08f0e5ebe724740/src/models/humidex.js#L3-L11'>
-      <span>src/models/humidex.js</span>
->>>>>>> 9f336393
-      </a>
-    
-  </div>
-  
-
-<<<<<<< HEAD
-  <p>Representative clothing insulation Icl as a function of outdoor air
-temperature at 06:00 a.m <a href="#ref_4">[4]</a>.</p>
-<p>Note: The ASHRAE 55 2020 states that it is acceptable to determine the
-clothing insulation Icl using this equation in mechanically conditioned
-buildings <a href="#ref_1">[1]</a>.</p>
-
-  <div class='pre p1 fill-light mt0'>clo_tout(tout: <a href="https://developer.mozilla.org/docs/Web/JavaScript/Reference/Global_Objects/Number">number</a>, units: (<code>"IP"</code> | <code>"SI"</code>)): <a href="https://developer.mozilla.org/docs/Web/JavaScript/Reference/Global_Objects/Number">number</a></div>
-  
-  
-
-  
-  
-  
-  
-  
-  
-
-  
-    <div class='py1 quiet mt1 prose-big'>Parameters</div>
-    <div class='prose'>
-      
-        <div class='space-bottom0'>
-          <div>
-            <span class='code bold'>tout</span> <code class='quiet'>(<a href="https://developer.mozilla.org/docs/Web/JavaScript/Reference/Global_Objects/Number">number</a>)</code>
-	    outdoor air temperature at 06:00 a.m., default in
-[°C] in [°F] if 
-<code>units</code>
- = 'IP'
-=======
-  
-  
-  
-    <p>
-      Type:
-      <a href="https://developer.mozilla.org/docs/Web/JavaScript/Reference/Global_Objects/Object">object</a>
-    </p>
-  
-  
-
-  
-  
-  
-  
-  
-  
-
-  
-
-  
-    <div class='py1 quiet mt1 prose-big'>Properties</div>
-    <div>
-      
-        <div class='space-bottom0'>
-          <span class='code bold'>humidex</span> <code class='quiet'>(<a href="https://developer.mozilla.org/docs/Web/JavaScript/Reference/Global_Objects/Number">number</a>)</code>
-          : the humdidex given the provided dry bulb
-air temperature and relative humidity.
->>>>>>> 9f336393
-
-          
-        </div>
-      
-        <div class='space-bottom0'>
-<<<<<<< HEAD
-          <div>
-            <span class='code bold'>units</span> <code class='quiet'>((<code>"IP"</code> | <code>"SI"</code>)
-            = <code>&#39;SI&#39;</code>)</code>
-	    select the SI (International System of Units)
-or the IP (Imperial Units) system.
-=======
-          <span class='code bold'>discomfort</span> <code class='quiet'>(<a href="https://developer.mozilla.org/docs/Web/JavaScript/Reference/Global_Objects/String">string</a>)</code>
-          : a human description of how the weather
-would be felt by the average person.
->>>>>>> 9f336393
-
-          
-        </div>
-      
-    </div>
-  
-
-  
-  
-  
-
-  
-<<<<<<< HEAD
-    
-      <div class='py1 quiet mt1 prose-big'>Returns</div>
-      <code><a href="https://developer.mozilla.org/docs/Web/JavaScript/Reference/Global_Objects/Number">number</a></code>:
-        Representative clothing insulation Icl, [clo]
-
-      
-    
-  
-  
-  
-
-  
-    <div class='py1 quiet mt1 prose-big'>Related</div>
-    
-      
-        <a href="#clo_tout_array">clo_tout_array</a>
- for a version that supports arrays
-=======
->>>>>>> 9f336393
-
-  
-
-  
-
-  
-
-  
-
-  
-
-  
-</section>
-
-    </div>
-  </div>
-  
-</div>
-
-  
-
-  
-
-  
-
-  
-    <div class='py1 quiet mt1 prose-big'>Example</div>
-    
-      
-      <pre class='p1 overflow-auto round fill-light'><span class="hljs-keyword">const</span> result = <span class="hljs-title function_">humidex</span>(<span class="hljs-number">25</span>, <span class="hljs-number">50</span>);
-<span class="hljs-variable language_">console</span>.<span class="hljs-title function_">log</span>(result); <span class="hljs-comment">// -&gt; { humidex: 28.2, discomfort: &quot;Little or no discomfort&quot; }</span></pre>
-    
-  
-
-  
-
-  
-
-  
-</section>
-
-    </div>
-  </div>
-  
-<<<<<<< HEAD
-  <div class="border-bottom" id="clo_tout_array">
-    <div class="clearfix small pointer">
-      <div class="py1 contain">
-        <span class="code strong strong truncate levelIndex3">
-          Clothing prediction (array version)
-=======
-  <div class="border-bottom" id="net">
-    <div class="clearfix small pointer">
-      <div class="py1 contain">
-        <span class="code strong strong truncate levelIndex3">
-          Normal Effective Temperature (NET)
->>>>>>> 9f336393
-        </span>
-      </div>
-    </div>
-    <div class="clearfix">
-      <section class='p2 mb2 clearfix bg-white minishadow'>
-
-  
-  <div class='clearfix'>
-    
-    
-<<<<<<< HEAD
-      <a class='fr fill-darken0 round round pad1x quiet h5' href='https://github.com/FedericoTartarini/jsthermalcomfort/blob/1dd322d54e8539ec845e12911c2dba86d2388d19/src/models/clo_tout.js#L62-L64'>
-      <span>src/models/clo_tout.js</span>
-=======
-      <a class='fr fill-darken0 round round pad1x quiet h5' href='https://github.com/FedericoTartarini/jsthermalcomfort/blob/2cfdadca5f596f4054d8d0d6b08f0e5ebe724740/src/models/net.js#L38-L50'>
-      <span>src/models/net.js</span>
->>>>>>> 9f336393
-      </a>
-    
-  </div>
-  
-
-<<<<<<< HEAD
-  <p>Representative clothing insulation Icl as a function of outdoor air
-temperature at 06:00 a.m [1].</p>
-<p>Note: The ASHRAE 55 2020 states that it is acceptable to determine the
-clothing insulation Icl using this equation in mechanically conditioned
-buildings [2].</p>
-<p>[1] Schiavon, S., &#x26; Lee, K. H. (2013). Dynamic predictive clothing insulation
-models based on outdoor air and indoor operative temperatures. Building and
-Environment, 59, 250–260. doi.org/10.1016/j.buildenv.2012.08.024</p>
-<p>[2] ANSI, &#x26; ASHRAE. (2020). Thermal Environmental Conditions for Human
-Occupancy. Atlanta.</p>
-
-  <div class='pre p1 fill-light mt0'>clo_tout_array(tout: <a href="https://developer.mozilla.org/docs/Web/JavaScript/Reference/Global_Objects/Array">Array</a>&#x3C;<a href="https://developer.mozilla.org/docs/Web/JavaScript/Reference/Global_Objects/Number">number</a>>, units: (<code>"IP"</code> | <code>"SI"</code>)): <a href="https://developer.mozilla.org/docs/Web/JavaScript/Reference/Global_Objects/Array">Array</a>&#x3C;<a href="https://developer.mozilla.org/docs/Web/JavaScript/Reference/Global_Objects/Number">number</a>></div>
-=======
-  <p>Calculates the Normal Effective Temperature (NET). Missenard (1933)
-devised a formula for calculating effective temperature. The index
-establishes a link between the same condition of the organism's
-thermoregulatory capability (warm and cold perception) and the surrounding
-environment's temperature and humidity. The index is calculated as a
-function of three meteorological factors: air temperature, relative
-humidity of air, and wind speed. This index allows to calculate the
-effective temperature felt by a person. Missenard original equation was
-then used to calculate the Normal Effective Temperature (NET), by
-considering normal atmospheric pressure and a normal human body temperature
-(37°C). The NET is still in use in Germany, where medical check-ups for
-subjects working in the heat are decided on by prevailing levels of ET,
-depending on metabolic rates. The NET is also constantly monitored by the
-Hong Kong Observatory <a href="#ref_16">[16]</a>. In central Europe the following thresholds are
-in use: &#x3C;1°C = very cold; 1–9 = cold; 9–17 = cool; 17–21 = fresh;
-21–23 = comfortable; 23–27 = warm; >27°C = hot [1].</p>
-
-  <div class='pre p1 fill-light mt0'>net(tdb: <a href="https://developer.mozilla.org/docs/Web/JavaScript/Reference/Global_Objects/Number">number</a>, rh: <a href="https://developer.mozilla.org/docs/Web/JavaScript/Reference/Global_Objects/Number">number</a>, v: <a href="https://developer.mozilla.org/docs/Web/JavaScript/Reference/Global_Objects/Number">number</a>, options: <a href="https://developer.mozilla.org/docs/Web/JavaScript/Reference/Global_Objects/Object">object</a>?): <a href="https://developer.mozilla.org/docs/Web/JavaScript/Reference/Global_Objects/Number">number</a></div>
->>>>>>> 9f336393
-  
-  
-
-  
-  
-  
-  
-  
-  
-
-  
-    <div class='py1 quiet mt1 prose-big'>Parameters</div>
-    <div class='prose'>
-      
-        <div class='space-bottom0'>
-          <div>
-<<<<<<< HEAD
-            <span class='code bold'>tout</span> <code class='quiet'>(<a href="https://developer.mozilla.org/docs/Web/JavaScript/Reference/Global_Objects/Array">Array</a>&#x3C;<a href="https://developer.mozilla.org/docs/Web/JavaScript/Reference/Global_Objects/Number">number</a>>)</code>
-	    outdoor air temperatures at 06:00 a.m., default in
-[°C] in [°F] if 
-<code>units</code>
- = 'IP'
-=======
-            <span class='code bold'>tdb</span> <code class='quiet'>(<a href="https://developer.mozilla.org/docs/Web/JavaScript/Reference/Global_Objects/Number">number</a>)</code>
-	    dry bulb air temperature, [°C]
-
-          </div>
-          
-        </div>
-      
-        <div class='space-bottom0'>
-          <div>
-            <span class='code bold'>rh</span> <code class='quiet'>(<a href="https://developer.mozilla.org/docs/Web/JavaScript/Reference/Global_Objects/Number">number</a>)</code>
-	    relative humidity, [%]
-
-          </div>
-          
-        </div>
-      
-        <div class='space-bottom0'>
-          <div>
-            <span class='code bold'>v</span> <code class='quiet'>(<a href="https://developer.mozilla.org/docs/Web/JavaScript/Reference/Global_Objects/Number">number</a>)</code>
-	    wind speed [m/s] at 1.2 m above the ground
->>>>>>> 9f336393
-
-          </div>
-          
-        </div>
-      
-        <div class='space-bottom0'>
-          <div>
-<<<<<<< HEAD
-            <span class='code bold'>units</span> <code class='quiet'>((<code>"IP"</code> | <code>"SI"</code>)
-            = <code>&#39;SI&#39;</code>)</code>
-	    select the SI (International System of Units)
-or the IP (Imperial Units) system.
-=======
-            <span class='code bold'>options</span> <code class='quiet'>(<a href="https://developer.mozilla.org/docs/Web/JavaScript/Reference/Global_Objects/Object">object</a>?
-            = <code>{round:true}</code>)</code>
-	    configuration options for the function.
->>>>>>> 9f336393
-
-          </div>
-          
-          <table class='mt1 mb2 fixed-table h5 col-12'>
-            <colgroup>
-              <col width='30%' />
-              <col width='70%' />
-            </colgroup>
-            <thead>
-              <tr class='bold fill-light'>
-                <th>Name</th>
-                <th>Description</th>
-              </tr>
-            </thead>
-            <tbody class='mt1'>
-              
-                <tr>
-  <td class='break-word'><span class='code bold'>options.round</span> <code class='quiet'><a href="https://developer.mozilla.org/docs/Web/JavaScript/Reference/Global_Objects/Boolean">boolean</a></code>
-  
-    (default <code>true</code>)
-  </td>
-  <td class='break-word'><span>If true, rounds output value. If
-false, it does not.
-</span></td>
-</tr>
-
-
-              
-            </tbody>
-          </table>
-          
-        </div>
-      
-    </div>
-  
-
-  
-
-  
-    
-      <div class='py1 quiet mt1 prose-big'>Returns</div>
-<<<<<<< HEAD
-      <code><a href="https://developer.mozilla.org/docs/Web/JavaScript/Reference/Global_Objects/Array">Array</a>&#x3C;<a href="https://developer.mozilla.org/docs/Web/JavaScript/Reference/Global_Objects/Number">number</a>></code>:
-        Representative clothing insulation Icl, [clo]
-
-      
-    
-  
-  
-  
-
-  
-    <div class='py1 quiet mt1 prose-big'>Related</div>
-    
-      
-        <a href="#clo_tout">clo_tout</a>
- for a version that supports scalar arguments
-=======
-      <code><a href="https://developer.mozilla.org/docs/Web/JavaScript/Reference/Global_Objects/Number">number</a></code>:
-        Normal Effective Temperature, [°C]
-
-      
-    
-  
-  
-  
->>>>>>> 9f336393
-
-      
-    
-  
-
-  
-
-  
-    <div class='py1 quiet mt1 prose-big'>Example</div>
-    
-      
-      <pre class='p1 overflow-auto round fill-light'><span class="hljs-keyword">const</span> result = <span class="hljs-title function_">net</span>(<span class="hljs-number">37</span>, <span class="hljs-number">100</span>, <span class="hljs-number">0.1</span>);
-<span class="hljs-variable language_">console</span>.<span class="hljs-title function_">log</span>(result); <span class="hljs-comment">// -&gt; 37</span></pre>
-    
-  
-
-  
-
-  
-
-  
-
-  
-</section>
-
-    </div>
-  </div>
-  
-  <div class="border-bottom" id="wbgt">
-    <div class="clearfix small pointer">
-      <div class="py1 contain">
-        <span class="code strong strong truncate levelIndex3">
-          Wet Bulb Globe Temperature Index (WBGT)
-        </span>
-      </div>
-    </div>
-    <div class="clearfix">
-      <section class='p2 mb2 clearfix bg-white minishadow'>
-
-  
-  <div class='clearfix'>
-    
-    
-<<<<<<< HEAD
-      <a class='fr fill-darken0 round round pad1x quiet h5' href='https://github.com/FedericoTartarini/jsthermalcomfort/blob/1dd322d54e8539ec845e12911c2dba86d2388d19/src/models/wbgt.js#L54-L74'>
-=======
-      <a class='fr fill-darken0 round round pad1x quiet h5' href='https://github.com/FedericoTartarini/jsthermalcomfort/blob/2cfdadca5f596f4054d8d0d6b08f0e5ebe724740/src/models/wbgt.js#L54-L74'>
->>>>>>> 9f336393
-      <span>src/models/wbgt.js</span>
-      </a>
-    
-  </div>
-  
-
-  <p>Calculates the Wet Bulb Globe Temperature (WBGT) index calculated in
-compliance with the ISO 7243 <a href="#ref_11">[11]</a>. The WBGT is a heat stress index that
-measures the thermal environment to which a person is exposed. In most
-situations, this index is simple to calculate. It should be used as a
-screening tool to determine whether heat stress is present. The PHS model
-allows a more accurate estimation of stress. PHS can be calculated using
-the function <code>jsthermalcomfort.models.phs</code>.</p>
-<p>The WBGT determines the impact of heat on a person throughout the course of
-a working day (up to 8 h). It does not apply to very brief heat exposures.
-It pertains to the evaluation of male and female people who are fit for work
-in both indoor and outdoor occupational environments, as well as other sorts
-of surroundings <a href="#ref_11">[11]</a>.</p>
-<p>The WBGT is defined as a function of only twb and tg if the person is not
-exposed to direct radiant heat from the sun. When a person is exposed to
-direct radiant heat, tdb must also be specified.</p>
-
-  <div class='pre p1 fill-light mt0'>wbgt(twb: <a href="https://developer.mozilla.org/docs/Web/JavaScript/Reference/Global_Objects/Number">number</a>, tg: <a href="https://developer.mozilla.org/docs/Web/JavaScript/Reference/Global_Objects/Number">number</a>, options: <a href="https://developer.mozilla.org/docs/Web/JavaScript/Reference/Global_Objects/Object">object</a>?): <a href="https://developer.mozilla.org/docs/Web/JavaScript/Reference/Global_Objects/Number">number</a></div>
-  
-  
-
-  
-  
-  
-  
-  
-  
-
-  
-    <div class='py1 quiet mt1 prose-big'>Parameters</div>
-    <div class='prose'>
-      
-        <div class='space-bottom0'>
-          <div>
-            <span class='code bold'>twb</span> <code class='quiet'>(<a href="https://developer.mozilla.org/docs/Web/JavaScript/Reference/Global_Objects/Number">number</a>)</code>
-	    natural (no forced air flow) wet bulb temperature, [°C]
-
-          </div>
-          
-        </div>
-      
-        <div class='space-bottom0'>
-          <div>
-            <span class='code bold'>tg</span> <code class='quiet'>(<a href="https://developer.mozilla.org/docs/Web/JavaScript/Reference/Global_Objects/Number">number</a>)</code>
-	    globe temperature, [°C]
-
-          </div>
-          
-        </div>
-      
-        <div class='space-bottom0'>
-          <div>
-            <span class='code bold'>options</span> <code class='quiet'>(<a href="https://developer.mozilla.org/docs/Web/JavaScript/Reference/Global_Objects/Object">object</a>?)</code>
-	    configuration options for the function.
-
-          </div>
-          
-          <table class='mt1 mb2 fixed-table h5 col-12'>
-            <colgroup>
-              <col width='30%' />
-              <col width='70%' />
-            </colgroup>
-            <thead>
-              <tr class='bold fill-light'>
-                <th>Name</th>
-                <th>Description</th>
-              </tr>
-            </thead>
-            <tbody class='mt1'>
-              
-                <tr>
-  <td class='break-word'><span class='code bold'>options.round</span> <code class='quiet'><a href="https://developer.mozilla.org/docs/Web/JavaScript/Reference/Global_Objects/Boolean">boolean</a></code>
-  
-    (default <code>true</code>)
-  </td>
-  <td class='break-word'><span>If true rounds output value. If
-false it does not round it.
-</span></td>
-</tr>
-
-
-              
-                <tr>
-  <td class='break-word'><span class='code bold'>options.tdb</span> <code class='quiet'><a href="https://developer.mozilla.org/docs/Web/JavaScript/Reference/Global_Objects/Number">number</a></code>
-  
-    (default <code>undefined</code>)
-  </td>
-  <td class='break-word'><span>Dry bulb air temperature, [°C].
-This value is needed as input if the person is exposed to direct solar
-radiation.
-</span></td>
-</tr>
-
-
-              
-                <tr>
-  <td class='break-word'><span class='code bold'>options.with_solar_load</span> <code class='quiet'><a href="https://developer.mozilla.org/docs/Web/JavaScript/Reference/Global_Objects/Boolean">boolean</a></code>
-  
-    (default <code>false</code>)
-  </td>
-  <td class='break-word'><span>If the globe sensor is
-exposed to direct solar radiation. If this is set to true without also
-setting 
-<code>options.tdb</code>
- then an error will be thrown.
-</span></td>
-</tr>
-
-
-              
-            </tbody>
-          </table>
-          
-        </div>
-      
-    </div>
-  
-
-  
-
-  
-    
-      <div class='py1 quiet mt1 prose-big'>Returns</div>
-      <code><a href="https://developer.mozilla.org/docs/Web/JavaScript/Reference/Global_Objects/Number">number</a></code>:
-        Wet Bulb Globe Temperature Index, [°C]
-
-      
-    
-  
-  
-  
-
-  
-
-  
-
-  
-    <div class='py1 quiet mt1 prose-big'>Example</div>
-    
-      
-      <pre class='p1 overflow-auto round fill-light'><span class="hljs-keyword">const</span> result = <span class="hljs-title function_">wbgt</span>(<span class="hljs-number">25</span>, <span class="hljs-number">32</span>);
-<span class="hljs-variable language_">console</span>.<span class="hljs-title function_">log</span>(result); <span class="hljs-comment">// -&gt; 27.1</span></pre>
-    
-      
-      <pre class='p1 overflow-auto round fill-light'><span class="hljs-keyword">const</span> result = <span class="hljs-title function_">wbgt</span>(<span class="hljs-number">25</span>, <span class="hljs-number">32</span>, { <span class="hljs-attr">tdb</span>: <span class="hljs-number">20</span>, <span class="hljs-attr">with_solar_radiation</span>: <span class="hljs-literal">true</span> });
-<span class="hljs-variable language_">console</span>.<span class="hljs-title function_">log</span>(result); <span class="hljs-comment">// -&gt; 25.9</span></pre>
-    
-  
-
-  
-
-  
-
-  
-
-  
-</section>
-
-    </div>
-  </div>
-  
-  <div class="border-bottom" id="discomfort_index">
-    <div class="clearfix small pointer">
-      <div class="py1 contain">
-        <span class="code strong strong truncate levelIndex3">
-          Discomfort Index (DI)
-        </span>
-      </div>
-    </div>
-    <div class="clearfix">
-      <section class='p2 mb2 clearfix bg-white minishadow'>
-
-  
-  <div class='clearfix'>
-    
-    
-<<<<<<< HEAD
-      <a class='fr fill-darken0 round round pad1x quiet h5' href='https://github.com/FedericoTartarini/jsthermalcomfort/blob/1dd322d54e8539ec845e12911c2dba86d2388d19/src/models/discomfort_index.js#L35-L43'>
-=======
-      <a class='fr fill-darken0 round round pad1x quiet h5' href='https://github.com/FedericoTartarini/jsthermalcomfort/blob/2cfdadca5f596f4054d8d0d6b08f0e5ebe724740/src/models/discomfort_index.js#L35-L43'>
->>>>>>> 9f336393
-      <span>src/models/discomfort_index.js</span>
-      </a>
-    
-  </div>
-  
-
-  <p>Calculates the Discomfort Index (DI). The index is essentially an effective temperature based on air temperature and humidity.
-The discomfort index is usuallly divided in 6 dicomfort categories and it only applies to warm environments. <a href="#ref_24">[24]</a></p>
-<ul>
-<li>class 1 - DI &#x3C; 21 °C - No discomfort</li>
-<li>class 2 - 21 &#x3C;= DI &#x3C; 24 °C - Less than 50% feels discomfort</li>
-<li>class 3 - 24 &#x3C;= DI &#x3C; 27 °C - More than 50% feels discomfort</li>
-<li>class 4 - 27 &#x3C;= DI &#x3C; 29 °C - Most of the population feels discomfort</li>
-<li>class 5 - 29 &#x3C;= DI &#x3C; 32 °C - Everyone feels severe stress</li>
-<li>class 6 - DI >= 32 °C - State of medical emergency</li>
-</ul>
-
-  <div class='pre p1 fill-light mt0'>discomfort_index(tdb: <a href="https://developer.mozilla.org/docs/Web/JavaScript/Reference/Global_Objects/Number">number</a>, rh: <a href="https://developer.mozilla.org/docs/Web/JavaScript/Reference/Global_Objects/Number">number</a>): <a href="#discomfortindexreturntype">DiscomfortIndexReturnType</a></div>
-  
-  
-
-  
-  
-  
-  
-  
-  
-
-  
-    <div class='py1 quiet mt1 prose-big'>Parameters</div>
-    <div class='prose'>
-      
-        <div class='space-bottom0'>
-          <div>
-            <span class='code bold'>tdb</span> <code class='quiet'>(<a href="https://developer.mozilla.org/docs/Web/JavaScript/Reference/Global_Objects/Number">number</a>)</code>
-	    air temperature [C]
-
-          </div>
-          
-        </div>
-      
-        <div class='space-bottom0'>
-          <div>
-            <span class='code bold'>rh</span> <code class='quiet'>(<a href="https://developer.mozilla.org/docs/Web/JavaScript/Reference/Global_Objects/Number">number</a>)</code>
-	    relative humidity [%]
-
-          </div>
-          
-        </div>
-      
-    </div>
-  
-
-  
-
-  
-    
-      <div class='py1 quiet mt1 prose-big'>Returns</div>
-      <code><a href="#discomfortindexreturntype">DiscomfortIndexReturnType</a></code>:
-        object with results of DI
-
-      
-    
-  
-  
-  
-    <div class='py1 quiet mt1 prose-big'>Related types</div>
-    <div class="clearfix">
-  
-  <div class="border-bottom" id="discomfortindexreturntype">
-    <div class="clearfix small pointer">
-      <div class="py1 contain">
-        <span class="code strong strong truncate levelIndex4">
-          DiscomfortIndexReturnType
-        </span>
-      </div>
-    </div>
-    <div class="clearfix">
-      <section class='p2 mb2 clearfix bg-white minishadow'>
-
-  
-  <div class='clearfix'>
-    
-    
-<<<<<<< HEAD
-      <a class='fr fill-darken0 round round pad1x quiet h5' href='https://github.com/FedericoTartarini/jsthermalcomfort/blob/1dd322d54e8539ec845e12911c2dba86d2388d19/src/models/discomfort_index.js#L3-L9'>
-=======
-      <a class='fr fill-darken0 round round pad1x quiet h5' href='https://github.com/FedericoTartarini/jsthermalcomfort/blob/2cfdadca5f596f4054d8d0d6b08f0e5ebe724740/src/models/discomfort_index.js#L3-L9'>
->>>>>>> 9f336393
-      <span>src/models/discomfort_index.js</span>
-      </a>
-    
-  </div>
-  
-
-  
-  
-  
-    <p>
-      Type:
-      <a href="https://developer.mozilla.org/docs/Web/JavaScript/Reference/Global_Objects/Object">Object</a>
-    </p>
-  
-  
-
-  
-  
-  
-  
-  
-  
-
-  
-
-  
-    <div class='py1 quiet mt1 prose-big'>Properties</div>
-    <div>
-      
-        <div class='space-bottom0'>
-          <span class='code bold'>di</span> <code class='quiet'>(<a href="https://developer.mozilla.org/docs/Web/JavaScript/Reference/Global_Objects/Number">number</a>)</code>
-          : – Discomfort Index(DI)
-
-          
-        </div>
-      
-        <div class='space-bottom0'>
-          <span class='code bold'>discomfort_condition</span> <code class='quiet'>(<a href="https://developer.mozilla.org/docs/Web/JavaScript/Reference/Global_Objects/String">string</a>)</code>
-          : Classification of the thermal comfort conditions according to the discomfort index
-
-          
-        </div>
-      
-    </div>
-  
-
-  
-  
-  
-
-  
-
-  
-
-  
-
-  
-
-  
-
-  
-
-  
-</section>
-
-    </div>
-  </div>
-  
-</div>
-
-  
-
-  
-    <div class='py1 quiet mt1 prose-big'>Related</div>
-    
-      
-        <a href="#discomfort_index_array">discomfort_index_array</a>
- for a version that supports arrays
-
-      
-    
-  
-
-  
-
-  
-    <div class='py1 quiet mt1 prose-big'>Example</div>
-    
-      
-      <pre class='p1 overflow-auto round fill-light'><span class="hljs-keyword">const</span> <span class="hljs-variable constant_">DI</span> = <span class="hljs-title function_">discomfort_index</span>(<span class="hljs-number">25</span>, <span class="hljs-number">50</span>); <span class="hljs-comment">// returns { di: 22.1, discomfort_condition: &#x27;Less than 50% feels discomfort&#x27; }</span></pre>
-    
-  
-
-  
-
-  
-
-  
-
-  
-</section>
-
-    </div>
-  </div>
-  
-  <div class="border-bottom" id="discomfort_index_array">
-    <div class="clearfix small pointer">
-      <div class="py1 contain">
-        <span class="code strong strong truncate levelIndex3">
-          Discomfort Index (DI) (array version)
-        </span>
-      </div>
-    </div>
-    <div class="clearfix">
-      <section class='p2 mb2 clearfix bg-white minishadow'>
-
-  
-  <div class='clearfix'>
-    
-    
-<<<<<<< HEAD
-      <a class='fr fill-darken0 round round pad1x quiet h5' href='https://github.com/FedericoTartarini/jsthermalcomfort/blob/1dd322d54e8539ec845e12911c2dba86d2388d19/src/models/discomfort_index.js#L75-L86'>
-=======
-      <a class='fr fill-darken0 round round pad1x quiet h5' href='https://github.com/FedericoTartarini/jsthermalcomfort/blob/2cfdadca5f596f4054d8d0d6b08f0e5ebe724740/src/models/discomfort_index.js#L75-L86'>
->>>>>>> 9f336393
-      <span>src/models/discomfort_index.js</span>
-      </a>
-    
-  </div>
-  
-
-  <p>Calculates the Discomfort Index (DI). The index is essentially an effective temperature based on air temperature and humidity.
-The discomfort index is usuallly divided in 6 dicomfort categories and it only applies to warm environments. <a href="#ref_24">[24]</a></p>
-<ul>
-<li>class 1 - DI &#x3C; 21 °C - No discomfort</li>
-<li>class 2 - 21 &#x3C;= DI &#x3C; 24 °C - Less than 50% feels discomfort</li>
-<li>class 3 - 24 &#x3C;= DI &#x3C; 27 °C - More than 50% feels discomfort</li>
-<li>class 4 - 27 &#x3C;= DI &#x3C; 29 °C - Most of the population feels discomfort</li>
-<li>class 5 - 29 &#x3C;= DI &#x3C; 32 °C - Everyone feels severe stress</li>
-<li>class 6 - DI >= 32 °C - State of medical emergency</li>
-</ul>
-
-  <div class='pre p1 fill-light mt0'>discomfort_index_array(tdb: <a href="https://developer.mozilla.org/docs/Web/JavaScript/Reference/Global_Objects/Array">Array</a>&#x3C;<a href="https://developer.mozilla.org/docs/Web/JavaScript/Reference/Global_Objects/Number">number</a>>, rh: <a href="https://developer.mozilla.org/docs/Web/JavaScript/Reference/Global_Objects/Array">Array</a>&#x3C;<a href="https://developer.mozilla.org/docs/Web/JavaScript/Reference/Global_Objects/Number">number</a>>): <a href="#discomfortindexarrayreturntype">DiscomfortIndexArrayReturnType</a></div>
-  
-  
-
-  
-  
-  
-  
-  
-  
-
-  
-    <div class='py1 quiet mt1 prose-big'>Parameters</div>
-    <div class='prose'>
-      
-        <div class='space-bottom0'>
-          <div>
-            <span class='code bold'>tdb</span> <code class='quiet'>(<a href="https://developer.mozilla.org/docs/Web/JavaScript/Reference/Global_Objects/Array">Array</a>&#x3C;<a href="https://developer.mozilla.org/docs/Web/JavaScript/Reference/Global_Objects/Number">number</a>>)</code>
-	    air temperature [C]
-
-          </div>
-          
-        </div>
-      
-        <div class='space-bottom0'>
-          <div>
-            <span class='code bold'>rh</span> <code class='quiet'>(<a href="https://developer.mozilla.org/docs/Web/JavaScript/Reference/Global_Objects/Array">Array</a>&#x3C;<a href="https://developer.mozilla.org/docs/Web/JavaScript/Reference/Global_Objects/Number">number</a>>)</code>
-	    relative humidity [%]
-
-          </div>
-          
-        </div>
-      
-    </div>
-  
-
-  
-
-  
-    
-      <div class='py1 quiet mt1 prose-big'>Returns</div>
-      <code><a href="#discomfortindexarrayreturntype">DiscomfortIndexArrayReturnType</a></code>:
-        object with results of DI
-
-      
-    
-<<<<<<< HEAD
-  
-  
-=======
-  
-  
->>>>>>> 9f336393
-  
-    <div class='py1 quiet mt1 prose-big'>Related types</div>
-    <div class="clearfix">
-  
-  <div class="border-bottom" id="discomfortindexarrayreturntype">
-    <div class="clearfix small pointer">
-      <div class="py1 contain">
-        <span class="code strong strong truncate levelIndex4">
-          DiscomfortIndexArrayReturnType
-        </span>
-      </div>
-    </div>
-    <div class="clearfix">
-      <section class='p2 mb2 clearfix bg-white minishadow'>
-
-  
-  <div class='clearfix'>
-    
-    
-<<<<<<< HEAD
-      <a class='fr fill-darken0 round round pad1x quiet h5' href='https://github.com/FedericoTartarini/jsthermalcomfort/blob/1dd322d54e8539ec845e12911c2dba86d2388d19/src/models/discomfort_index.js#L45-L51'>
-=======
-      <a class='fr fill-darken0 round round pad1x quiet h5' href='https://github.com/FedericoTartarini/jsthermalcomfort/blob/2cfdadca5f596f4054d8d0d6b08f0e5ebe724740/src/models/discomfort_index.js#L45-L51'>
->>>>>>> 9f336393
-      <span>src/models/discomfort_index.js</span>
-      </a>
-    
-  </div>
-  
-
-  
-  
-  
-    <p>
-      Type:
-      <a href="https://developer.mozilla.org/docs/Web/JavaScript/Reference/Global_Objects/Object">Object</a>
-    </p>
-  
-  
-
-  
-  
-  
-  
-  
-  
-
-  
-
-  
-    <div class='py1 quiet mt1 prose-big'>Properties</div>
-    <div>
-      
-        <div class='space-bottom0'>
-          <span class='code bold'>di</span> <code class='quiet'>(<a href="https://developer.mozilla.org/docs/Web/JavaScript/Reference/Global_Objects/Array">Array</a>&#x3C;<a href="https://developer.mozilla.org/docs/Web/JavaScript/Reference/Global_Objects/Number">number</a>>)</code>
-          : – Discomfort Index(DI) Array
-
-          
-        </div>
-      
-        <div class='space-bottom0'>
-          <span class='code bold'>discomfort_condition</span> <code class='quiet'>(<a href="https://developer.mozilla.org/docs/Web/JavaScript/Reference/Global_Objects/Array">Array</a>&#x3C;<a href="https://developer.mozilla.org/docs/Web/JavaScript/Reference/Global_Objects/String">string</a>>)</code>
-          : Classification of the thermal comfort conditions in array
-
-          
-        </div>
-      
-    </div>
-  
-
-  
-  
-  
-
-  
-
-  
-
-  
-
-  
-
-  
-
-  
-
-  
-</section>
-
-    </div>
-  </div>
-  
-</div>
-
-  
-
-  
-    <div class='py1 quiet mt1 prose-big'>Related</div>
-    
-      
-        <a href="#discomfort_index">discomfort_index</a>
- for a version that supports scalar arguments
-
-      
-    
-  
-
-  
-
-  
-
-  
-
-  
-
-  
-
-  
-</section>
-
-    </div>
-  </div>
-  
-  <div class="border-bottom" id="wc">
-    <div class="clearfix small pointer">
-      <div class="py1 contain">
-        <span class="code strong strong truncate levelIndex3">
-          Wind chill index
-        </span>
-      </div>
-    </div>
-    <div class="clearfix">
-      <section class='p2 mb2 clearfix bg-white minishadow'>
-
-  
-  <div class='clearfix'>
-    
-    
-<<<<<<< HEAD
-      <a class='fr fill-darken0 round round pad1x quiet h5' href='https://github.com/FedericoTartarini/jsthermalcomfort/blob/1dd322d54e8539ec845e12911c2dba86d2388d19/src/models/wc.js#L26-L34'>
-=======
-      <a class='fr fill-darken0 round round pad1x quiet h5' href='https://github.com/FedericoTartarini/jsthermalcomfort/blob/2cfdadca5f596f4054d8d0d6b08f0e5ebe724740/src/models/wc.js#L26-L34'>
->>>>>>> 9f336393
-      <span>src/models/wc.js</span>
-      </a>
-    
-  </div>
-  
-
-  <p>Calculates the Wind Chill Index (WCI) in accordance with the ASHRAE 2017 Handbook Fundamentals - Chapter 9 <a href="#ref_18">[18]</a>.</p>
-<p>The wind chill index (WCI) is an empirical index based on cooling measurements taken on a cylindrical flask partially
-filled with water in Antarctica (Siple and Passel 1945). For a surface temperature of 33°C, the index describes the
-rate of heat loss from the cylinder via radiation and convection as a function of ambient temperature and wind velocity.</p>
-<p>This formulation has been met with some valid criticism. WCI is unlikely to be an accurate measure of heat loss from
-exposed flesh, which differs from plastic in terms of curvature, roughness, and radiation exchange qualities, and is
-always below 33°C in a cold environment. Furthermore, the equation’s values peak at 90 km/h and then decline as velocity
-increases. Nonetheless, this score reliably represents the combined effects of temperature and wind on subjective discomfort
-for velocities below 80 km/h <a href="#ref_18">[18]</a>.</p>
-
-  <div class='pre p1 fill-light mt0'>wc(tdb: <a href="https://developer.mozilla.org/docs/Web/JavaScript/Reference/Global_Objects/Number">number</a>, v: <a href="https://developer.mozilla.org/docs/Web/JavaScript/Reference/Global_Objects/Number">number</a>, kwargs: <a href="https://developer.mozilla.org/docs/Web/JavaScript/Reference/Global_Objects/Object">object</a>?): {wci: <a href="https://developer.mozilla.org/docs/Web/JavaScript/Reference/Global_Objects/Number">number</a>}</div>
-  
-  
-
-  
-  
-  
-  
-  
-  
-
-  
-    <div class='py1 quiet mt1 prose-big'>Parameters</div>
-    <div class='prose'>
-      
-        <div class='space-bottom0'>
-          <div>
-            <span class='code bold'>tdb</span> <code class='quiet'>(<a href="https://developer.mozilla.org/docs/Web/JavaScript/Reference/Global_Objects/Number">number</a>)</code>
-	    dry bulb air temperature,[°C]
-
-          </div>
-          
-        </div>
-      
-        <div class='space-bottom0'>
-          <div>
-            <span class='code bold'>v</span> <code class='quiet'>(<a href="https://developer.mozilla.org/docs/Web/JavaScript/Reference/Global_Objects/Number">number</a>)</code>
-	    wind speed 10m above ground level, [m/s]
-
-          </div>
-          
-        </div>
-      
-        <div class='space-bottom0'>
-          <div>
-            <span class='code bold'>kwargs</span> <code class='quiet'>(<a href="https://developer.mozilla.org/docs/Web/JavaScript/Reference/Global_Objects/Object">object</a>?
-            = <code>{round:true}</code>)</code>
-	    (Optional) Other parameters.
-
-          </div>
-          
-          <table class='mt1 mb2 fixed-table h5 col-12'>
-            <colgroup>
-              <col width='30%' />
-              <col width='70%' />
-            </colgroup>
-            <thead>
-              <tr class='bold fill-light'>
-                <th>Name</th>
-                <th>Description</th>
-              </tr>
-            </thead>
-            <tbody class='mt1'>
-              
-                <tr>
-  <td class='break-word'><span class='code bold'>kwargs.round</span> <code class='quiet'><a href="https://developer.mozilla.org/docs/Web/JavaScript/Reference/Global_Objects/Boolean">boolean</a></code>
-  
-    (default <code>true</code>)
-  </td>
-  <td class='break-word'><span>If True rounds output value, if False it does not round it.
-</span></td>
-</tr>
-
-
-              
-            </tbody>
-          </table>
-          
-        </div>
-      
-    </div>
-  
-
-  
-
-  
-    
-      <div class='py1 quiet mt1 prose-big'>Returns</div>
-      <code>{wci: <a href="https://developer.mozilla.org/docs/Web/JavaScript/Reference/Global_Objects/Number">number</a>}</code>:
-        wind chill index, [W/m2]
-
-      
-    
-  
-  
-  
-
-  
-
-  
-
-  
-
-  
-
-  
-
-  
-
-  
-</section>
-
-    </div>
-  </div>
-  
-</div>
-
-  
-
-  
-
-  
-
-  
-</section>
-
-    </div>
-  </div>
-  
-  <div class="border-bottom" id="psychrometrics">
-    <div class="clearfix small pointer">
-      <div class="py1 contain">
-        <span class="code strong strong truncate levelIndex2">
-          Psychrometrics
-        </span>
-      </div>
-    </div>
-    <div class="clearfix">
-      <section class='p2 mb2 clearfix bg-white minishadow'>
-
-  
-  <div class='clearfix'>
-    
-    
-<<<<<<< HEAD
-      <a class='fr fill-darken0 round round pad1x quiet h5' href='https://github.com/FedericoTartarini/jsthermalcomfort/blob/1dd322d54e8539ec845e12911c2dba86d2388d19/src/psychrometrics/index.js#L15-L27'>
-=======
-      <a class='fr fill-darken0 round round pad1x quiet h5' href='https://github.com/FedericoTartarini/jsthermalcomfort/blob/2cfdadca5f596f4054d8d0d6b08f0e5ebe724740/src/psychrometrics/index.js#L15-L27'>
->>>>>>> 9f336393
-      <span>src/psychrometrics/index.js</span>
-      </a>
-    
-  </div>
-  
-
-  
-  
-  
-  
-
-  
-  
-  
-  
-  
-  
-
-  
-
-  
-
-  
-  
-  
-
-  
-
-  
-
-  
-
-  
-    <div class="clearfix">
-  
-  <div class="border-bottom" id="p_sat">
-    <div class="clearfix small pointer">
-      <div class="py1 contain">
-        <span class="code strong strong truncate levelIndex3">
-          p_sat(tdb)
-        </span>
-      </div>
-    </div>
-    <div class="clearfix">
-      <section class='p2 mb2 clearfix bg-white minishadow'>
-
-  
-  <div class='clearfix'>
-    
-    
-<<<<<<< HEAD
-      <a class='fr fill-darken0 round round pad1x quiet h5' href='https://github.com/FedericoTartarini/jsthermalcomfort/blob/1dd322d54e8539ec845e12911c2dba86d2388d19/src/psychrometrics/p_sat.js#L14-L51'>
-=======
-      <a class='fr fill-darken0 round round pad1x quiet h5' href='https://github.com/FedericoTartarini/jsthermalcomfort/blob/2cfdadca5f596f4054d8d0d6b08f0e5ebe724740/src/psychrometrics/p_sat.js#L14-L51'>
->>>>>>> 9f336393
-      <span>src/psychrometrics/p_sat.js</span>
-      </a>
-    
-  </div>
-  
-
-  <p>Calculates vapour pressure of water at different temperatures</p>
-
-  <div class='pre p1 fill-light mt0'>p_sat(tdb: <a href="https://developer.mozilla.org/docs/Web/JavaScript/Reference/Global_Objects/Number">number</a>): <a href="https://developer.mozilla.org/docs/Web/JavaScript/Reference/Global_Objects/Number">number</a></div>
-  
-  
-
-  
-  
-  
-  
-  
-  
-
-  
-    <div class='py1 quiet mt1 prose-big'>Parameters</div>
-    <div class='prose'>
-      
-        <div class='space-bottom0'>
-          <div>
-            <span class='code bold'>tdb</span> <code class='quiet'>(<a href="https://developer.mozilla.org/docs/Web/JavaScript/Reference/Global_Objects/Number">number</a>)</code>
-	    air temperature, [°C]
-
-          </div>
-          
-        </div>
-      
-    </div>
-  
-
-  
-
-  
-    
-      <div class='py1 quiet mt1 prose-big'>Returns</div>
-      <code><a href="https://developer.mozilla.org/docs/Web/JavaScript/Reference/Global_Objects/Number">number</a></code>:
-        vapour pressure of water, [Pa]
-
-      
-    
-  
-  
-  
-
-  
-
-  
-
-  
-
-  
-
-  
-
-  
-
-  
-</section>
-
-    </div>
-  </div>
-  
-  <div class="border-bottom" id="p_sat_torr">
-    <div class="clearfix small pointer">
-      <div class="py1 contain">
-        <span class="code strong strong truncate levelIndex3">
-          p_sat_torr(tdb)
-        </span>
-      </div>
-    </div>
-    <div class="clearfix">
-      <section class='p2 mb2 clearfix bg-white minishadow'>
-
-  
-  <div class='clearfix'>
-    
-    
-<<<<<<< HEAD
-      <a class='fr fill-darken0 round round pad1x quiet h5' href='https://github.com/FedericoTartarini/jsthermalcomfort/blob/1dd322d54e8539ec845e12911c2dba86d2388d19/src/psychrometrics/p_sat_torr.js#L12-L14'>
-=======
-      <a class='fr fill-darken0 round round pad1x quiet h5' href='https://github.com/FedericoTartarini/jsthermalcomfort/blob/2cfdadca5f596f4054d8d0d6b08f0e5ebe724740/src/psychrometrics/p_sat_torr.js#L12-L14'>
->>>>>>> 9f336393
-      <span>src/psychrometrics/p_sat_torr.js</span>
-      </a>
-    
-  </div>
-  
-
-  <p>Estimates the saturation vapour pressure in [torr].</p>
-
-  <div class='pre p1 fill-light mt0'>p_sat_torr(tdb: <a href="https://developer.mozilla.org/docs/Web/JavaScript/Reference/Global_Objects/Number">number</a>): <a href="https://developer.mozilla.org/docs/Web/JavaScript/Reference/Global_Objects/Number">number</a></div>
-  
-  
-
-  
-  
-  
-  
-  
-  
-
-  
-    <div class='py1 quiet mt1 prose-big'>Parameters</div>
-    <div class='prose'>
-      
-        <div class='space-bottom0'>
-          <div>
-            <span class='code bold'>tdb</span> <code class='quiet'>(<a href="https://developer.mozilla.org/docs/Web/JavaScript/Reference/Global_Objects/Number">number</a>)</code>
-	    dry bulb air temperature [C]
-
-          </div>
-          
-        </div>
-      
-    </div>
-  
-
-  
-
-  
-    
-      <div class='py1 quiet mt1 prose-big'>Returns</div>
-      <code><a href="https://developer.mozilla.org/docs/Web/JavaScript/Reference/Global_Objects/Number">number</a></code>:
-        saturation vapour pressure [torr]
-<<<<<<< HEAD
-=======
-
-      
-    
-  
-  
-  
-
-  
-    <div class='py1 quiet mt1 prose-big'>Related</div>
-    
-      
-        <a href="#p_sat_torr_array">p_sat_torr_array</a>
- for a version that supports arrays
->>>>>>> 9f336393
-
-      
-    
-  
-  
-  
-
-  
-    <div class='py1 quiet mt1 prose-big'>Related</div>
-    
-      
-        <a href="#p_sat_torr_array">p_sat_torr_array</a>
- for a version that supports arrays
-
-      
-    
-  
-
-  
-
-  
-
-  
-
-  
-
-  
-</section>
-
-    </div>
-  </div>
-  
-<<<<<<< HEAD
-</section>
-
-    </div>
-  </div>
-  
-=======
->>>>>>> 9f336393
-  <div class="border-bottom" id="p_sat_torr_array">
-    <div class="clearfix small pointer">
-      <div class="py1 contain">
-        <span class="code strong strong truncate levelIndex3">
-          p_sat_torr_array(tdb)
-        </span>
-      </div>
-    </div>
-    <div class="clearfix">
-      <section class='p2 mb2 clearfix bg-white minishadow'>
-
-  
-  <div class='clearfix'>
-    
-    
-<<<<<<< HEAD
-      <a class='fr fill-darken0 round round pad1x quiet h5' href='https://github.com/FedericoTartarini/jsthermalcomfort/blob/1dd322d54e8539ec845e12911c2dba86d2388d19/src/psychrometrics/p_sat_torr.js#L28-L30'>
-=======
-      <a class='fr fill-darken0 round round pad1x quiet h5' href='https://github.com/FedericoTartarini/jsthermalcomfort/blob/2cfdadca5f596f4054d8d0d6b08f0e5ebe724740/src/psychrometrics/p_sat_torr.js#L28-L30'>
->>>>>>> 9f336393
-      <span>src/psychrometrics/p_sat_torr.js</span>
-      </a>
-    
-  </div>
-  
-
-  <p>Estimates the saturation vapour pressure in [torr].</p>
-
-  <div class='pre p1 fill-light mt0'>p_sat_torr_array(tdb: <a href="https://developer.mozilla.org/docs/Web/JavaScript/Reference/Global_Objects/Array">Array</a>&#x3C;<a href="https://developer.mozilla.org/docs/Web/JavaScript/Reference/Global_Objects/Number">number</a>>): <a href="https://developer.mozilla.org/docs/Web/JavaScript/Reference/Global_Objects/Array">Array</a>&#x3C;<a href="https://developer.mozilla.org/docs/Web/JavaScript/Reference/Global_Objects/Number">number</a>></div>
-  
-  
-
-  
-  
-  
-  
-  
-  
-
-  
-    <div class='py1 quiet mt1 prose-big'>Parameters</div>
-    <div class='prose'>
-      
-        <div class='space-bottom0'>
-          <div>
-            <span class='code bold'>tdb</span> <code class='quiet'>(<a href="https://developer.mozilla.org/docs/Web/JavaScript/Reference/Global_Objects/Array">Array</a>&#x3C;<a href="https://developer.mozilla.org/docs/Web/JavaScript/Reference/Global_Objects/Number">number</a>>)</code>
-	    dry bulb air temperature [C]
-
-          </div>
-          
-        </div>
-      
-    </div>
-  
-
-  
-
-  
-    
-      <div class='py1 quiet mt1 prose-big'>Returns</div>
-      <code><a href="https://developer.mozilla.org/docs/Web/JavaScript/Reference/Global_Objects/Array">Array</a>&#x3C;<a href="https://developer.mozilla.org/docs/Web/JavaScript/Reference/Global_Objects/Number">number</a>></code>:
-        saturation vapour pressure [torr]
-
-      
-    
-  
-  
-  
-
-  
-    <div class='py1 quiet mt1 prose-big'>Related</div>
-    
-      
-        <a href="#p_sat_torr">p_sat_torr</a>
- for a version that supports scalar arguments
-
-      
-    
-  
-
-  
-
-  
-
-  
-
-  
-
-  
-
-  
-</section>
-
-    </div>
-  </div>
-  
-  <div class="border-bottom" id="t_o">
-    <div class="clearfix small pointer">
-      <div class="py1 contain">
-        <span class="code strong strong truncate levelIndex3">
-          t_o(tdb, tr, v, standard)
-        </span>
-      </div>
-    </div>
-    <div class="clearfix">
-      <section class='p2 mb2 clearfix bg-white minishadow'>
-
-  
-  <div class='clearfix'>
-    
-    
-<<<<<<< HEAD
-      <a class='fr fill-darken0 round round pad1x quiet h5' href='https://github.com/FedericoTartarini/jsthermalcomfort/blob/1dd322d54e8539ec845e12911c2dba86d2388d19/src/psychrometrics/t_o.js#L15-L28'>
-=======
-      <a class='fr fill-darken0 round round pad1x quiet h5' href='https://github.com/FedericoTartarini/jsthermalcomfort/blob/2cfdadca5f596f4054d8d0d6b08f0e5ebe724740/src/psychrometrics/t_o.js#L15-L28'>
->>>>>>> 9f336393
-      <span>src/psychrometrics/t_o.js</span>
-      </a>
-    
-  </div>
-  
-
-  <p>Calculates operative temperature in accordance with ISO 7726:1998 <a href="#ref_5">[5]</a>.</p>
-
-  <div class='pre p1 fill-light mt0'>t_o(tdb: <a href="https://developer.mozilla.org/docs/Web/JavaScript/Reference/Global_Objects/Number">number</a>, tr: <a href="https://developer.mozilla.org/docs/Web/JavaScript/Reference/Global_Objects/Number">number</a>, v: <a href="https://developer.mozilla.org/docs/Web/JavaScript/Reference/Global_Objects/Number">number</a>, standard: (<code>"ISO"</code> | <code>"ASHRAE"</code>)): <a href="https://developer.mozilla.org/docs/Web/JavaScript/Reference/Global_Objects/Number">number</a></div>
-  
-  
-
-  
-  
-  
-  
-  
-  
-
-  
-    <div class='py1 quiet mt1 prose-big'>Parameters</div>
-    <div class='prose'>
-      
-        <div class='space-bottom0'>
-          <div>
-            <span class='code bold'>tdb</span> <code class='quiet'>(<a href="https://developer.mozilla.org/docs/Web/JavaScript/Reference/Global_Objects/Number">number</a>)</code>
-	    air temperature [C]
-
-          </div>
-          
-        </div>
-      
-        <div class='space-bottom0'>
-          <div>
-            <span class='code bold'>tr</span> <code class='quiet'>(<a href="https://developer.mozilla.org/docs/Web/JavaScript/Reference/Global_Objects/Number">number</a>)</code>
-	    mean radiant temperature [C]
-
-          </div>
-          
-        </div>
-      
-        <div class='space-bottom0'>
-          <div>
-            <span class='code bold'>v</span> <code class='quiet'>(<a href="https://developer.mozilla.org/docs/Web/JavaScript/Reference/Global_Objects/Number">number</a>)</code>
-	    air speed [m/s]
-
-          </div>
-          
-        </div>
-      
-        <div class='space-bottom0'>
-          <div>
-            <span class='code bold'>standard</span> <code class='quiet'>((<code>"ISO"</code> | <code>"ASHRAE"</code>)
-            = <code>&quot;ISO&quot;</code>)</code>
-	    the standard to use
-
-          </div>
-          
-        </div>
-      
-    </div>
-  
-
-  
-
-  
-    
-      <div class='py1 quiet mt1 prose-big'>Returns</div>
-      <code><a href="https://developer.mozilla.org/docs/Web/JavaScript/Reference/Global_Objects/Number">number</a></code>:
-        operative temperature [C]
-
-      
-    
-  
-  
-  
-
-  
-    <div class='py1 quiet mt1 prose-big'>Related</div>
-    
-      
-        <a href="#t_o_array">t_o_array</a>
- for a version that supports arrays
-<<<<<<< HEAD
-
-      
-    
-  
-
-  
-
-  
-
-  
-
-  
-
-  
-
-  
-</section>
-
-    </div>
-  </div>
-  
-  <div class="border-bottom" id="t_o_array">
-    <div class="clearfix small pointer">
-      <div class="py1 contain">
-        <span class="code strong strong truncate levelIndex3">
-          t_o_array(tdb, tr, v, standard)
-        </span>
-      </div>
-    </div>
-    <div class="clearfix">
-      <section class='p2 mb2 clearfix bg-white minishadow'>
-
-  
-  <div class='clearfix'>
-    
-    
-      <a class='fr fill-darken0 round round pad1x quiet h5' href='https://github.com/FedericoTartarini/jsthermalcomfort/blob/1dd322d54e8539ec845e12911c2dba86d2388d19/src/psychrometrics/t_o.js#L44-L58'>
-      <span>src/psychrometrics/t_o.js</span>
-      </a>
-    
-  </div>
-  
-
-  <p>Calculates operative temperature in accordance with ISO 7726:1998 <a href="#ref_5">[5]</a>.</p>
-
-  <div class='pre p1 fill-light mt0'>t_o_array(tdb: <a href="https://developer.mozilla.org/docs/Web/JavaScript/Reference/Global_Objects/Array">Array</a>&#x3C;<a href="https://developer.mozilla.org/docs/Web/JavaScript/Reference/Global_Objects/Number">number</a>>, tr: <a href="https://developer.mozilla.org/docs/Web/JavaScript/Reference/Global_Objects/Array">Array</a>&#x3C;<a href="https://developer.mozilla.org/docs/Web/JavaScript/Reference/Global_Objects/Number">number</a>>, v: <a href="https://developer.mozilla.org/docs/Web/JavaScript/Reference/Global_Objects/Array">Array</a>&#x3C;<a href="https://developer.mozilla.org/docs/Web/JavaScript/Reference/Global_Objects/Number">number</a>>, standard: (<code>"ISO"</code> | <code>"ASHRAE"</code>)): <a href="https://developer.mozilla.org/docs/Web/JavaScript/Reference/Global_Objects/Array">Array</a>&#x3C;<a href="https://developer.mozilla.org/docs/Web/JavaScript/Reference/Global_Objects/Number">number</a>></div>
-  
-  
-
-  
-  
-  
-  
-  
-  
-
-  
-    <div class='py1 quiet mt1 prose-big'>Parameters</div>
-    <div class='prose'>
-      
-        <div class='space-bottom0'>
-          <div>
-            <span class='code bold'>tdb</span> <code class='quiet'>(<a href="https://developer.mozilla.org/docs/Web/JavaScript/Reference/Global_Objects/Array">Array</a>&#x3C;<a href="https://developer.mozilla.org/docs/Web/JavaScript/Reference/Global_Objects/Number">number</a>>)</code>
-	    air temperature [C]
-
-          </div>
-          
-        </div>
-      
-        <div class='space-bottom0'>
-          <div>
-            <span class='code bold'>tr</span> <code class='quiet'>(<a href="https://developer.mozilla.org/docs/Web/JavaScript/Reference/Global_Objects/Array">Array</a>&#x3C;<a href="https://developer.mozilla.org/docs/Web/JavaScript/Reference/Global_Objects/Number">number</a>>)</code>
-	    mean radiant temperature [C]
-
-          </div>
-          
-        </div>
-      
-        <div class='space-bottom0'>
-          <div>
-            <span class='code bold'>v</span> <code class='quiet'>(<a href="https://developer.mozilla.org/docs/Web/JavaScript/Reference/Global_Objects/Array">Array</a>&#x3C;<a href="https://developer.mozilla.org/docs/Web/JavaScript/Reference/Global_Objects/Number">number</a>>)</code>
-	    air speed [m/s]
-
-          </div>
-          
-        </div>
-      
-        <div class='space-bottom0'>
-          <div>
-            <span class='code bold'>standard</span> <code class='quiet'>((<code>"ISO"</code> | <code>"ASHRAE"</code>)
-            = <code>&quot;ISO&quot;</code>)</code>
-	    the standard to use
-
-          </div>
-          
-        </div>
-      
-    </div>
-  
-
-  
-
-  
-    
-      <div class='py1 quiet mt1 prose-big'>Returns</div>
-      <code><a href="https://developer.mozilla.org/docs/Web/JavaScript/Reference/Global_Objects/Array">Array</a>&#x3C;<a href="https://developer.mozilla.org/docs/Web/JavaScript/Reference/Global_Objects/Number">number</a>></code>:
-        operative temperature [C]
-
-      
-    
-  
-  
-  
-
-  
-    <div class='py1 quiet mt1 prose-big'>Related</div>
-    
-      
-        <a href="#t_o">t_o</a>
- for a version that supports scalar arguments
-
-      
-    
-=======
-
-      
-    
->>>>>>> 9f336393
-  
-
-  
-
-  
-
-  
-
-  
-
-  
-
-  
-</section>
-
-    </div>
-  </div>
-  
-<<<<<<< HEAD
-  <div class="border-bottom" id="enthalpy">
-    <div class="clearfix small pointer">
-      <div class="py1 contain">
-        <span class="code strong strong truncate levelIndex3">
-          enthalpy(tdb, hr)
-=======
-  <div class="border-bottom" id="t_o_array">
-    <div class="clearfix small pointer">
-      <div class="py1 contain">
-        <span class="code strong strong truncate levelIndex3">
-          t_o_array(tdb, tr, v, standard)
->>>>>>> 9f336393
-        </span>
-      </div>
-    </div>
-    <div class="clearfix">
-      <section class='p2 mb2 clearfix bg-white minishadow'>
-
-  
-  <div class='clearfix'>
-    
-    
-<<<<<<< HEAD
-      <a class='fr fill-darken0 round round pad1x quiet h5' href='https://github.com/FedericoTartarini/jsthermalcomfort/blob/1dd322d54e8539ec845e12911c2dba86d2388d19/src/psychrometrics/enthalpy.js#L13-L23'>
-      <span>src/psychrometrics/enthalpy.js</span>
-=======
-      <a class='fr fill-darken0 round round pad1x quiet h5' href='https://github.com/FedericoTartarini/jsthermalcomfort/blob/2cfdadca5f596f4054d8d0d6b08f0e5ebe724740/src/psychrometrics/t_o.js#L44-L58'>
-      <span>src/psychrometrics/t_o.js</span>
->>>>>>> 9f336393
-      </a>
-    
-  </div>
-  
-
-<<<<<<< HEAD
-  <p>Calculates air enthalpy</p>
-
-  <div class='pre p1 fill-light mt0'>enthalpy(tdb: <a href="https://developer.mozilla.org/docs/Web/JavaScript/Reference/Global_Objects/Number">number</a>, hr: <a href="https://developer.mozilla.org/docs/Web/JavaScript/Reference/Global_Objects/Number">number</a>): <a href="https://developer.mozilla.org/docs/Web/JavaScript/Reference/Global_Objects/Number">number</a></div>
-  
-  
-
-  
-  
-  
-  
-  
-  
-
-  
-    <div class='py1 quiet mt1 prose-big'>Parameters</div>
-    <div class='prose'>
-      
-        <div class='space-bottom0'>
-          <div>
-            <span class='code bold'>tdb</span> <code class='quiet'>(<a href="https://developer.mozilla.org/docs/Web/JavaScript/Reference/Global_Objects/Number">number</a>)</code>
-	    air temperature [C]
-
-          </div>
-          
-        </div>
-      
-        <div class='space-bottom0'>
-          <div>
-            <span class='code bold'>hr</span> <code class='quiet'>(<a href="https://developer.mozilla.org/docs/Web/JavaScript/Reference/Global_Objects/Number">number</a>)</code>
-	    humidity ratio [kg water/kg dry air]
-
-          </div>
-          
-        </div>
-=======
-  <p>Calculates operative temperature in accordance with ISO 7726:1998 <a href="#ref_5">[5]</a>.</p>
-
-  <div class='pre p1 fill-light mt0'>t_o_array(tdb: <a href="https://developer.mozilla.org/docs/Web/JavaScript/Reference/Global_Objects/Array">Array</a>&#x3C;<a href="https://developer.mozilla.org/docs/Web/JavaScript/Reference/Global_Objects/Number">number</a>>, tr: <a href="https://developer.mozilla.org/docs/Web/JavaScript/Reference/Global_Objects/Array">Array</a>&#x3C;<a href="https://developer.mozilla.org/docs/Web/JavaScript/Reference/Global_Objects/Number">number</a>>, v: <a href="https://developer.mozilla.org/docs/Web/JavaScript/Reference/Global_Objects/Array">Array</a>&#x3C;<a href="https://developer.mozilla.org/docs/Web/JavaScript/Reference/Global_Objects/Number">number</a>>, standard: (<code>"ISO"</code> | <code>"ASHRAE"</code>)): <a href="https://developer.mozilla.org/docs/Web/JavaScript/Reference/Global_Objects/Array">Array</a>&#x3C;<a href="https://developer.mozilla.org/docs/Web/JavaScript/Reference/Global_Objects/Number">number</a>></div>
-  
-  
-
-  
-  
-  
-  
-  
-  
-
-  
-    <div class='py1 quiet mt1 prose-big'>Parameters</div>
-    <div class='prose'>
-      
-        <div class='space-bottom0'>
-          <div>
-            <span class='code bold'>tdb</span> <code class='quiet'>(<a href="https://developer.mozilla.org/docs/Web/JavaScript/Reference/Global_Objects/Array">Array</a>&#x3C;<a href="https://developer.mozilla.org/docs/Web/JavaScript/Reference/Global_Objects/Number">number</a>>)</code>
-	    air temperature [C]
-
-          </div>
-          
-        </div>
-      
-        <div class='space-bottom0'>
-          <div>
-            <span class='code bold'>tr</span> <code class='quiet'>(<a href="https://developer.mozilla.org/docs/Web/JavaScript/Reference/Global_Objects/Array">Array</a>&#x3C;<a href="https://developer.mozilla.org/docs/Web/JavaScript/Reference/Global_Objects/Number">number</a>>)</code>
-	    mean radiant temperature [C]
-
-          </div>
-          
-        </div>
-      
-        <div class='space-bottom0'>
-          <div>
-            <span class='code bold'>v</span> <code class='quiet'>(<a href="https://developer.mozilla.org/docs/Web/JavaScript/Reference/Global_Objects/Array">Array</a>&#x3C;<a href="https://developer.mozilla.org/docs/Web/JavaScript/Reference/Global_Objects/Number">number</a>>)</code>
-	    air speed [m/s]
-
-          </div>
-          
-        </div>
-      
-        <div class='space-bottom0'>
-          <div>
-            <span class='code bold'>standard</span> <code class='quiet'>((<code>"ISO"</code> | <code>"ASHRAE"</code>)
-            = <code>&quot;ISO&quot;</code>)</code>
-	    the standard to use
-
-          </div>
-          
-        </div>
-      
-    </div>
-  
-
-  
-
-  
-    
-      <div class='py1 quiet mt1 prose-big'>Returns</div>
-      <code><a href="https://developer.mozilla.org/docs/Web/JavaScript/Reference/Global_Objects/Array">Array</a>&#x3C;<a href="https://developer.mozilla.org/docs/Web/JavaScript/Reference/Global_Objects/Number">number</a>></code>:
-        operative temperature [C]
-
->>>>>>> 9f336393
-      
-    
-  
-  
-  
-
-  
-    <div class='py1 quiet mt1 prose-big'>Related</div>
-    
-      
-        <a href="#t_o">t_o</a>
- for a version that supports scalar arguments
-
-      
-    
-  
-    
-      <div class='py1 quiet mt1 prose-big'>Returns</div>
-      <code><a href="https://developer.mozilla.org/docs/Web/JavaScript/Reference/Global_Objects/Number">number</a></code>:
-        enthalpy [J/kg dry air]
-
-      
-    
-  
-  
-  
-
-  
-
-  
-
-  
-
-  
-
-  
-
-  
-
-  
-</section>
-
-    </div>
-  </div>
-  
-<<<<<<< HEAD
-  <div class="border-bottom" id="t_wb">
-    <div class="clearfix small pointer">
-      <div class="py1 contain">
-        <span class="code strong strong truncate levelIndex3">
-          t_wb(tdb, rh)
-=======
-  <div class="border-bottom" id="enthalpy">
-    <div class="clearfix small pointer">
-      <div class="py1 contain">
-        <span class="code strong strong truncate levelIndex3">
-          enthalpy(tdb, hr)
->>>>>>> 9f336393
-        </span>
-      </div>
-    </div>
-    <div class="clearfix">
-      <section class='p2 mb2 clearfix bg-white minishadow'>
-
-  
-  <div class='clearfix'>
-    
-    
-<<<<<<< HEAD
-      <a class='fr fill-darken0 round round pad1x quiet h5' href='https://github.com/FedericoTartarini/jsthermalcomfort/blob/1dd322d54e8539ec845e12911c2dba86d2388d19/src/psychrometrics/t_wb.js#L11-L23'>
-      <span>src/psychrometrics/t_wb.js</span>
-=======
-      <a class='fr fill-darken0 round round pad1x quiet h5' href='https://github.com/FedericoTartarini/jsthermalcomfort/blob/2cfdadca5f596f4054d8d0d6b08f0e5ebe724740/src/psychrometrics/enthalpy.js#L13-L23'>
-      <span>src/psychrometrics/enthalpy.js</span>
->>>>>>> 9f336393
-      </a>
-    
-  </div>
-  
-
-<<<<<<< HEAD
-  <p>Calculates the wet-bulb temperature using the Stull equation <a href="#ref_6">[6]</a>.</p>
-
-  <div class='pre p1 fill-light mt0'>t_wb(tdb: <a href="https://developer.mozilla.org/docs/Web/JavaScript/Reference/Global_Objects/Number">number</a>, rh: <a href="https://developer.mozilla.org/docs/Web/JavaScript/Reference/Global_Objects/Number">number</a>): <a href="https://developer.mozilla.org/docs/Web/JavaScript/Reference/Global_Objects/Number">number</a></div>
-=======
-  <p>Calculates air enthalpy</p>
-
-  <div class='pre p1 fill-light mt0'>enthalpy(tdb: <a href="https://developer.mozilla.org/docs/Web/JavaScript/Reference/Global_Objects/Number">number</a>, hr: <a href="https://developer.mozilla.org/docs/Web/JavaScript/Reference/Global_Objects/Number">number</a>): <a href="https://developer.mozilla.org/docs/Web/JavaScript/Reference/Global_Objects/Number">number</a></div>
->>>>>>> 9f336393
-  
-  
-
-  
-  
-  
-  
-  
-  
-
-  
-    <div class='py1 quiet mt1 prose-big'>Parameters</div>
-    <div class='prose'>
-      
-        <div class='space-bottom0'>
-          <div>
-            <span class='code bold'>tdb</span> <code class='quiet'>(<a href="https://developer.mozilla.org/docs/Web/JavaScript/Reference/Global_Objects/Number">number</a>)</code>
-<<<<<<< HEAD
-	    air temperature, [°C]
-=======
-	    air temperature [C]
->>>>>>> 9f336393
-
-          </div>
-          
-        </div>
-      
-        <div class='space-bottom0'>
-          <div>
-<<<<<<< HEAD
-            <span class='code bold'>rh</span> <code class='quiet'>(<a href="https://developer.mozilla.org/docs/Web/JavaScript/Reference/Global_Objects/Number">number</a>)</code>
-	    relative humidity, [%]
-=======
-            <span class='code bold'>hr</span> <code class='quiet'>(<a href="https://developer.mozilla.org/docs/Web/JavaScript/Reference/Global_Objects/Number">number</a>)</code>
-	    humidity ratio [kg water/kg dry air]
->>>>>>> 9f336393
-
-          </div>
-          
-        </div>
-      
-    </div>
-  
-
-  
-
-  
-    
-      <div class='py1 quiet mt1 prose-big'>Returns</div>
-      <code><a href="https://developer.mozilla.org/docs/Web/JavaScript/Reference/Global_Objects/Number">number</a></code>:
-<<<<<<< HEAD
-        wet-bulb temperature, [°C]
-=======
-        enthalpy [J/kg dry air]
->>>>>>> 9f336393
-
-      
-    
-  
-  
-  
-
-  
-
-  
-
-  
-
-  
-
-  
-
-  
-
-  
-</section>
-
-    </div>
-  </div>
-  
-<<<<<<< HEAD
-  <div class="border-bottom" id="t_mrt">
-    <div class="clearfix small pointer">
-      <div class="py1 contain">
-        <span class="code strong strong truncate levelIndex3">
-          t_mrt(tg, tdb, v, d, emissivity, standard)
-=======
-  <div class="border-bottom" id="t_wb">
-    <div class="clearfix small pointer">
-      <div class="py1 contain">
-        <span class="code strong strong truncate levelIndex3">
-          t_wb(tdb, rh)
->>>>>>> 9f336393
-        </span>
-      </div>
-    </div>
-    <div class="clearfix">
-      <section class='p2 mb2 clearfix bg-white minishadow'>
-
-  
-  <div class='clearfix'>
-    
-    
-<<<<<<< HEAD
-      <a class='fr fill-darken0 round round pad1x quiet h5' href='https://github.com/FedericoTartarini/jsthermalcomfort/blob/1dd322d54e8539ec845e12911c2dba86d2388d19/src/psychrometrics/t_mrt.js#L37-L58'>
-      <span>src/psychrometrics/t_mrt.js</span>
-=======
-      <a class='fr fill-darken0 round round pad1x quiet h5' href='https://github.com/FedericoTartarini/jsthermalcomfort/blob/2cfdadca5f596f4054d8d0d6b08f0e5ebe724740/src/psychrometrics/t_wb.js#L11-L23'>
-      <span>src/psychrometrics/t_wb.js</span>
->>>>>>> 9f336393
-      </a>
-    
-  </div>
-  
-
-<<<<<<< HEAD
-  <p>Converts globe temperature reading into mean radiant temperature in accordance with either the Mixed Convection
-developed by Teitelbaum E. et al. (2022) or the ISO 7726:1998 Standard <a href="#ref_5">[5]</a>.</p>
-=======
-  <p>Calculates the wet-bulb temperature using the Stull equation <a href="#ref_6">[6]</a>.</p>
-
-  <div class='pre p1 fill-light mt0'>t_wb(tdb: <a href="https://developer.mozilla.org/docs/Web/JavaScript/Reference/Global_Objects/Number">number</a>, rh: <a href="https://developer.mozilla.org/docs/Web/JavaScript/Reference/Global_Objects/Number">number</a>): <a href="https://developer.mozilla.org/docs/Web/JavaScript/Reference/Global_Objects/Number">number</a></div>
-  
-  
->>>>>>> 9f336393
-
-  <div class='pre p1 fill-light mt0'>t_mrt(tg: <a href="https://developer.mozilla.org/docs/Web/JavaScript/Reference/Global_Objects/Number">number</a>, tdb: <a href="https://developer.mozilla.org/docs/Web/JavaScript/Reference/Global_Objects/Number">number</a>, v: <a href="https://developer.mozilla.org/docs/Web/JavaScript/Reference/Global_Objects/Number">number</a>, d: <a href="https://developer.mozilla.org/docs/Web/JavaScript/Reference/Global_Objects/Number">number</a>, emissivity: <a href="https://developer.mozilla.org/docs/Web/JavaScript/Reference/Global_Objects/Number">number</a>, standard: (<code>"Mixed Convection"</code> | <code>"ISO"</code>)): <a href="https://developer.mozilla.org/docs/Web/JavaScript/Reference/Global_Objects/Number">number</a></div>
-  
-  
-<<<<<<< HEAD
-=======
-  
-  
-  
-  
-
-  
-    <div class='py1 quiet mt1 prose-big'>Parameters</div>
-    <div class='prose'>
-      
-        <div class='space-bottom0'>
-          <div>
-            <span class='code bold'>tdb</span> <code class='quiet'>(<a href="https://developer.mozilla.org/docs/Web/JavaScript/Reference/Global_Objects/Number">number</a>)</code>
-	    air temperature, [°C]
-
-          </div>
-          
-        </div>
-      
-        <div class='space-bottom0'>
-          <div>
-            <span class='code bold'>rh</span> <code class='quiet'>(<a href="https://developer.mozilla.org/docs/Web/JavaScript/Reference/Global_Objects/Number">number</a>)</code>
-	    relative humidity, [%]
-
-          </div>
-          
-        </div>
-      
-    </div>
-  
-
-  
-
-  
-    
-      <div class='py1 quiet mt1 prose-big'>Returns</div>
-      <code><a href="https://developer.mozilla.org/docs/Web/JavaScript/Reference/Global_Objects/Number">number</a></code>:
-        wet-bulb temperature, [°C]
-
-      
-    
-  
-  
-  
-
-  
-
-  
-
-  
-
-  
-
-  
-
-  
-
-  
-</section>
-
-    </div>
-  </div>
-  
-  <div class="border-bottom" id="t_mrt">
-    <div class="clearfix small pointer">
-      <div class="py1 contain">
-        <span class="code strong strong truncate levelIndex3">
-          t_mrt(tg, tdb, v, d, emissivity, standard)
-        </span>
-      </div>
-    </div>
-    <div class="clearfix">
-      <section class='p2 mb2 clearfix bg-white minishadow'>
-
-  
-  <div class='clearfix'>
-    
-    
-      <a class='fr fill-darken0 round round pad1x quiet h5' href='https://github.com/FedericoTartarini/jsthermalcomfort/blob/2cfdadca5f596f4054d8d0d6b08f0e5ebe724740/src/psychrometrics/t_mrt.js#L37-L58'>
-      <span>src/psychrometrics/t_mrt.js</span>
-      </a>
-    
-  </div>
-  
-
-  <p>Converts globe temperature reading into mean radiant temperature in accordance with either the Mixed Convection
-developed by Teitelbaum E. et al. (2022) or the ISO 7726:1998 Standard <a href="#ref_5">[5]</a>.</p>
-
-  <div class='pre p1 fill-light mt0'>t_mrt(tg: <a href="https://developer.mozilla.org/docs/Web/JavaScript/Reference/Global_Objects/Number">number</a>, tdb: <a href="https://developer.mozilla.org/docs/Web/JavaScript/Reference/Global_Objects/Number">number</a>, v: <a href="https://developer.mozilla.org/docs/Web/JavaScript/Reference/Global_Objects/Number">number</a>, d: <a href="https://developer.mozilla.org/docs/Web/JavaScript/Reference/Global_Objects/Number">number</a>, emissivity: <a href="https://developer.mozilla.org/docs/Web/JavaScript/Reference/Global_Objects/Number">number</a>, standard: (<code>"Mixed Convection"</code> | <code>"ISO"</code>)): <a href="https://developer.mozilla.org/docs/Web/JavaScript/Reference/Global_Objects/Number">number</a></div>
-  
-  
->>>>>>> 9f336393
-
-  
-  
-  
-  
-  
-  
-
-  
-    <div class='py1 quiet mt1 prose-big'>Parameters</div>
-    <div class='prose'>
-      
-        <div class='space-bottom0'>
-          <div>
-            <span class='code bold'>tg</span> <code class='quiet'>(<a href="https://developer.mozilla.org/docs/Web/JavaScript/Reference/Global_Objects/Number">number</a>)</code>
-	    globe temperature, [°C]
-
-          </div>
-          
-        </div>
-      
-        <div class='space-bottom0'>
-          <div>
-            <span class='code bold'>tdb</span> <code class='quiet'>(<a href="https://developer.mozilla.org/docs/Web/JavaScript/Reference/Global_Objects/Number">number</a>)</code>
-	    air temperature, [°C]
-
-          </div>
-          
-        </div>
-      
-        <div class='space-bottom0'>
-          <div>
-            <span class='code bold'>v</span> <code class='quiet'>(<a href="https://developer.mozilla.org/docs/Web/JavaScript/Reference/Global_Objects/Number">number</a>)</code>
-	    air speed, [m/s]
-
-          </div>
-          
-        </div>
-      
-        <div class='space-bottom0'>
-          <div>
-            <span class='code bold'>d</span> <code class='quiet'>(<a href="https://developer.mozilla.org/docs/Web/JavaScript/Reference/Global_Objects/Number">number</a>
-            = <code>0.15</code>)</code>
-	    diameter of the globe, [m] default 0.15 m
-
-          </div>
-          
-        </div>
-      
-        <div class='space-bottom0'>
-          <div>
-            <span class='code bold'>emissivity</span> <code class='quiet'>(<a href="https://developer.mozilla.org/docs/Web/JavaScript/Reference/Global_Objects/Number">number</a>
-            = <code>0.95</code>)</code>
-	    emissivity of the globe temperature sensor, default 0.95
-
-          </div>
-          
-        </div>
-      
-        <div class='space-bottom0'>
-          <div>
-            <span class='code bold'>standard</span> <code class='quiet'>((<code>"Mixed Convection"</code> | <code>"ISO"</code>)
-            = <code>&quot;Mixed Convection&quot;</code>)</code>
-	    either choose between the Mixed Convection and ISO formulations.
-The Mixed Convection formulation has been proposed by Teitelbaum E. et al. (2022)
-to better determine the free and forced convection coefficient used in the
-calculation of the mean radiant temperature. They also showed that mean radiant
-temperature measured with ping-pong ball-sized globe thermometers is not reliable
-due to a stochastic convective bias [22]_. The Mixed Convection model has only
-been validated for globe sensors with a diameter between 0.04 and 0.15 m.
-
-          </div>
-          
-        </div>
-      
-    </div>
-  
-
-  
-
-  
-    
-      <div class='py1 quiet mt1 prose-big'>Returns</div>
-      <code><a href="https://developer.mozilla.org/docs/Web/JavaScript/Reference/Global_Objects/Number">number</a></code>:
-        
-      
-    
-  
-  
-  
-
-  
-    <div class='py1 quiet mt1 prose-big'>Related</div>
-    
-      
-        <a href="#t_mrt_array">t_mrt_array</a>
- for a version that supports arrays
-
-      
-    
-  
-
-  
-
-  
-
-  
-
-  
-
-  
-
-  
-</section>
-
-    </div>
-  </div>
-  
-  <div class="border-bottom" id="t_mrt_array">
-    <div class="clearfix small pointer">
-      <div class="py1 contain">
-        <span class="code strong strong truncate levelIndex3">
-          t_mrt_array(tg, tdb, v, d, emissivity, standard)
-        </span>
-      </div>
-    </div>
-    <div class="clearfix">
-      <section class='p2 mb2 clearfix bg-white minishadow'>
-
-  
-  <div class='clearfix'>
-    
-    
-<<<<<<< HEAD
-      <a class='fr fill-darken0 round round pad1x quiet h5' href='https://github.com/FedericoTartarini/jsthermalcomfort/blob/1dd322d54e8539ec845e12911c2dba86d2388d19/src/psychrometrics/t_mrt.js#L78-L109'>
-=======
-      <a class='fr fill-darken0 round round pad1x quiet h5' href='https://github.com/FedericoTartarini/jsthermalcomfort/blob/2cfdadca5f596f4054d8d0d6b08f0e5ebe724740/src/psychrometrics/t_mrt.js#L78-L109'>
->>>>>>> 9f336393
-      <span>src/psychrometrics/t_mrt.js</span>
-      </a>
-    
-  </div>
-  
-
-  <p>Converts globe temperature reading into mean radiant temperature in accordance with either the Mixed Convection
-developed by Teitelbaum E. et al. (2022) or the ISO 7726:1998 Standard <a href="#ref_5">[5]</a>.</p>
-
-  <div class='pre p1 fill-light mt0'>t_mrt_array(tg: <a href="https://developer.mozilla.org/docs/Web/JavaScript/Reference/Global_Objects/Array">Array</a>&#x3C;<a href="https://developer.mozilla.org/docs/Web/JavaScript/Reference/Global_Objects/Number">number</a>>, tdb: <a href="https://developer.mozilla.org/docs/Web/JavaScript/Reference/Global_Objects/Array">Array</a>&#x3C;<a href="https://developer.mozilla.org/docs/Web/JavaScript/Reference/Global_Objects/Number">number</a>>, v: <a href="https://developer.mozilla.org/docs/Web/JavaScript/Reference/Global_Objects/Array">Array</a>&#x3C;<a href="https://developer.mozilla.org/docs/Web/JavaScript/Reference/Global_Objects/Number">number</a>>, d: <a href="https://developer.mozilla.org/docs/Web/JavaScript/Reference/Global_Objects/Array">Array</a>&#x3C;<a href="https://developer.mozilla.org/docs/Web/JavaScript/Reference/Global_Objects/Number">number</a>>, emissivity: <a href="https://developer.mozilla.org/docs/Web/JavaScript/Reference/Global_Objects/Array">Array</a>&#x3C;<a href="https://developer.mozilla.org/docs/Web/JavaScript/Reference/Global_Objects/Number">number</a>>, standard: (<code>"Mixed Convection"</code> | <code>"ISO"</code>)): <a href="https://developer.mozilla.org/docs/Web/JavaScript/Reference/Global_Objects/Array">Array</a>&#x3C;<a href="https://developer.mozilla.org/docs/Web/JavaScript/Reference/Global_Objects/Number">number</a>></div>
-  
-  
-
-  
-  
-  
-  
-  
-  
-
-  
-    <div class='py1 quiet mt1 prose-big'>Parameters</div>
-    <div class='prose'>
-      
-        <div class='space-bottom0'>
-          <div>
-            <span class='code bold'>tg</span> <code class='quiet'>(<a href="https://developer.mozilla.org/docs/Web/JavaScript/Reference/Global_Objects/Array">Array</a>&#x3C;<a href="https://developer.mozilla.org/docs/Web/JavaScript/Reference/Global_Objects/Number">number</a>>)</code>
-	    globe temperature, [°C]
-<<<<<<< HEAD
-
-          </div>
-          
-        </div>
-      
-        <div class='space-bottom0'>
-          <div>
-            <span class='code bold'>tdb</span> <code class='quiet'>(<a href="https://developer.mozilla.org/docs/Web/JavaScript/Reference/Global_Objects/Array">Array</a>&#x3C;<a href="https://developer.mozilla.org/docs/Web/JavaScript/Reference/Global_Objects/Number">number</a>>)</code>
-	    air temperature, [°C]
-
-          </div>
-          
-        </div>
-      
-        <div class='space-bottom0'>
-          <div>
-            <span class='code bold'>v</span> <code class='quiet'>(<a href="https://developer.mozilla.org/docs/Web/JavaScript/Reference/Global_Objects/Array">Array</a>&#x3C;<a href="https://developer.mozilla.org/docs/Web/JavaScript/Reference/Global_Objects/Number">number</a>>)</code>
-	    air speed, [m/s]
-
-          </div>
-          
-        </div>
-      
-        <div class='space-bottom0'>
-          <div>
-            <span class='code bold'>d</span> <code class='quiet'>(<a href="https://developer.mozilla.org/docs/Web/JavaScript/Reference/Global_Objects/Array">Array</a>&#x3C;<a href="https://developer.mozilla.org/docs/Web/JavaScript/Reference/Global_Objects/Number">number</a>>)</code>
-	    diameter of the globe, [m] default 0.15 m
-=======
->>>>>>> 9f336393
-
-          </div>
-          
-        </div>
-      
-        <div class='space-bottom0'>
-          <div>
-<<<<<<< HEAD
-            <span class='code bold'>emissivity</span> <code class='quiet'>(<a href="https://developer.mozilla.org/docs/Web/JavaScript/Reference/Global_Objects/Array">Array</a>&#x3C;<a href="https://developer.mozilla.org/docs/Web/JavaScript/Reference/Global_Objects/Number">number</a>>)</code>
-	    emissivity of the globe temperature sensor, default 0.95
-=======
-            <span class='code bold'>tdb</span> <code class='quiet'>(<a href="https://developer.mozilla.org/docs/Web/JavaScript/Reference/Global_Objects/Array">Array</a>&#x3C;<a href="https://developer.mozilla.org/docs/Web/JavaScript/Reference/Global_Objects/Number">number</a>>)</code>
-	    air temperature, [°C]
->>>>>>> 9f336393
-
-          </div>
-          
-        </div>
-      
-        <div class='space-bottom0'>
-          <div>
-<<<<<<< HEAD
-            <span class='code bold'>standard</span> <code class='quiet'>((<code>"Mixed Convection"</code> | <code>"ISO"</code>)
-            = <code>&quot;Mixed Convection&quot;</code>)</code>
-	    either choose between the Mixed Convection and ISO formulations. Refer to the 
-<a href="#t_mrt">t_mrt</a>
- function for more information
-=======
-            <span class='code bold'>v</span> <code class='quiet'>(<a href="https://developer.mozilla.org/docs/Web/JavaScript/Reference/Global_Objects/Array">Array</a>&#x3C;<a href="https://developer.mozilla.org/docs/Web/JavaScript/Reference/Global_Objects/Number">number</a>>)</code>
-	    air speed, [m/s]
->>>>>>> 9f336393
-
-          </div>
-          
-        </div>
-      
-    </div>
-  
-
-  
-
-  
-    
-      <div class='py1 quiet mt1 prose-big'>Returns</div>
-      <code><a href="https://developer.mozilla.org/docs/Web/JavaScript/Reference/Global_Objects/Array">Array</a>&#x3C;<a href="https://developer.mozilla.org/docs/Web/JavaScript/Reference/Global_Objects/Number">number</a>></code>:
-        
-      
-    
-  
-  
-  
-
-  
-    <div class='py1 quiet mt1 prose-big'>Related</div>
-    
-      
-        <a href="#t_mrt">t_mrt</a>
- for scalar arguments. Accepts array arguments.
-
-      
-    
-  
-
-  
-
-  
-
-  
-
-  
-
-  
-
-  
-</section>
-
-    </div>
-  </div>
-  
-  <div class="border-bottom" id="psy_ta_rh">
-    <div class="clearfix small pointer">
-      <div class="py1 contain">
-        <span class="code strong strong truncate levelIndex3">
-          psy_ta_rh(tdb, rh, p_atm)
-        </span>
-      </div>
-    </div>
-    <div class="clearfix">
-      <section class='p2 mb2 clearfix bg-white minishadow'>
-
-  
-  <div class='clearfix'>
-    
-    
-      <a class='fr fill-darken0 round round pad1x quiet h5' href='https://github.com/FedericoTartarini/jsthermalcomfort/blob/1dd322d54e8539ec845e12911c2dba86d2388d19/src/psychrometrics/psy_ta_rh.js#L34-L50'>
-      <span>src/psychrometrics/psy_ta_rh.js</span>
-      </a>
-    
-  </div>
-  
-
-  <p>Calculates psychrometric values of air based on dry bulb air temperature and
-relative humidity.</p>
-
-  <div class='pre p1 fill-light mt0'>psy_ta_rh(tdb: <a href="https://developer.mozilla.org/docs/Web/JavaScript/Reference/Global_Objects/Number">number</a>, rh: <a href="https://developer.mozilla.org/docs/Web/JavaScript/Reference/Global_Objects/Number">number</a>, p_atm: <a href="https://developer.mozilla.org/docs/Web/JavaScript/Reference/Global_Objects/Number">number</a>): <a href="#psytarhreturntype">PsyTaRhReturnType</a></div>
-  
-  
-
-  
-  
-  
-  
-  
-  
-
-  
-    <div class='py1 quiet mt1 prose-big'>Parameters</div>
-    <div class='prose'>
-      
-        <div class='space-bottom0'>
-          <div>
-<<<<<<< HEAD
-            <span class='code bold'>tdb</span> <code class='quiet'>(<a href="https://developer.mozilla.org/docs/Web/JavaScript/Reference/Global_Objects/Number">number</a>)</code>
-	    air temperature, [°C]
-=======
-            <span class='code bold'>d</span> <code class='quiet'>(<a href="https://developer.mozilla.org/docs/Web/JavaScript/Reference/Global_Objects/Array">Array</a>&#x3C;<a href="https://developer.mozilla.org/docs/Web/JavaScript/Reference/Global_Objects/Number">number</a>>)</code>
-	    diameter of the globe, [m] default 0.15 m
->>>>>>> 9f336393
-
-          </div>
-          
-        </div>
-      
-        <div class='space-bottom0'>
-          <div>
-<<<<<<< HEAD
-            <span class='code bold'>rh</span> <code class='quiet'>(<a href="https://developer.mozilla.org/docs/Web/JavaScript/Reference/Global_Objects/Number">number</a>)</code>
-	    relative humidity, [%]
-=======
-            <span class='code bold'>emissivity</span> <code class='quiet'>(<a href="https://developer.mozilla.org/docs/Web/JavaScript/Reference/Global_Objects/Array">Array</a>&#x3C;<a href="https://developer.mozilla.org/docs/Web/JavaScript/Reference/Global_Objects/Number">number</a>>)</code>
-	    emissivity of the globe temperature sensor, default 0.95
->>>>>>> 9f336393
-
-          </div>
-          
-        </div>
-      
-        <div class='space-bottom0'>
-          <div>
-<<<<<<< HEAD
-            <span class='code bold'>p_atm</span> <code class='quiet'>(<a href="https://developer.mozilla.org/docs/Web/JavaScript/Reference/Global_Objects/Number">number</a>
-            = <code>101325</code>)</code>
-	    atmospheric pressure, [Pa]
-=======
-            <span class='code bold'>standard</span> <code class='quiet'>((<code>"Mixed Convection"</code> | <code>"ISO"</code>)
-            = <code>&quot;Mixed Convection&quot;</code>)</code>
-	    either choose between the Mixed Convection and ISO formulations. Refer to the 
-<a href="#t_mrt">t_mrt</a>
- function for more information
->>>>>>> 9f336393
-
-          </div>
-          
-        </div>
-      
-    </div>
-  
-
-  
-
-  
-    
-      <div class='py1 quiet mt1 prose-big'>Returns</div>
-<<<<<<< HEAD
-      <code><a href="#psytarhreturntype">PsyTaRhReturnType</a></code>:
-        object with calculated psychrometrics values
-
-      
-=======
-      <code><a href="https://developer.mozilla.org/docs/Web/JavaScript/Reference/Global_Objects/Array">Array</a>&#x3C;<a href="https://developer.mozilla.org/docs/Web/JavaScript/Reference/Global_Objects/Number">number</a>></code>:
-        
-      
-    
-  
-  
-  
-
-  
-    <div class='py1 quiet mt1 prose-big'>Related</div>
-    
-      
-        <a href="#t_mrt">t_mrt</a>
- for scalar arguments. Accepts array arguments.
-
-      
->>>>>>> 9f336393
-    
-  
-  
-  
-    <div class='py1 quiet mt1 prose-big'>Related types</div>
-    <div class="clearfix">
-  
-<<<<<<< HEAD
-  <div class="border-bottom" id="psytarhreturntype">
-    <div class="clearfix small pointer">
-      <div class="py1 contain">
-        <span class="code strong strong truncate levelIndex4">
-          PsyTaRhReturnType
-=======
-
-  
-
-  
-</section>
-
-    </div>
-  </div>
-  
-  <div class="border-bottom" id="psy_ta_rh">
-    <div class="clearfix small pointer">
-      <div class="py1 contain">
-        <span class="code strong strong truncate levelIndex3">
-          psy_ta_rh(tdb, rh, p_atm)
->>>>>>> 9f336393
-        </span>
-      </div>
-    </div>
-    <div class="clearfix">
-      <section class='p2 mb2 clearfix bg-white minishadow'>
-
-  
-  <div class='clearfix'>
-    
-    
-<<<<<<< HEAD
-      <a class='fr fill-darken0 round round pad1x quiet h5' href='https://github.com/FedericoTartarini/jsthermalcomfort/blob/1dd322d54e8539ec845e12911c2dba86d2388d19/src/psychrometrics/psy_ta_rh.js#L6-L14'>
-=======
-      <a class='fr fill-darken0 round round pad1x quiet h5' href='https://github.com/FedericoTartarini/jsthermalcomfort/blob/2cfdadca5f596f4054d8d0d6b08f0e5ebe724740/src/psychrometrics/psy_ta_rh.js#L34-L50'>
->>>>>>> 9f336393
-      <span>src/psychrometrics/psy_ta_rh.js</span>
-      </a>
-    
-  </div>
-  
-
-<<<<<<< HEAD
-  
-  
-  
-    <p>
-      Type:
-      <a href="https://developer.mozilla.org/docs/Web/JavaScript/Reference/Global_Objects/Object">object</a>
-    </p>
-=======
-  <p>Calculates psychrometric values of air based on dry bulb air temperature and
-relative humidity.</p>
-
-  <div class='pre p1 fill-light mt0'>psy_ta_rh(tdb: <a href="https://developer.mozilla.org/docs/Web/JavaScript/Reference/Global_Objects/Number">number</a>, rh: <a href="https://developer.mozilla.org/docs/Web/JavaScript/Reference/Global_Objects/Number">number</a>, p_atm: <a href="https://developer.mozilla.org/docs/Web/JavaScript/Reference/Global_Objects/Number">number</a>): <a href="#psytarhreturntype">PsyTaRhReturnType</a></div>
->>>>>>> 9f336393
-  
-  
-
-  
-  
-  
-  
-  
-  
-
-  
-
-  
-    <div class='py1 quiet mt1 prose-big'>Properties</div>
-    <div>
-      
-        <div class='space-bottom0'>
-<<<<<<< HEAD
-          <span class='code bold'>p_vap</span> <code class='quiet'>(<a href="https://developer.mozilla.org/docs/Web/JavaScript/Reference/Global_Objects/Number">number</a>)</code>
-          : partial pressure of water vapor in moist air, [Pa]
-
-=======
-          <div>
-            <span class='code bold'>tdb</span> <code class='quiet'>(<a href="https://developer.mozilla.org/docs/Web/JavaScript/Reference/Global_Objects/Number">number</a>)</code>
-	    air temperature, [°C]
-
-          </div>
->>>>>>> 9f336393
-          
-        </div>
-      
-        <div class='space-bottom0'>
-<<<<<<< HEAD
-          <span class='code bold'>hr</span> <code class='quiet'>(<a href="https://developer.mozilla.org/docs/Web/JavaScript/Reference/Global_Objects/Number">number</a>)</code>
-          : humidity ratio, [kg water/kg dry air]
-
-=======
-          <div>
-            <span class='code bold'>rh</span> <code class='quiet'>(<a href="https://developer.mozilla.org/docs/Web/JavaScript/Reference/Global_Objects/Number">number</a>)</code>
-	    relative humidity, [%]
-
-          </div>
->>>>>>> 9f336393
-          
-        </div>
-      
-        <div class='space-bottom0'>
-<<<<<<< HEAD
-          <span class='code bold'>t_wb</span> <code class='quiet'>(<a href="https://developer.mozilla.org/docs/Web/JavaScript/Reference/Global_Objects/Number">number</a>)</code>
-          : wet bulb temperature, [°C]
-
-          
-        </div>
-      
-        <div class='space-bottom0'>
-          <span class='code bold'>t_dp</span> <code class='quiet'>(<a href="https://developer.mozilla.org/docs/Web/JavaScript/Reference/Global_Objects/Number">number</a>)</code>
-          : dew point temperature, [°C]
-
-          
-        </div>
-      
-        <div class='space-bottom0'>
-          <span class='code bold'>h</span> <code class='quiet'>(<a href="https://developer.mozilla.org/docs/Web/JavaScript/Reference/Global_Objects/Number">number</a>)</code>
-          : enthalpy [J/kg dry air]
-
-=======
-          <div>
-            <span class='code bold'>p_atm</span> <code class='quiet'>(<a href="https://developer.mozilla.org/docs/Web/JavaScript/Reference/Global_Objects/Number">number</a>
-            = <code>101325</code>)</code>
-	    atmospheric pressure, [Pa]
-
-          </div>
->>>>>>> 9f336393
-          
-        </div>
-      
-    </div>
-  
-
-  
-  
-  
-    
-      <div class='py1 quiet mt1 prose-big'>Returns</div>
-      <code><a href="#psytarhreturntype">PsyTaRhReturnType</a></code>:
-        object with calculated psychrometrics values
-
-      
-    
-  
-  
-  
-    <div class='py1 quiet mt1 prose-big'>Related types</div>
-    <div class="clearfix">
-  
-  <div class="border-bottom" id="psytarhreturntype">
-    <div class="clearfix small pointer">
-      <div class="py1 contain">
-        <span class="code strong strong truncate levelIndex4">
-          PsyTaRhReturnType
-        </span>
-      </div>
-    </div>
-    <div class="clearfix">
-      <section class='p2 mb2 clearfix bg-white minishadow'>
-
-  
-  <div class='clearfix'>
-    
-    
-      <a class='fr fill-darken0 round round pad1x quiet h5' href='https://github.com/FedericoTartarini/jsthermalcomfort/blob/2cfdadca5f596f4054d8d0d6b08f0e5ebe724740/src/psychrometrics/psy_ta_rh.js#L6-L14'>
-      <span>src/psychrometrics/psy_ta_rh.js</span>
-      </a>
-    
-  </div>
-  
-
-  
-  
-  
-    <p>
-      Type:
-      <a href="https://developer.mozilla.org/docs/Web/JavaScript/Reference/Global_Objects/Object">object</a>
-    </p>
-  
-  
-
-  
-  
-  
-  
-  
-  
-
-  
-
-  
-    <div class='py1 quiet mt1 prose-big'>Properties</div>
-    <div>
-      
-        <div class='space-bottom0'>
-          <span class='code bold'>p_vap</span> <code class='quiet'>(<a href="https://developer.mozilla.org/docs/Web/JavaScript/Reference/Global_Objects/Number">number</a>)</code>
-          : partial pressure of water vapor in moist air, [Pa]
-
-<<<<<<< HEAD
-    </div>
-  </div>
-=======
-          
-        </div>
-      
-        <div class='space-bottom0'>
-          <span class='code bold'>hr</span> <code class='quiet'>(<a href="https://developer.mozilla.org/docs/Web/JavaScript/Reference/Global_Objects/Number">number</a>)</code>
-          : humidity ratio, [kg water/kg dry air]
-
-          
-        </div>
-      
-        <div class='space-bottom0'>
-          <span class='code bold'>t_wb</span> <code class='quiet'>(<a href="https://developer.mozilla.org/docs/Web/JavaScript/Reference/Global_Objects/Number">number</a>)</code>
-          : wet bulb temperature, [°C]
-
-          
-        </div>
-      
-        <div class='space-bottom0'>
-          <span class='code bold'>t_dp</span> <code class='quiet'>(<a href="https://developer.mozilla.org/docs/Web/JavaScript/Reference/Global_Objects/Number">number</a>)</code>
-          : dew point temperature, [°C]
-
-          
-        </div>
-      
-        <div class='space-bottom0'>
-          <span class='code bold'>h</span> <code class='quiet'>(<a href="https://developer.mozilla.org/docs/Web/JavaScript/Reference/Global_Objects/Number">number</a>)</code>
-          : enthalpy [J/kg dry air]
-
-          
-        </div>
-      
-    </div>
-  
-
-  
-  
-  
-
-  
-
->>>>>>> 9f336393
-  
-</div>
-
-  
-<<<<<<< HEAD
-
-  
-
-=======
-
-  
-
-  
-
-  
-
-  
-</section>
-
-    </div>
-  </div>
-  
-</div>
-
-  
-
-  
-
->>>>>>> 9f336393
-  
-
-  
-    <div class='py1 quiet mt1 prose-big'>Example</div>
-    
-      
-      <pre class='p1 overflow-auto round fill-light'><span class="hljs-keyword">import</span> { psy_ta_rh } <span class="hljs-keyword">from</span> <span class="hljs-string">&quot;jsthermalcomfort&quot;</span>;
-<span class="hljs-keyword">const</span> results = <span class="hljs-title function_">psy_ta_rh</span>(<span class="hljs-number">21</span>, <span class="hljs-number">56</span>);
-<span class="hljs-variable language_">console</span>.<span class="hljs-title function_">log</span>(results); <span class="hljs-comment">// { p_sat: 2487.7, p_vap: 1393.112, hr: -2.2041754048718936, t_wb: 15.4, t_dp: 11.9, h: -5575107.96 }</span></pre>
-    
-  
-
-  
-
-  
-
-  
-
-  
-</section>
-
-    </div>
-  </div>
-  
-</div>
-
-  
-
-  
-
-  
-
-  
-</section>
-
-    </div>
-  </div>
-  
-  <div class="border-bottom" id="utilities">
-    <div class="clearfix small pointer">
-      <div class="py1 contain">
-        <span class="code strong strong truncate levelIndex2">
-          Utilities
-        </span>
-      </div>
-    </div>
-    <div class="clearfix">
-      <section class='p2 mb2 clearfix bg-white minishadow'>
-
-  
-  <div class='clearfix'>
-    
-    
-<<<<<<< HEAD
-      <a class='fr fill-darken0 round round pad1x quiet h5' href='https://github.com/FedericoTartarini/jsthermalcomfort/blob/1dd322d54e8539ec845e12911c2dba86d2388d19/src/utilities/index.js#L17-L26'>
-=======
-      <a class='fr fill-darken0 round round pad1x quiet h5' href='https://github.com/FedericoTartarini/jsthermalcomfort/blob/2cfdadca5f596f4054d8d0d6b08f0e5ebe724740/src/utilities/index.js#L17-L26'>
->>>>>>> 9f336393
-      <span>src/utilities/index.js</span>
-      </a>
-    
-  </div>
-  
-
-  
-  
-  
-  
-
-  
-  
-  
-  
-  
-  
-
-  
-
-  
-
-  
-  
-  
-
-  
-
-  
-
-  
-
-  
-    <div class="clearfix">
-  
-  <div class="border-bottom" id="body_surface_area">
-    <div class="clearfix small pointer">
-      <div class="py1 contain">
-        <span class="code strong strong truncate levelIndex3">
-          Body Surface Area
-        </span>
-      </div>
-    </div>
-    <div class="clearfix">
-      <section class='p2 mb2 clearfix bg-white minishadow'>
-
-  
-  <div class='clearfix'>
-    
-    
-<<<<<<< HEAD
-      <a class='fr fill-darken0 round round pad1x quiet h5' href='https://github.com/FedericoTartarini/jsthermalcomfort/blob/1dd322d54e8539ec845e12911c2dba86d2388d19/src/utilities/utilities.js#L318-L331'>
-=======
-      <a class='fr fill-darken0 round round pad1x quiet h5' href='https://github.com/FedericoTartarini/jsthermalcomfort/blob/2cfdadca5f596f4054d8d0d6b08f0e5ebe724740/src/utilities/utilities.js#L318-L331'>
->>>>>>> 9f336393
-      <span>src/utilities/utilities.js</span>
-      </a>
-    
-  </div>
-  
-
-  <p>Returns the body surface area in square meters</p>
-
-  <div class='pre p1 fill-light mt0'>body_surface_area(weight: <a href="https://developer.mozilla.org/docs/Web/JavaScript/Reference/Global_Objects/Number">number</a>, height: <a href="https://developer.mozilla.org/docs/Web/JavaScript/Reference/Global_Objects/Number">number</a>, formula: (<code>"dubois"</code> | <code>"takahira"</code> | <code>"fujimoto"</code> | <code>"kurazumi"</code>)): <a href="https://developer.mozilla.org/docs/Web/JavaScript/Reference/Global_Objects/Number">number</a></div>
-  
-  
-
-  
-  
-  
-  
-  
-  
-
-  
-    <div class='py1 quiet mt1 prose-big'>Parameters</div>
-    <div class='prose'>
-      
-        <div class='space-bottom0'>
-          <div>
-            <span class='code bold'>weight</span> <code class='quiet'>(<a href="https://developer.mozilla.org/docs/Web/JavaScript/Reference/Global_Objects/Number">number</a>)</code>
-	    body weight, [kg]
-
-          </div>
-          
-        </div>
-      
-        <div class='space-bottom0'>
-          <div>
-            <span class='code bold'>height</span> <code class='quiet'>(<a href="https://developer.mozilla.org/docs/Web/JavaScript/Reference/Global_Objects/Number">number</a>)</code>
-	    height, [m]
-
-          </div>
-          
-        </div>
-      
-        <div class='space-bottom0'>
-          <div>
-            <span class='code bold'>formula</span> <code class='quiet'>((<code>"dubois"</code> | <code>"takahira"</code> | <code>"fujimoto"</code> | <code>"kurazumi"</code>)
-            = <code>&quot;dubois&quot;</code>)</code>
-	    formula used to calculate the body surface area. default="dubois"
-
-          </div>
-          
-        </div>
-      
-    </div>
-  
-
-  
-
-  
-    
-      <div class='py1 quiet mt1 prose-big'>Returns</div>
-      <code><a href="https://developer.mozilla.org/docs/Web/JavaScript/Reference/Global_Objects/Number">number</a></code>:
-        body surface area, [m2]
-
-      
-    
-  
-  
-  
-
-  
-
-  
-
-  
-
-  
-
-  
-
-  
-
-  
-</section>
-
-    </div>
-  </div>
-  
-  <div class="border-bottom" id="v_relative">
-    <div class="clearfix small pointer">
-      <div class="py1 contain">
-        <span class="code strong strong truncate levelIndex3">
-          Relative air speed
-        </span>
-      </div>
-    </div>
-    <div class="clearfix">
-      <section class='p2 mb2 clearfix bg-white minishadow'>
-
-  
-  <div class='clearfix'>
-    
-    
-<<<<<<< HEAD
-      <a class='fr fill-darken0 round round pad1x quiet h5' href='https://github.com/FedericoTartarini/jsthermalcomfort/blob/1dd322d54e8539ec845e12911c2dba86d2388d19/src/utilities/utilities.js#L349-L352'>
-=======
-      <a class='fr fill-darken0 round round pad1x quiet h5' href='https://github.com/FedericoTartarini/jsthermalcomfort/blob/2cfdadca5f596f4054d8d0d6b08f0e5ebe724740/src/utilities/utilities.js#L349-L352'>
->>>>>>> 9f336393
-      <span>src/utilities/utilities.js</span>
-      </a>
-    
-  </div>
-  
-
-  <p>Estimates the relative air speed which combines the average air speed of the
-space plus the relative air speed caused by the body movement. Vag is assumed
-to be 0 for metabolic rates equal and lower than 1 met and otherwise equal to
-Vag = 0.3 (M - 1) (m/s)</p>
-
-  <div class='pre p1 fill-light mt0'>v_relative(v: <a href="https://developer.mozilla.org/docs/Web/JavaScript/Reference/Global_Objects/Number">number</a>, met: <a href="https://developer.mozilla.org/docs/Web/JavaScript/Reference/Global_Objects/Number">number</a>): <a href="https://developer.mozilla.org/docs/Web/JavaScript/Reference/Global_Objects/Number">number</a></div>
-  
-  
-
-  
-  
-  
-  
-  
-  
-
-  
-    <div class='py1 quiet mt1 prose-big'>Parameters</div>
-    <div class='prose'>
-<<<<<<< HEAD
-      
-        <div class='space-bottom0'>
-          <div>
-            <span class='code bold'>v</span> <code class='quiet'>(<a href="https://developer.mozilla.org/docs/Web/JavaScript/Reference/Global_Objects/Number">number</a>)</code>
-	    air spped measured by the sensor, [m/s]
-=======
-      
-        <div class='space-bottom0'>
-          <div>
-            <span class='code bold'>v</span> <code class='quiet'>(<a href="https://developer.mozilla.org/docs/Web/JavaScript/Reference/Global_Objects/Number">number</a>)</code>
-	    air spped measured by the sensor, [m/s]
-
-          </div>
-          
-        </div>
-      
-        <div class='space-bottom0'>
-          <div>
-            <span class='code bold'>met</span> <code class='quiet'>(<a href="https://developer.mozilla.org/docs/Web/JavaScript/Reference/Global_Objects/Number">number</a>)</code>
-	    metabolic rate, [met]
->>>>>>> 9f336393
-
-          </div>
-          
-        </div>
-      
-<<<<<<< HEAD
-        <div class='space-bottom0'>
-          <div>
-            <span class='code bold'>met</span> <code class='quiet'>(<a href="https://developer.mozilla.org/docs/Web/JavaScript/Reference/Global_Objects/Number">number</a>)</code>
-	    metabolic rate, [met]
-
-          </div>
-          
-        </div>
-=======
-    </div>
-  
-
-  
-
-  
-    
-      <div class='py1 quiet mt1 prose-big'>Returns</div>
-      <code><a href="https://developer.mozilla.org/docs/Web/JavaScript/Reference/Global_Objects/Number">number</a></code>:
-        relative air speed, [m/s]
-
->>>>>>> 9f336393
-      
-    
-  
-  
-  
-
-  
-    <div class='py1 quiet mt1 prose-big'>Related</div>
-    
-      
-        <a href="#v_relative_array">v_relative_array</a>
- for a version that supports array arguments
-
-      
-    
-  
-    
-      <div class='py1 quiet mt1 prose-big'>Returns</div>
-      <code><a href="https://developer.mozilla.org/docs/Web/JavaScript/Reference/Global_Objects/Number">number</a></code>:
-        relative air speed, [m/s]
-
-      
-    
-  
-  
-  
-
-  
-    <div class='py1 quiet mt1 prose-big'>Related</div>
-    
-      
-        <a href="#v_relative_array">v_relative_array</a>
- for a version that supports array arguments
-
-      
-    
-  
-
-  
-
-  
-
-  
-
-  
-
-  
-
-  
-</section>
-
-    </div>
-  </div>
-  
-  <div class="border-bottom" id="v_relative_array">
-    <div class="clearfix small pointer">
-      <div class="py1 contain">
-        <span class="code strong strong truncate levelIndex3">
-          Relative air speed (array version)
-        </span>
-      </div>
-    </div>
-    <div class="clearfix">
-      <section class='p2 mb2 clearfix bg-white minishadow'>
-
-  
-  <div class='clearfix'>
-    
-    
-<<<<<<< HEAD
-      <a class='fr fill-darken0 round round pad1x quiet h5' href='https://github.com/FedericoTartarini/jsthermalcomfort/blob/1dd322d54e8539ec845e12911c2dba86d2388d19/src/utilities/utilities.js#L370-L373'>
-=======
-      <a class='fr fill-darken0 round round pad1x quiet h5' href='https://github.com/FedericoTartarini/jsthermalcomfort/blob/2cfdadca5f596f4054d8d0d6b08f0e5ebe724740/src/utilities/utilities.js#L370-L373'>
->>>>>>> 9f336393
-      <span>src/utilities/utilities.js</span>
-      </a>
-    
-  </div>
-  
-
-  <p>Estimates the relative air speed which combines the average air speed of the
-space plus the relative air speed caused by the body movement. Vag is assumed
-to be 0 for metabolic rates equal and lower than 1 met and otherwise equal to
-Vag = 0.3 (M - 1) (m/s)</p>
-
-  <div class='pre p1 fill-light mt0'>v_relative_array(v: <a href="https://developer.mozilla.org/docs/Web/JavaScript/Reference/Global_Objects/Array">Array</a>&#x3C;<a href="https://developer.mozilla.org/docs/Web/JavaScript/Reference/Global_Objects/Number">number</a>>, met: <a href="https://developer.mozilla.org/docs/Web/JavaScript/Reference/Global_Objects/Number">number</a>): <a href="https://developer.mozilla.org/docs/Web/JavaScript/Reference/Global_Objects/Array">Array</a>&#x3C;<a href="https://developer.mozilla.org/docs/Web/JavaScript/Reference/Global_Objects/Number">number</a>></div>
-  
-  
-
-  
-  
-  
-  
-  
-  
-
-  
-    <div class='py1 quiet mt1 prose-big'>Parameters</div>
-    <div class='prose'>
-      
-        <div class='space-bottom0'>
-          <div>
-            <span class='code bold'>v</span> <code class='quiet'>(<a href="https://developer.mozilla.org/docs/Web/JavaScript/Reference/Global_Objects/Array">Array</a>&#x3C;<a href="https://developer.mozilla.org/docs/Web/JavaScript/Reference/Global_Objects/Number">number</a>>)</code>
-	    air spped measured by the sensor, [m/s]
-
-          </div>
-          
-        </div>
-      
-        <div class='space-bottom0'>
-          <div>
-            <span class='code bold'>met</span> <code class='quiet'>(<a href="https://developer.mozilla.org/docs/Web/JavaScript/Reference/Global_Objects/Number">number</a>)</code>
-	    metabolic rate, [met]
-
-          </div>
-          
-        </div>
-      
-    </div>
-  
-
-  
-
-  
-    
-      <div class='py1 quiet mt1 prose-big'>Returns</div>
-      <code><a href="https://developer.mozilla.org/docs/Web/JavaScript/Reference/Global_Objects/Array">Array</a>&#x3C;<a href="https://developer.mozilla.org/docs/Web/JavaScript/Reference/Global_Objects/Number">number</a>></code>:
-        relative air speed, [m/s]
-
-      
-    
-  
-  
-  
-
-  
-    <div class='py1 quiet mt1 prose-big'>Related</div>
-    
-      
-        <a href="#v_relative">v_relative</a>
- for a version that supports scalar arguments
-
-      
-    
-  
-
-  
-
-  
-
-  
-
-  
-
-  
-
-  
-</section>
-
-    </div>
-  </div>
-  
-  <div class="border-bottom" id="clo_dynamic">
-    <div class="clearfix small pointer">
-      <div class="py1 contain">
-        <span class="code strong strong truncate levelIndex3">
-          Dynamic clothing
-        </span>
-      </div>
-    </div>
-    <div class="clearfix">
-      <section class='p2 mb2 clearfix bg-white minishadow'>
-
-  
-  <div class='clearfix'>
-    
-    
-<<<<<<< HEAD
-      <a class='fr fill-darken0 round round pad1x quiet h5' href='https://github.com/FedericoTartarini/jsthermalcomfort/blob/1dd322d54e8539ec845e12911c2dba86d2388d19/src/utilities/utilities.js#L403-L411'>
-=======
-      <a class='fr fill-darken0 round round pad1x quiet h5' href='https://github.com/FedericoTartarini/jsthermalcomfort/blob/2cfdadca5f596f4054d8d0d6b08f0e5ebe724740/src/utilities/utilities.js#L403-L411'>
->>>>>>> 9f336393
-      <span>src/utilities/utilities.js</span>
-      </a>
-    
-  </div>
-  
-
-  <p>Estimates the dynamic clothing insulation of a moving occupant. The activity as
-well as the air speed modify the insulation characteristics of the clothing and the
-adjacent air layer. Consequently, the ISO 7730 states that the clothing insulation
-shall be corrected <a href="#ref_2">[2]</a>. The ASHRAE 55 Standard corrects for the effect
-of the body movement for met equal or higher than 1.2 met using the equation
-clo = Icl × (0.6 + 0.4/met)</p>
-
-  <div class='pre p1 fill-light mt0'>clo_dynamic(clo: <a href="https://developer.mozilla.org/docs/Web/JavaScript/Reference/Global_Objects/Number">number</a>, met: <a href="https://developer.mozilla.org/docs/Web/JavaScript/Reference/Global_Objects/Number">number</a>, standard: (<code>"ASHRAE"</code> | <code>"ISO"</code>)): <a href="https://developer.mozilla.org/docs/Web/JavaScript/Reference/Global_Objects/Number">number</a></div>
-  
-  
-
-  
-  
-  
-  
-  
-  
-
-  
-    <div class='py1 quiet mt1 prose-big'>Parameters</div>
-    <div class='prose'>
-      
-        <div class='space-bottom0'>
-          <div>
-            <span class='code bold'>clo</span> <code class='quiet'>(<a href="https://developer.mozilla.org/docs/Web/JavaScript/Reference/Global_Objects/Number">number</a>)</code>
-	    clothing insulation, [clo]
-
-          </div>
-          
-        </div>
-      
-        <div class='space-bottom0'>
-          <div>
-            <span class='code bold'>met</span> <code class='quiet'>(<a href="https://developer.mozilla.org/docs/Web/JavaScript/Reference/Global_Objects/Number">number</a>)</code>
-	    metabolic rate, [met]
-
-          </div>
-          
-        </div>
-      
-        <div class='space-bottom0'>
-          <div>
-            <span class='code bold'>standard</span> <code class='quiet'>((<code>"ASHRAE"</code> | <code>"ISO"</code>)
-            = <code>&quot;ASHRAE&quot;</code>)</code>
-	    If "ASHRAE", uses Equation provided in Section 5.2.2.2 of ASHRAE 55 2020
-
-          </div>
-          
-        </div>
-      
-    </div>
-  
-
-  
-
-  
-    
-      <div class='py1 quiet mt1 prose-big'>Returns</div>
-      <code><a href="https://developer.mozilla.org/docs/Web/JavaScript/Reference/Global_Objects/Number">number</a></code>:
-        dunamic clothing insulation, [clo]
-
-      
-    
-  
-  
-  
-
-  
-    <div class='py1 quiet mt1 prose-big'>Related</div>
-    
-      
-        <a href="#clo_dynamic_array">clo_dynamic_array</a>
- for a version that supports array arguments
-
-      
-    
-  
-
-  
-
-  
-
-  
-
-  
-
-  
-
-  
-</section>
-
-    </div>
-  </div>
-  
-  <div class="border-bottom" id="clo_dynamic_array">
-    <div class="clearfix small pointer">
-      <div class="py1 contain">
-        <span class="code strong strong truncate levelIndex3">
-          Dynamic clothing (array version)
-        </span>
-      </div>
-    </div>
-    <div class="clearfix">
-      <section class='p2 mb2 clearfix bg-white minishadow'>
-
-  
-  <div class='clearfix'>
-    
-    
-<<<<<<< HEAD
-      <a class='fr fill-darken0 round round pad1x quiet h5' href='https://github.com/FedericoTartarini/jsthermalcomfort/blob/1dd322d54e8539ec845e12911c2dba86d2388d19/src/utilities/utilities.js#L432-L444'>
-=======
-      <a class='fr fill-darken0 round round pad1x quiet h5' href='https://github.com/FedericoTartarini/jsthermalcomfort/blob/2cfdadca5f596f4054d8d0d6b08f0e5ebe724740/src/utilities/utilities.js#L432-L444'>
->>>>>>> 9f336393
-      <span>src/utilities/utilities.js</span>
-      </a>
-    
-  </div>
-  
-
-  <p>Estimates the dynamic clothing insulation of a moving occupant. The activity as
-well as the air speed modify the insulation characteristics of the clothing and the
-adjacent air layer. Consequently, the ISO 7730 states that the clothing insulation
-shall be corrected <a href="#ref_2">[2]</a>. The ASHRAE 55 Standard corrects for the effect
-of the body movement for met equal or higher than 1.2 met using the equation
-clo = Icl × (0.6 + 0.4/met)</p>
-
-  <div class='pre p1 fill-light mt0'>clo_dynamic_array(clo: <a href="https://developer.mozilla.org/docs/Web/JavaScript/Reference/Global_Objects/Array">Array</a>&#x3C;<a href="https://developer.mozilla.org/docs/Web/JavaScript/Reference/Global_Objects/Number">number</a>>, met: <a href="https://developer.mozilla.org/docs/Web/JavaScript/Reference/Global_Objects/Array">Array</a>&#x3C;<a href="https://developer.mozilla.org/docs/Web/JavaScript/Reference/Global_Objects/Number">number</a>>, standard: (<code>"ASHRAE"</code> | <code>"ISO"</code>)): <a href="https://developer.mozilla.org/docs/Web/JavaScript/Reference/Global_Objects/Array">Array</a>&#x3C;<a href="https://developer.mozilla.org/docs/Web/JavaScript/Reference/Global_Objects/Number">number</a>></div>
-  
-  
-
-  
-  
-  
-  
-  
-  
-
-  
-    <div class='py1 quiet mt1 prose-big'>Parameters</div>
-    <div class='prose'>
-      
-        <div class='space-bottom0'>
-          <div>
-            <span class='code bold'>clo</span> <code class='quiet'>(<a href="https://developer.mozilla.org/docs/Web/JavaScript/Reference/Global_Objects/Array">Array</a>&#x3C;<a href="https://developer.mozilla.org/docs/Web/JavaScript/Reference/Global_Objects/Number">number</a>>)</code>
-	    clothing insulation, [clo]
-
-          </div>
-          
-        </div>
-      
-        <div class='space-bottom0'>
-          <div>
-            <span class='code bold'>met</span> <code class='quiet'>(<a href="https://developer.mozilla.org/docs/Web/JavaScript/Reference/Global_Objects/Array">Array</a>&#x3C;<a href="https://developer.mozilla.org/docs/Web/JavaScript/Reference/Global_Objects/Number">number</a>>)</code>
-	    metabolic rate, [met]
-
-          </div>
-          
-        </div>
-      
-        <div class='space-bottom0'>
-          <div>
-            <span class='code bold'>standard</span> <code class='quiet'>((<code>"ASHRAE"</code> | <code>"ISO"</code>)
-            = <code>&quot;ASHRAE&quot;</code>)</code>
-	    If "ASHRAE", uses Equation provided in Section 5.2.2.2 of ASHRAE 55 2020
-
-          </div>
-          
-        </div>
-      
-    </div>
-  
-
-  
-
-  
-    
-      <div class='py1 quiet mt1 prose-big'>Returns</div>
-      <code><a href="https://developer.mozilla.org/docs/Web/JavaScript/Reference/Global_Objects/Array">Array</a>&#x3C;<a href="https://developer.mozilla.org/docs/Web/JavaScript/Reference/Global_Objects/Number">number</a>></code>:
-        dunamic clothing insulation, [clo]
-
-      
-    
-  
-  
-  
-
-  
-    <div class='py1 quiet mt1 prose-big'>Related</div>
-    
-      
-        <a href="#clo_dynamic">clo_dynamic</a>
- for a version that supports scalar arguments
-
-      
-    
-  
-
-  
-
-  
-
-  
-
-  
-
-  
-
-  
-</section>
-
-    </div>
-  </div>
-  
-  <div class="border-bottom" id="units_converter">
-    <div class="clearfix small pointer">
-      <div class="py1 contain">
-        <span class="code strong strong truncate levelIndex3">
-          Units converter
-        </span>
-      </div>
-    </div>
-    <div class="clearfix">
-      <section class='p2 mb2 clearfix bg-white minishadow'>
-
-  
-  <div class='clearfix'>
-    
-    
-<<<<<<< HEAD
-      <a class='fr fill-darken0 round round pad1x quiet h5' href='https://github.com/FedericoTartarini/jsthermalcomfort/blob/1dd322d54e8539ec845e12911c2dba86d2388d19/src/utilities/utilities.js#L467-L492'>
-=======
-      <a class='fr fill-darken0 round round pad1x quiet h5' href='https://github.com/FedericoTartarini/jsthermalcomfort/blob/2cfdadca5f596f4054d8d0d6b08f0e5ebe724740/src/utilities/utilities.js#L467-L492'>
->>>>>>> 9f336393
-      <span>src/utilities/utilities.js</span>
-      </a>
-    
-  </div>
-  
-
-  <p>Converts IP values to SI units</p>
-
-  <div class='pre p1 fill-light mt0'>units_converter(kwargs: T, from_units: (<code>"IP"</code> | <code>"SI"</code>)): T</div>
-  
-  
-
-  
-  
-  
-  
-  
-  
-
-  
-    <div class='py1 quiet mt1 prose-big'>Parameters</div>
-    <div class='prose'>
-      
-        <div class='space-bottom0'>
-          <div>
-            <span class='code bold'>kwargs</span> <code class='quiet'>(T)</code>
-	    [t, v] units to convert
-
-          </div>
-          
-        </div>
-      
-        <div class='space-bottom0'>
-          <div>
-            <span class='code bold'>from_units</span> <code class='quiet'>((<code>"IP"</code> | <code>"SI"</code>)
-            = <code>&quot;IP&quot;</code>)</code>
-	    specify system to convert from
-<<<<<<< HEAD
-
-          </div>
-          
-        </div>
-      
-    </div>
-  
-
-  
-
-  
-    
-      <div class='py1 quiet mt1 prose-big'>Returns</div>
-      <code>T</code>:
-        converted values in SI units
-
-=======
-
-          </div>
-          
-        </div>
->>>>>>> 9f336393
-      
-    
-  
-  
-  
-
-  
-    
-      <div class='py1 quiet mt1 prose-big'>Returns</div>
-      <code>T</code>:
-        converted values in SI units
-
-      
-    
-  
-  
-  
-
-  
-
-  
-
-  
-
-  
-
-  
-
-  
-
-  
-</section>
-
-    </div>
-  </div>
-  
-  <div class="border-bottom" id="running_mean_outdoor_temperature">
-    <div class="clearfix small pointer">
-      <div class="py1 contain">
-        <span class="code strong strong truncate levelIndex3">
-          Running mean outdoor temperature
-        </span>
-      </div>
-    </div>
-    <div class="clearfix">
-      <section class='p2 mb2 clearfix bg-white minishadow'>
-
-  
-  <div class='clearfix'>
-    
-    
-<<<<<<< HEAD
-      <a class='fr fill-darken0 round round pad1x quiet h5' href='https://github.com/FedericoTartarini/jsthermalcomfort/blob/1dd322d54e8539ec845e12911c2dba86d2388d19/src/utilities/utilities.js#L519-L536'>
-=======
-      <a class='fr fill-darken0 round round pad1x quiet h5' href='https://github.com/FedericoTartarini/jsthermalcomfort/blob/2cfdadca5f596f4054d8d0d6b08f0e5ebe724740/src/utilities/utilities.js#L519-L536'>
->>>>>>> 9f336393
-      <span>src/utilities/utilities.js</span>
-      </a>
-    
-  </div>
-  
-
-  <p>Estimates the running mean temperature also known as prevailing mean outdoor temperature</p>
-
-  <div class='pre p1 fill-light mt0'>running_mean_outdoor_temperature(temp_array: <a href="https://developer.mozilla.org/docs/Web/JavaScript/Reference/Global_Objects/Array">Array</a>&#x3C;<a href="https://developer.mozilla.org/docs/Web/JavaScript/Reference/Global_Objects/Number">number</a>>, alpha: <a href="https://developer.mozilla.org/docs/Web/JavaScript/Reference/Global_Objects/Number">number</a>, units: (<code>"IP"</code> | <code>"SI"</code>)): <a href="https://developer.mozilla.org/docs/Web/JavaScript/Reference/Global_Objects/Number">number</a></div>
-  
-  
-
-  
-  
-  
-  
-  
-  
-
-  
-    <div class='py1 quiet mt1 prose-big'>Parameters</div>
-    <div class='prose'>
-      
-        <div class='space-bottom0'>
-          <div>
-            <span class='code bold'>temp_array</span> <code class='quiet'>(<a href="https://developer.mozilla.org/docs/Web/JavaScript/Reference/Global_Objects/Array">Array</a>&#x3C;<a href="https://developer.mozilla.org/docs/Web/JavaScript/Reference/Global_Objects/Number">number</a>>)</code>
-	    array containing the mean daily temperature in descending order (i.e. from
-newest/yestedayr to oldest) :math:
-<code>[t_{day-1}, t_{day-2}, ... , t_{day-n}]</code>
-,
-Where :math:
-<code>t_{day-1}</code>
- is yesterday's daily mean temperature. The EN
-16798-1 2019 
-<a href="#ref_3">[3]</a>
- states that n should be equal to 7
-
-          </div>
-          
-        </div>
-      
-        <div class='space-bottom0'>
-          <div>
-            <span class='code bold'>alpha</span> <code class='quiet'>(<a href="https://developer.mozilla.org/docs/Web/JavaScript/Reference/Global_Objects/Number">number</a>
-            = <code>0.8</code>)</code>
-	    constant between 0 and 1. The EN 16798-1 2019 
-<a href="#ref_3">[3]</a>
- recommends a value of 0.8,
-while the ASHRAE 55 2020 recommends to choose values between 0.9 and 0.6,
-corresponding to a slow- and fast- response running mean, respectively.
-Adaptive comfort theory suggest that a slow-response running mean (alpha = 0.9)
-could be more appropriate for climates in which synoptic-scale (day-to-day)
-temperature dynamics are relatively minor, sich as the humid tropics.
-
-          </div>
-          
-        </div>
-      
-        <div class='space-bottom0'>
-          <div>
-            <span class='code bold'>units</span> <code class='quiet'>((<code>"IP"</code> | <code>"SI"</code>)
-            = <code>&quot;SI&quot;</code>)</code>
-	    select the SI (International System of Units) or the IP (Imperial Units) system.
-
-          </div>
-          
-        </div>
-      
-    </div>
-  
-
-  
-
-  
-    
-      <div class='py1 quiet mt1 prose-big'>Returns</div>
-      <code><a href="https://developer.mozilla.org/docs/Web/JavaScript/Reference/Global_Objects/Number">number</a></code>:
-        running mean outdoor temperature
-
-      
-    
-  
-  
-  
-
-  
-
-  
-
-  
-
-  
-
-  
-
-  
-
-  
-</section>
-
-    </div>
-  </div>
-  
-  <div class="border-bottom" id="f_svv">
-    <div class="clearfix small pointer">
-      <div class="py1 contain">
-        <span class="code strong strong truncate levelIndex3">
-          Sky-vault view fraction
-        </span>
-      </div>
-    </div>
-    <div class="clearfix">
-      <section class='p2 mb2 clearfix bg-white minishadow'>
-
-  
-  <div class='clearfix'>
-    
-    
-<<<<<<< HEAD
-      <a class='fr fill-darken0 round round pad1x quiet h5' href='https://github.com/FedericoTartarini/jsthermalcomfort/blob/1dd322d54e8539ec845e12911c2dba86d2388d19/src/utilities/utilities.js#L551-L555'>
-=======
-      <a class='fr fill-darken0 round round pad1x quiet h5' href='https://github.com/FedericoTartarini/jsthermalcomfort/blob/2cfdadca5f596f4054d8d0d6b08f0e5ebe724740/src/utilities/utilities.js#L551-L555'>
->>>>>>> 9f336393
-      <span>src/utilities/utilities.js</span>
-      </a>
-    
-  </div>
-  
-
-  <p>Calculates the sky-vault view fraction</p>
-
-  <div class='pre p1 fill-light mt0'>f_svv(w: <a href="https://developer.mozilla.org/docs/Web/JavaScript/Reference/Global_Objects/Number">number</a>, h: <a href="https://developer.mozilla.org/docs/Web/JavaScript/Reference/Global_Objects/Number">number</a>, d: <a href="https://developer.mozilla.org/docs/Web/JavaScript/Reference/Global_Objects/Number">number</a>): <a href="https://developer.mozilla.org/docs/Web/JavaScript/Reference/Global_Objects/Number">number</a></div>
-  
-  
-
-  
-  
-  
-  
-  
-  
-
-  
-    <div class='py1 quiet mt1 prose-big'>Parameters</div>
-    <div class='prose'>
-      
-        <div class='space-bottom0'>
-          <div>
-            <span class='code bold'>w</span> <code class='quiet'>(<a href="https://developer.mozilla.org/docs/Web/JavaScript/Reference/Global_Objects/Number">number</a>)</code>
-	    width of the window, [m]
-
-          </div>
-          
-        </div>
-      
-        <div class='space-bottom0'>
-          <div>
-            <span class='code bold'>h</span> <code class='quiet'>(<a href="https://developer.mozilla.org/docs/Web/JavaScript/Reference/Global_Objects/Number">number</a>)</code>
-	    height of the window, [m]
-
-          </div>
-          
-        </div>
-      
-        <div class='space-bottom0'>
-          <div>
-            <span class='code bold'>d</span> <code class='quiet'>(<a href="https://developer.mozilla.org/docs/Web/JavaScript/Reference/Global_Objects/Number">number</a>)</code>
-	    distance between the occupant and the window, [m]
-
-          </div>
-          
-        </div>
-      
-    </div>
-  
-
-  
-
-  
-    
-      <div class='py1 quiet mt1 prose-big'>Returns</div>
-      <code><a href="https://developer.mozilla.org/docs/Web/JavaScript/Reference/Global_Objects/Number">number</a></code>:
-        sky-vault view faction ranges between 0 and 1
-
-      
-    
-  
-  
-  
-
-  
-
-  
-
-  
-
-  
-
-  
-
-  
-
-  
-</section>
-
-    </div>
-  </div>
-<<<<<<< HEAD
-=======
-  
-</div>
-
-  
-
-  
-
-  
-
-  
-</section>
-
-    </div>
-  </div>
->>>>>>> 9f336393
-  
-</div>
-
-  
-
-  
-
-  
-
-  
-</section>
-
-<<<<<<< HEAD
-    </div>
-  </div>
-  
-</div>
-
-  
-
-  
-
-  
-
-  
-</section>
-
-=======
->>>>>>> 9f336393
-          </div>
-          
-        
-          
-            <div class='keyline-top-not py2'><section class='py2 clearfix'>
-
-  <h1 id='references' class='mt0 levelIndex1'>
-    References
-  </h1>
-  
-  
-    
-<<<<<<< HEAD
-      <div id="ref_1">
-        <p>[1] ANSI, &#x26; ASHRAE. (2020). Thermal Environmental Conditions for Human Occupancy. Atlanta.</p>
-      </div>
-    
-=======
->>>>>>> 9f336393
-      <div id="ref_2">
-        <p>[2] ISO. (2005). ISO 7730 - Ergonomics of the thermal environment — Analytical determination and interpretation of thermal comfort using calculation of the PMV and PPD indices and local thermal comfort criteria.</p>
-      </div>
-    
-      <div id="ref_3">
-        <p>[3] EN, &#x26; BSI. (2019). Energy performance of buildings - Ventilation for buildings. BSI Standards Limited 2019.</p>
-      </div>
-    
-<<<<<<< HEAD
-      <div id="ref_4">
-        <p>[4]	Schiavon, S., &#x26; Lee, K. H. (2013). Dynamic predictive clothing insulation models based on outdoor air and indoor operative temperatures. Building and Environment, 59, 250–260. doi.org/10.1016/j.buildenv.2012.08.024</p>
-      </div>
-    
-=======
->>>>>>> 9f336393
-      <div id="ref_5">
-        <p>[5] ISO. (1998). ISO 7726 - Ergonomics of the thermal environment instruments for measuring physical quantities.</p>
-      </div>
-    
-      <div id="ref_6">
-        <p>[6] Stull, R., 2011. Wet-Bulb Temperature from Relative Humidity and Air Temperature. J. Appl. Meteorol. Climatol. 50, 2267–2269. doi.org/10.1175/JAMC-D-11-0143.1</p>
-      </div>
-    
-      <div id="ref_8">
-        <p>[8]	ISO, 2004. ISO 7933 - Ergonomics of the thermal environment — Analytical determination and interpretation of heat stress using calculation of the predicted heat strain.</p>
-      </div>
-    
-      <div id="ref_11">
-        <p>[11] ISO, 2017. ISO 7243 - Ergonomics of the thermal environment — Assessment of heat stress using the WBGT (wet bulb globe temperature) index.</p>
-      </div>
-    
-      <div id="ref_12">
-        <p>[12] Rothfusz LP (1990) The heat index equation. NWS Southern Region Technical Attachment, SR/SSD 90–23, Fort Worth, Texas</p>
-      </div>
-    
-      <div id="ref_13">
-        <p>[13] Steadman RG (1979) The assessment of sultriness. Part I: A temperature-humidity index based on human physiology and clothing science. J Appl Meteorol 18:861–873</p>
-      </div>
-    
-      <div id="ref_14">
-        <p>[14] Masterton JM, Richardson FA. Humidex, a method of quantifying human discomfort due to excessive heat and humidity. Downsview, Ontario: CLI 1-79, Environment Canada, Atmospheric Environment Service, 1979</p>
-      </div>
-    
-      <div id="ref_15">
-        <p>[15] Havenith, G., Fiala, D., 2016. Thermal indices and thermophysiological modeling for heat stress. Compr. Physiol. 6, 255–302. DOI: doi.org/10.1002/cphy.c140051</p>
-      </div>
-    
-      <div id="ref_16">
-        <p>[16] Blazejczyk, K., Epstein, Y., Jendritzky, G., Staiger, H., Tinz, B., 2012. Comparison of UTCI to selected thermal indices. Int. J. Biometeorol. 56, 515–535. DOI: doi.org/10.1007/s00484-011-0453-2</p>
-      </div>
-    
-      <div id="ref_18">
-        <p>[18] ASHRAE, 2017. 2017 ASHRAE Handbook Fundamentals. Atlanta.</p>
-      </div>
-    
-      <div id="ref_24">
-        <p>[24] Polydoros, Anastasios &#x26; Cartalis, Constantinos. (2015). Use of Earth Observation based indices for the monitoring of built-up area features and dynamics in support of urban energy studies. Energy and Buildings. 98. 92-99. 10.1016/j.enbuild.2014.09.060.</p>
-      </div>
-    
-  
-</section></div>
-          
-        
-          
-        
-          
-        
-          
-        
-          
-        
-          
-        
           
         
       </div>
