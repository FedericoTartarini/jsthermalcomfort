--- conflicted
+++ resolved
@@ -76,14 +76,7 @@
     expect(jsthermalcomfort.psychrometrics).toHaveProperty("p_sat");
   });
 
-<<<<<<< HEAD
-  it("should have models.set_tmp", () => {
-    expect(jsthermalcomfort.models).toHaveProperty("set_tmp");
-  });
 
-  it("should have models.two_nodes", () => {
-    expect(jsthermalcomfort.models).toHaveProperty("two_nodes");
-=======
   it("should have psychrometrics.p_sat_torr", () => {
     expect(jsthermalcomfort.psychrometrics).toHaveProperty("p_sat_torr");
   });
@@ -110,6 +103,5 @@
 
   it("should have psychrometrics.t_dp", () => {
     expect(jsthermalcomfort.psychrometrics).toHaveProperty("t_dp");
->>>>>>> 821a6e57
   });
 });