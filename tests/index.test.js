--- conflicted
+++ resolved
@@ -54,7 +54,6 @@
     expect(jsthermalcomfort.models).toHaveProperty("two_nodes");
   });
 
-<<<<<<< HEAD
   it("should have models.two_nodes_array", () => {
     expect(jsthermalcomfort.models).toHaveProperty("two_nodes_array");
   });
@@ -67,12 +66,6 @@
     expect(jsthermalcomfort.models).toHaveProperty("set_tmp_array");
   });
 
-=======
-  it("should have models.two_nodes", () => {
-    expect(jsthermalcomfort.models).toHaveProperty("two_nodes_array");
-  });
-
->>>>>>> a332dc03
   it("should have models.adaptive_en", () => {
     expect(jsthermalcomfort.models).toHaveProperty("adaptive_en");
   });
