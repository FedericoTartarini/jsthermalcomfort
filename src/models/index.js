import { heat_index } from "./heat_index";
import { phs } from "./phs";
<<<<<<< HEAD
import { humidex } from "./humidex";
import { net } from "./net";
import { wbgt } from "./wbgt";

export default { heat_index, phs, humidex, net, wbgt };
=======
import { wc } from "./wc";

export default { heat_index, phs, wc };
>>>>>>> 6fda0b81
<|MERGE_RESOLUTION|>--- conflicted
+++ resolved
@@ -1,13 +1,8 @@
 import { heat_index } from "./heat_index";
 import { phs } from "./phs";
-<<<<<<< HEAD
 import { humidex } from "./humidex";
 import { net } from "./net";
 import { wbgt } from "./wbgt";
-
-export default { heat_index, phs, humidex, net, wbgt };
-=======
 import { wc } from "./wc";
 
-export default { heat_index, phs, wc };
->>>>>>> 6fda0b81
+export default { heat_index, phs, humidex, net, wbgt, wc };