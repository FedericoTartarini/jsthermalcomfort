<<<<<<< HEAD
import { heat_index } from "./heat_index";
import { phs } from "./phs";
import { humidex } from "./humidex";
import { net } from "./net";
import { wbgt } from "./wbgt";
import { discomfort_index, discomfort_index_array } from "./discomfort_index";
import { two_nodes, two_nodes_array } from "./two_nodes";
import { wc } from "./wc";
import { adaptive_en, adaptive_en_array } from "./adaptive_en";
import { at } from "./at";
import { vertical_tmp_grad_ppd } from './vertical_tmp_grad_ppd';
=======
import { heat_index } from "./heat_index.js";
import { phs } from "./phs.js";
import { humidex } from "./humidex.js";
import { net } from "./net.js";
import { wbgt } from "./wbgt.js";
import {
  discomfort_index,
  discomfort_index_array,
} from "./discomfort_index.js";
import { two_nodes, two_nodes_array } from "./two_nodes.js";
import { set_tmp, set_tmp_array } from "./set_tmp.js";
import { wc } from "./wc.js";
import { adaptive_en, adaptive_en_array } from "./adaptive_en.js";
import { at } from "./at.js";
import { pmv_ppd, pmv_ppd_array } from "./pmv_ppd.js";
import { adaptive_ashrae, adaptive_ashrae_array } from "./adaptive_ashrae.js";
import { solar_gain } from "./solar_gain.js";
import { cooling_effect } from "./cooling_effect.js";
import { athb, athb_array } from "./athb.js";
import { pmv, pmv_array } from "./pmv.js";
import { a_pmv, a_pmv_array } from "./a_pmv.js";
import { ankle_draft } from "./ankle_draft.js";
import { e_pmv, e_pmv_array } from "./e_pmv.js";
>>>>>>> f9c10a21

/**
 * @public
 * @name models
 * @docname Comfort Models
 */
export default {
  heat_index,
  phs,
  humidex,
  net,
  wbgt,
  discomfort_index,
  discomfort_index_array,
  two_nodes,
  two_nodes_array,
  wc,
  adaptive_en,
  adaptive_en_array,
  at,
<<<<<<< HEAD
  vertical_tmp_grad_ppd,
=======
  set_tmp,
  set_tmp_array,
  adaptive_ashrae,
  adaptive_ashrae_array,
  solar_gain,
  cooling_effect,
  pmv_ppd,
  pmv_ppd_array,
  pmv,
  pmv_array,
  athb,
  athb_array,
  a_pmv,
  a_pmv_array,
  ankle_draft,
  e_pmv,
  e_pmv_array,
>>>>>>> f9c10a21
};<|MERGE_RESOLUTION|>--- conflicted
+++ resolved
@@ -1,16 +1,3 @@
-<<<<<<< HEAD
-import { heat_index } from "./heat_index";
-import { phs } from "./phs";
-import { humidex } from "./humidex";
-import { net } from "./net";
-import { wbgt } from "./wbgt";
-import { discomfort_index, discomfort_index_array } from "./discomfort_index";
-import { two_nodes, two_nodes_array } from "./two_nodes";
-import { wc } from "./wc";
-import { adaptive_en, adaptive_en_array } from "./adaptive_en";
-import { at } from "./at";
-import { vertical_tmp_grad_ppd } from './vertical_tmp_grad_ppd';
-=======
 import { heat_index } from "./heat_index.js";
 import { phs } from "./phs.js";
 import { humidex } from "./humidex.js";
@@ -34,7 +21,8 @@
 import { a_pmv, a_pmv_array } from "./a_pmv.js";
 import { ankle_draft } from "./ankle_draft.js";
 import { e_pmv, e_pmv_array } from "./e_pmv.js";
->>>>>>> f9c10a21
+import { vertical_tmp_grad_ppd } from './vertical_tmp_grad_ppd';
+
 
 /**
  * @public
@@ -55,9 +43,7 @@
   adaptive_en,
   adaptive_en_array,
   at,
-<<<<<<< HEAD
   vertical_tmp_grad_ppd,
-=======
   set_tmp,
   set_tmp_array,
   adaptive_ashrae,
@@ -75,5 +61,4 @@
   ankle_draft,
   e_pmv,
   e_pmv_array,
->>>>>>> f9c10a21
 };