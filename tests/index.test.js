import { expect, describe, it } from "@jest/globals";
import jsthermalcomfort from "../src";

describe("NPM Package", () => {
  it("should be an object", () => {
    expect(jsthermalcomfort).toBeInstanceOf(Object);
  });

  it("should have the utilities functions", () => {
    expect(jsthermalcomfort.utilities).toBeInstanceOf(Object);
  });

  it("should have the psychrometrics functions", () => {
    expect(jsthermalcomfort.psychrometrics).toBeInstanceOf(Object);
  });

  it("should have the models functions", () => {
    expect(jsthermalcomfort.models).toBeInstanceOf(Object);
  });

  it("should have models.heat_index", () => {
    expect(jsthermalcomfort.models).toHaveProperty("heat_index");
  });

  it("should have models.phs", () => {
    expect(jsthermalcomfort.models).toHaveProperty("phs");
  });

  it("should have models.humidex", () => {
    expect(jsthermalcomfort.models).toHaveProperty("humidex");
  });

<<<<<<< HEAD
  it("should have models.pmv", () => {
    expect(jsthermalcomfort.models).toHaveProperty("pmv");
  });

  it("should have models.pmv_ppd", () => {
    expect(jsthermalcomfort.models).toHaveProperty("pmv_ppd");
  });

  it("should have models.cooling_effect", () => {
    expect(jsthermalcomfort.models).toHaveProperty("cooling_effect");
=======
  it("should have models.net", () => {
    expect(jsthermalcomfort.models).toHaveProperty("net");
  });

  it("should have models.wbgt", () => {
    expect(jsthermalcomfort.models).toHaveProperty("wbgt");
>>>>>>> 821a6e57
  });

  it("should have utilities.body_surface_area", () => {
    expect(jsthermalcomfort.utilities).toHaveProperty("body_surface_area");
  });

  it("should have utilities.v_relative", () => {
    expect(jsthermalcomfort.utilities).toHaveProperty("v_relative");
  });

  it("should have utilities.v_relative_array", () => {
    expect(jsthermalcomfort.utilities).toHaveProperty("v_relative_array");
  });

  it("should have utilities.clo_dynamic", () => {
    expect(jsthermalcomfort.utilities).toHaveProperty("clo_dynamic");
  });

  it("should have utilities.clo_dynamic_array", () => {
    expect(jsthermalcomfort.utilities).toHaveProperty("clo_dynamic_array");
  });

  it("should have utilities.units_converter", () => {
    expect(jsthermalcomfort.utilities).toHaveProperty("units_converter");
  });

  it("should have utilities.running_mean_outdoor_temperature", () => {
    expect(jsthermalcomfort.utilities).toHaveProperty(
      "running_mean_outdoor_temperature",
    );
  });

  it("should have utilities.f_svv", () => {
    expect(jsthermalcomfort.utilities).toHaveProperty("f_svv");
  });

  it("should have psychrometrics.p_sat", () => {
    expect(jsthermalcomfort.psychrometrics).toHaveProperty("p_sat");
  });

  it("should have psychrometrics.p_sat_torr", () => {
    expect(jsthermalcomfort.psychrometrics).toHaveProperty("p_sat_torr");
  });

  it("should have psychrometrics.p_sat_torr_array", () => {
    expect(jsthermalcomfort.psychrometrics).toHaveProperty("p_sat_torr_array");
  });

  it("should have psychrometrics.t_o", () => {
    expect(jsthermalcomfort.psychrometrics).toHaveProperty("t_o");
  });

  it("should have psychrometrics.t_o_array", () => {
    expect(jsthermalcomfort.psychrometrics).toHaveProperty("t_o");
  });

  it("should have psychrometrics.enthalpy", () => {
    expect(jsthermalcomfort.psychrometrics).toHaveProperty("enthalpy");
  });

  it("should have psychrometrics.t_wb", () => {
    expect(jsthermalcomfort.psychrometrics).toHaveProperty("t_wb");
  });

  it("should have psychrometrics.t_dp", () => {
    expect(jsthermalcomfort.psychrometrics).toHaveProperty("t_dp");
  });
});<|MERGE_RESOLUTION|>--- conflicted
+++ resolved
@@ -30,7 +30,6 @@
     expect(jsthermalcomfort.models).toHaveProperty("humidex");
   });
 
-<<<<<<< HEAD
   it("should have models.pmv", () => {
     expect(jsthermalcomfort.models).toHaveProperty("pmv");
   });
@@ -41,14 +40,13 @@
 
   it("should have models.cooling_effect", () => {
     expect(jsthermalcomfort.models).toHaveProperty("cooling_effect");
-=======
+
   it("should have models.net", () => {
     expect(jsthermalcomfort.models).toHaveProperty("net");
   });
 
   it("should have models.wbgt", () => {
     expect(jsthermalcomfort.models).toHaveProperty("wbgt");
->>>>>>> 821a6e57
   });
 
   it("should have utilities.body_surface_area", () => {
