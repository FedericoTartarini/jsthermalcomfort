[1] ANSI, & ASHRAE. (2020). Thermal Environmental Conditions for Human Occupancy. Atlanta.

[2] ISO. (2005). ISO 7730 - Ergonomics of the thermal environment — Analytical determination and interpretation of thermal comfort using calculation of the PMV and PPD indices and local thermal comfort criteria.

[3] EN, & BSI. (2019). Energy performance of buildings - Ventilation for buildings. BSI Standards Limited 2019.

[4] Schiavon, S., & Lee, K. H. (2013). Dynamic predictive clothing insulation models based on outdoor air and indoor operative temperatures. Building and Environment, 59, 250–260. doi.org/10.1016/j.buildenv.2012.08.024

[5] ISO. (1998). ISO 7726 - Ergonomics of the thermal environment instruments for measuring physical quantities.

[6] Stull, R., 2011. Wet-Bulb Temperature from Relative Humidity and Air Temperature. J. Appl. Meteorol. Climatol. 50, 2267–2269. doi.org/10.1175/JAMC-D-11-0143.1

[7] Zare, S., Hasheminejad, N., Shirvan, H.E., Hemmatjo, R., Sarebanzadeh, K., Ahmadi, S., 2018. Comparing Universal Thermal Climate Index (UTCI) with selected thermal indices/environmental parameters during 12 months of the year. Weather Clim. Extrem. 19, 49–57. https://doi.org/10.1016/j.wace.2018.01.004

[8] ISO, 2004. ISO 7933 - Ergonomics of the thermal environment — Analytical determination and interpretation of heat stress using calculation of the predicted heat strain.

[9] Błażejczyk, K., Jendritzky, G., Bröde, P., Fiala, D., Havenith, G., Epstein, Y., Psikuta, A. and Kampmann, B., 2013. An introduction to the universal thermal climate index (UTCI). Geographia Polonica, 86(1), pp.5-10.

[10] Gagge, A.P., Fobelets, A.P., and Berglund, L.G., 1986. A standard predictive Index of human reponse to thermal enviroment. Am. Soc. Heating, Refrig. Air-Conditioning Eng. 709–731.

[10] Gagge, A.P., Fobelets, A.P., and Berglund, L.G., 1986. A standard predictive Index of human reponse to thermal enviroment. Am. Soc. Heating, Refrig. Air-Conditioning Eng. 709–731.

[11] ISO, 2017. ISO 7243 - Ergonomics of the thermal environment — Assessment of heat stress using the WBGT (wet bulb globe temperature) index.

[12] Rothfusz LP (1990) The heat index equation. NWS Southern Region Technical Attachment, SR/SSD 90–23, Fort Worth, Texas

[13] Steadman RG (1979) The assessment of sultriness. Part I: A temperature-humidity index based on human physiology and clothing science. J Appl Meteorol 18:861–873

[14] Masterton JM, Richardson FA. Humidex, a method of quantifying human discomfort due to excessive heat and humidity. Downsview, Ontario: CLI 1-79, Environment Canada, Atmospheric Environment Service, 1979

[15] Havenith, G., Fiala, D., 2016. Thermal indices and thermophysiological modeling for heat stress. Compr. Physiol. 6, 255–302. DOI: doi.org/10.1002/cphy.c140051

[16] Blazejczyk, K., Epstein, Y., Jendritzky, G., Staiger, H., Tinz, B., 2012. Comparison of UTCI to selected thermal indices. Int. J. Biometeorol. 56, 515–535. DOI: doi.org/10.1007/s00484-011-0453-2

[17] Steadman RG (1984) A universal scale of apparent temperature. J Appl Meteorol Climatol 23:1674–1687

[18] ASHRAE, 2017. 2017 ASHRAE Handbook Fundamentals. Atlanta.

[20] Höppe P. The physiological equivalent temperature - a universal index for the biometeorological assessment of the thermal environment. Int J Biometeorol. 1999 Oct;43(2):71-5. doi: 10.1007/s004840050118. PMID: 10552310.

[21] Walther, E. and Goestchel, Q., 2018. The PET comfort index: Questioning the model. Building and Environment, 137, pp.1-10. DOI: doi.org/10.1016/j.buildenv.2018.03.054

[22] Teitelbaum, E., Alsaad, H., Aviv, D., Kim, A., Voelker, C., Meggers, F., & Pantelic, J. (2022). Addressing a systematic error correcting for free and mixed convection when measuring mean radiant temperature with globe thermometers. Scientific Reports, 12(1), 1–18. DOI: doi.org/10.1038/s41598-022-10172-5

<<<<<<< HEAD
[24] Polydoros, Anastasios & Cartalis, Constantinos. (2015). Use of Earth Observation based indices for the monitoring of built-up area features and dynamics in support of urban energy studies. Energy and Buildings. 98. 92-99. 10.1016/j.enbuild.2014.09.060.
=======
[23] Liu, S., Schiavon, S., Kabanshi, A., Nazaroff, W.W., 2017. Predicted percentage dissatisfied with ankle draft. Indoor Air 27, 852–862. DOI: doi.org/10.1111/ina.12364

[24] Polydoros, Anastasios & Cartalis, Constantinos. (2015). Use of Earth Observation based indices for the monitoring of built-up area features and dynamics in support of urban energy studies. Energy and Buildings. 98. 92-99. 10.1016/j.enbuild.2014.09.060.

[25] Yao, Runming & Li, Baizhan & Liu, Jing. (2009). A theoretical adaptive model of thermal comfort – Adaptive Predicted Mean Vote (aPMV). Building and Environment. 44. 2089-2096. 10.1016/j.buildenv.2009.02.014.

[26] Fanger, P. & Toftum, Jorn. (2002). Extension of the PMV model to non-air-conditioned buildings in warm climates. Energy and Buildings. 34. 533-536. 10.1016/S0378-7788(02)00003-8.

[27] Schweiker, M., 2022. Combining adaptive and heat balance models for thermal sensation prediction: A new approach towards a theory and data‐driven adaptive thermal heat balance model. Indoor Air 32, 1–19. DOI: doi.org/10.1111/ina.13018
>>>>>>> ce7f732c
<|MERGE_RESOLUTION|>--- conflicted
+++ resolved
@@ -15,8 +15,6 @@
 [8] ISO, 2004. ISO 7933 - Ergonomics of the thermal environment — Analytical determination and interpretation of heat stress using calculation of the predicted heat strain.
 
 [9] Błażejczyk, K., Jendritzky, G., Bröde, P., Fiala, D., Havenith, G., Epstein, Y., Psikuta, A. and Kampmann, B., 2013. An introduction to the universal thermal climate index (UTCI). Geographia Polonica, 86(1), pp.5-10.
-
-[10] Gagge, A.P., Fobelets, A.P., and Berglund, L.G., 1986. A standard predictive Index of human reponse to thermal enviroment. Am. Soc. Heating, Refrig. Air-Conditioning Eng. 709–731.
 
 [10] Gagge, A.P., Fobelets, A.P., and Berglund, L.G., 1986. A standard predictive Index of human reponse to thermal enviroment. Am. Soc. Heating, Refrig. Air-Conditioning Eng. 709–731.
 
@@ -42,9 +40,6 @@
 
 [22] Teitelbaum, E., Alsaad, H., Aviv, D., Kim, A., Voelker, C., Meggers, F., & Pantelic, J. (2022). Addressing a systematic error correcting for free and mixed convection when measuring mean radiant temperature with globe thermometers. Scientific Reports, 12(1), 1–18. DOI: doi.org/10.1038/s41598-022-10172-5
 
-<<<<<<< HEAD
-[24] Polydoros, Anastasios & Cartalis, Constantinos. (2015). Use of Earth Observation based indices for the monitoring of built-up area features and dynamics in support of urban energy studies. Energy and Buildings. 98. 92-99. 10.1016/j.enbuild.2014.09.060.
-=======
 [23] Liu, S., Schiavon, S., Kabanshi, A., Nazaroff, W.W., 2017. Predicted percentage dissatisfied with ankle draft. Indoor Air 27, 852–862. DOI: doi.org/10.1111/ina.12364
 
 [24] Polydoros, Anastasios & Cartalis, Constantinos. (2015). Use of Earth Observation based indices for the monitoring of built-up area features and dynamics in support of urban energy studies. Energy and Buildings. 98. 92-99. 10.1016/j.enbuild.2014.09.060.
@@ -53,5 +48,4 @@
 
 [26] Fanger, P. & Toftum, Jorn. (2002). Extension of the PMV model to non-air-conditioned buildings in warm climates. Energy and Buildings. 34. 533-536. 10.1016/S0378-7788(02)00003-8.
 
-[27] Schweiker, M., 2022. Combining adaptive and heat balance models for thermal sensation prediction: A new approach towards a theory and data‐driven adaptive thermal heat balance model. Indoor Air 32, 1–19. DOI: doi.org/10.1111/ina.13018
->>>>>>> ce7f732c
+[27] Schweiker, M., 2022. Combining adaptive and heat balance models for thermal sensation prediction: A new approach towards a theory and data‐driven adaptive thermal heat balance model. Indoor Air 32, 1–19. DOI: doi.org/10.1111/ina.13018