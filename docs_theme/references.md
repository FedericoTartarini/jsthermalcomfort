[1] ANSI, & ASHRAE. (2020). Thermal Environmental Conditions for Human Occupancy. Atlanta.

[2] ISO. (2005). ISO 7730 - Ergonomics of the thermal environment — Analytical determination and interpretation of thermal comfort using calculation of the PMV and PPD indices and local thermal comfort criteria.

[3] EN, & BSI. (2019). Energy performance of buildings - Ventilation for buildings. BSI Standards Limited 2019.

[4] Schiavon, S., & Lee, K. H. (2013). Dynamic predictive clothing insulation models based on outdoor air and indoor operative temperatures. Building and Environment, 59, 250–260. doi.org/10.1016/j.buildenv.2012.08.024

[5] ISO. (1998). ISO 7726 - Ergonomics of the thermal environment instruments for measuring physical quantities.

[6] Stull, R., 2011. Wet-Bulb Temperature from Relative Humidity and Air Temperature. J. Appl. Meteorol. Climatol. 50, 2267–2269. doi.org/10.1175/JAMC-D-11-0143.1

[7] Zare, S., Hasheminejad, N., Shirvan, H.E., Hemmatjo, R., Sarebanzadeh, K., Ahmadi, S., 2018. Comparing Universal Thermal Climate Index (UTCI) with selected thermal indices/environmental parameters during 12 months of the year. Weather Clim. Extrem. 19, 49–57. https://doi.org/10.1016/j.wace.2018.01.004

[8] ISO, 2004. ISO 7933 - Ergonomics of the thermal environment — Analytical determination and interpretation of heat stress using calculation of the predicted heat strain.

[9] Błażejczyk, K., Jendritzky, G., Bröde, P., Fiala, D., Havenith, G., Epstein, Y., Psikuta, A. and Kampmann, B., 2013. An introduction to the universal thermal climate index (UTCI). Geographia Polonica, 86(1), pp.5-10.

[10] Gagge, A.P., Fobelets, A.P., and Berglund, L.G., 1986. A standard predictive Index of human reponse to thermal enviroment. Am. Soc. Heating, Refrig. Air-Conditioning Eng. 709–731.

[11] ISO, 2017. ISO 7243 - Ergonomics of the thermal environment — Assessment of heat stress using the WBGT (wet bulb globe temperature) index.

[12] Rothfusz LP (1990) The heat index equation. NWS Southern Region Technical Attachment, SR/SSD 90–23, Fort Worth, Texas

[13] Steadman RG (1979) The assessment of sultriness. Part I: A temperature-humidity index based on human physiology and clothing science. J Appl Meteorol 18:861–873

[14] Masterton JM, Richardson FA. Humidex, a method of quantifying human discomfort due to excessive heat and humidity. Downsview, Ontario: CLI 1-79, Environment Canada, Atmospheric Environment Service, 1979

[15] Havenith, G., Fiala, D., 2016. Thermal indices and thermophysiological modeling for heat stress. Compr. Physiol. 6, 255–302. DOI: doi.org/10.1002/cphy.c140051

[16] Blazejczyk, K., Epstein, Y., Jendritzky, G., Staiger, H., Tinz, B., 2012. Comparison of UTCI to selected thermal indices. Int. J. Biometeorol. 56, 515–535. DOI: doi.org/10.1007/s00484-011-0453-2

[17] Steadman RG (1984) A universal scale of apparent temperature. J Appl Meteorol Climatol 23:1674–1687

[18] ASHRAE, 2017. 2017 ASHRAE Handbook Fundamentals. Atlanta.

<<<<<<< HEAD
[24] Polydoros, Anastasios & Cartalis, Constantinos. (2015). Use of Earth Observation based indices for the monitoring of built-up area features and dynamics in support of urban energy studies. Energy and Buildings. 98. 92-99. 10.1016/j.enbuild.2014.09.060.

=======
[20] Höppe P. The physiological equivalent temperature - a universal index for the biometeorological assessment of the thermal environment. Int J Biometeorol. 1999 Oct;43(2):71-5. doi: 10.1007/s004840050118. PMID: 10552310.

[21] Walther, E. and Goestchel, Q., 2018. The PET comfort index: Questioning the model. Building and Environment, 137, pp.1-10. DOI: doi.org/10.1016/j.buildenv.2018.03.054

[22] Teitelbaum, E., Alsaad, H., Aviv, D., Kim, A., Voelker, C., Meggers, F., & Pantelic, J. (2022). Addressing a systematic error correcting for free and mixed convection when measuring mean radiant temperature with globe thermometers. Scientific Reports, 12(1), 1–18. DOI: doi.org/10.1038/s41598-022-10172-5

[23] Liu, S., Schiavon, S., Kabanshi, A., Nazaroff, W.W., 2017. Predicted percentage dissatisfied with ankle draft. Indoor Air 27, 852–862. DOI: doi.org/10.1111/ina.12364

[24] Polydoros, Anastasios & Cartalis, Constantinos. (2015). Use of Earth Observation based indices for the monitoring of built-up area features and dynamics in support of urban energy studies. Energy and Buildings. 98. 92-99. 10.1016/j.enbuild.2014.09.060.

[25] Yao, Runming & Li, Baizhan & Liu, Jing. (2009). A theoretical adaptive model of thermal comfort – Adaptive Predicted Mean Vote (aPMV). Building and Environment. 44. 2089-2096. 10.1016/j.buildenv.2009.02.014.

[26] Fanger, P. & Toftum, Jorn. (2002). Extension of the PMV model to non-air-conditioned buildings in warm climates. Energy and Buildings. 34. 533-536. 10.1016/S0378-7788(02)00003-8.

>>>>>>> 18283bfd
[27] Schweiker, M., 2022. Combining adaptive and heat balance models for thermal sensation prediction: A new approach towards a theory and data‐driven adaptive thermal heat balance model. Indoor Air 32, 1–19. DOI: doi.org/10.1111/ina.13018<|MERGE_RESOLUTION|>--- conflicted
+++ resolved
@@ -34,10 +34,6 @@
 
 [18] ASHRAE, 2017. 2017 ASHRAE Handbook Fundamentals. Atlanta.
 
-<<<<<<< HEAD
-[24] Polydoros, Anastasios & Cartalis, Constantinos. (2015). Use of Earth Observation based indices for the monitoring of built-up area features and dynamics in support of urban energy studies. Energy and Buildings. 98. 92-99. 10.1016/j.enbuild.2014.09.060.
-
-=======
 [20] Höppe P. The physiological equivalent temperature - a universal index for the biometeorological assessment of the thermal environment. Int J Biometeorol. 1999 Oct;43(2):71-5. doi: 10.1007/s004840050118. PMID: 10552310.
 
 [21] Walther, E. and Goestchel, Q., 2018. The PET comfort index: Questioning the model. Building and Environment, 137, pp.1-10. DOI: doi.org/10.1016/j.buildenv.2018.03.054
@@ -52,5 +48,4 @@
 
 [26] Fanger, P. & Toftum, Jorn. (2002). Extension of the PMV model to non-air-conditioned buildings in warm climates. Energy and Buildings. 34. 533-536. 10.1016/S0378-7788(02)00003-8.
 
->>>>>>> 18283bfd
 [27] Schweiker, M., 2022. Combining adaptive and heat balance models for thermal sensation prediction: A new approach towards a theory and data‐driven adaptive thermal heat balance model. Indoor Air 32, 1–19. DOI: doi.org/10.1111/ina.13018