import { round } from "../utilities/utilities";

/**
 * Calculates air enthalpy
 *
 * @param {number} tdb air temperature [C]
 * @param {number} hr - humidity ratio [kg water/kg dry air]
 * @returns {number} enthalpy [J/kg dry air]
 */
export function enthalpy(tdb, hr) {
  const cp_air = 1004;
  const h_fg = 2501000;
  const cp_vapor = 1805.0;

<<<<<<< HEAD
  const dryAir = cp_air * airTemperature;
  const satVap = h_fg + cp_vapor * airTemperature;
  const h = dryAir + humidityRatio * satVap;

  return round(h, 2);
=======
  let h_dry_air = cp_air * tdb;
  let h_sat_vap = h_fg + cp_vapor * tdb;
  return h_dry_air + hr * h_sat_vap;
>>>>>>> 9fb5042e
}<|MERGE_RESOLUTION|>--- conflicted
+++ resolved
@@ -12,15 +12,9 @@
   const h_fg = 2501000;
   const cp_vapor = 1805.0;
 
-<<<<<<< HEAD
   const dryAir = cp_air * airTemperature;
   const satVap = h_fg + cp_vapor * airTemperature;
   const h = dryAir + humidityRatio * satVap;
 
   return round(h, 2);
-=======
-  let h_dry_air = cp_air * tdb;
-  let h_sat_vap = h_fg + cp_vapor * tdb;
-  return h_dry_air + hr * h_sat_vap;
->>>>>>> 9fb5042e
 }