import { expect, describe, it } from "@jest/globals";
import jsthermalcomfort from "../src";

describe("NPM Package", () => {
  it("should be an object", () => {
    expect(jsthermalcomfort).toBeInstanceOf(Object);
  });

  it("should have the utilities functions", () => {
    expect(jsthermalcomfort.utilities).toBeInstanceOf(Object);
  });

  it("should have the psychrometrics functions", () => {
    expect(jsthermalcomfort.psychrometrics).toBeInstanceOf(Object);
  });

  it("should have the models functions", () => {
    expect(jsthermalcomfort.models).toBeInstanceOf(Object);
  });

  it("should have models.heat_index", () => {
    expect(jsthermalcomfort.models).toHaveProperty("heat_index");
  });

  it("should have models.wc", () => {
    expect(jsthermalcomfort.models).toHaveProperty("wc");
  });

  it("should have models.phs", () => {
    expect(jsthermalcomfort.models).toHaveProperty("phs");
  });

  it("should have models.humidex", () => {
    expect(jsthermalcomfort.models).toHaveProperty("humidex");
  });

  it("should have models.net", () => {
    expect(jsthermalcomfort.models).toHaveProperty("net");
  });

  it("should have models.wbgt", () => {
    expect(jsthermalcomfort.models).toHaveProperty("wbgt");
  });

  it("should have models.discomfort_index", () => {
    expect(jsthermalcomfort.models).toHaveProperty("discomfort_index");
  });

  it("should have models.discomfort_index_array", () => {
    expect(jsthermalcomfort.models).toHaveProperty("discomfort_index_array");
  });

  it("should have models.two_nodes", () => {
    expect(jsthermalcomfort.models).toHaveProperty("two_nodes");
  });

  it("should have models.two_nodes_array", () => {
    expect(jsthermalcomfort.models).toHaveProperty("two_nodes_array");
  });

  it("should have models.set_tmp", () => {
    expect(jsthermalcomfort.models).toHaveProperty("set_tmp");
  });

  it("should have models.set_tmp_array", () => {
    expect(jsthermalcomfort.models).toHaveProperty("set_tmp_array");
  });

  it("should have models.adaptive_en", () => {
    expect(jsthermalcomfort.models).toHaveProperty("adaptive_en");
  });

  it("should have models.adaptive_en_array", () => {
    expect(jsthermalcomfort.models).toHaveProperty("adaptive_en_array");
  });

  it("should have models.at", () => {
    expect(jsthermalcomfort.models).toHaveProperty("at");
  });

  it("should have models.adaptive_ashrae", () => {
    expect(jsthermalcomfort.models).toHaveProperty("adaptive_ashrae");
  });

  it("should have models.adaptive_ashrae_array", () => {
    expect(jsthermalcomfort.models).toHaveProperty("adaptive_ashrae_array");
  });

<<<<<<< HEAD
  it("should have models.solar_gain", () => {
    expect(jsthermalcomfort.models).toHaveProperty("solar_gain");
=======
  it("should have models.cooling_effect", () => {
    expect(jsthermalcomfort.models).toHaveProperty("cooling_effect");
>>>>>>> 42e6090e
  });

  it("should have utilities.body_surface_area", () => {
    expect(jsthermalcomfort.utilities).toHaveProperty("body_surface_area");
  });

  it("should have utilities.v_relative", () => {
    expect(jsthermalcomfort.utilities).toHaveProperty("v_relative");
  });

  it("should have utilities.v_relative_array", () => {
    expect(jsthermalcomfort.utilities).toHaveProperty("v_relative_array");
  });

  it("should have utilities.clo_dynamic", () => {
    expect(jsthermalcomfort.utilities).toHaveProperty("clo_dynamic");
  });

  it("should have utilities.clo_dynamic_array", () => {
    expect(jsthermalcomfort.utilities).toHaveProperty("clo_dynamic_array");
  });

  it("should have utilities.units_converter", () => {
    expect(jsthermalcomfort.utilities).toHaveProperty("units_converter");
  });

  it("should have utilities.units_converter_array", () => {
    expect(jsthermalcomfort.utilities).toHaveProperty("units_converter_array");
  });

  it("should have utilities.running_mean_outdoor_temperature", () => {
    expect(jsthermalcomfort.utilities).toHaveProperty(
      "running_mean_outdoor_temperature",
    );
  });

  it("should have utilities.f_svv", () => {
    expect(jsthermalcomfort.utilities).toHaveProperty("f_svv");
  });

  it("should have utilities.met_typical_tasks", () => {
    expect(jsthermalcomfort.utilities).toHaveProperty("met_typical_tasks");
  });

  it("should have utilities.clo_typical_ensembles", () => {
    expect(jsthermalcomfort.utilities).toHaveProperty("clo_typical_ensembles");
  });

  it("should have utilities.clo_individual_garments", () => {
    expect(jsthermalcomfort.utilities).toHaveProperty(
      "clo_individual_garments",
    );
  });

  it("should have psychrometrics.p_sat", () => {
    expect(jsthermalcomfort.psychrometrics).toHaveProperty("p_sat");
  });

  it("should have psychrometrics.p_sat_torr", () => {
    expect(jsthermalcomfort.psychrometrics).toHaveProperty("p_sat_torr");
  });

  it("should have psychrometrics.p_sat_torr_array", () => {
    expect(jsthermalcomfort.psychrometrics).toHaveProperty("p_sat_torr_array");
  });

  it("should have psychrometrics.t_o", () => {
    expect(jsthermalcomfort.psychrometrics).toHaveProperty("t_o");
  });

  it("should have psychrometrics.t_o_array", () => {
    expect(jsthermalcomfort.psychrometrics).toHaveProperty("t_o");
  });

  it("should have psychrometrics.enthalpy", () => {
    expect(jsthermalcomfort.psychrometrics).toHaveProperty("enthalpy");
  });

  it("should have psychrometrics.t_wb", () => {
    expect(jsthermalcomfort.psychrometrics).toHaveProperty("t_wb");
  });

  it("should have psychrometrics.t_dp", () => {
    expect(jsthermalcomfort.psychrometrics).toHaveProperty("t_dp");
  });
});<|MERGE_RESOLUTION|>--- conflicted
+++ resolved
@@ -86,13 +86,12 @@
     expect(jsthermalcomfort.models).toHaveProperty("adaptive_ashrae_array");
   });
 
-<<<<<<< HEAD
+  it("should have models.cooling_effect", () => {
+    expect(jsthermalcomfort.models).toHaveProperty("cooling_effect");
+  });
+
   it("should have models.solar_gain", () => {
     expect(jsthermalcomfort.models).toHaveProperty("solar_gain");
-=======
-  it("should have models.cooling_effect", () => {
-    expect(jsthermalcomfort.models).toHaveProperty("cooling_effect");
->>>>>>> 42e6090e
   });
 
   it("should have utilities.body_surface_area", () => {
