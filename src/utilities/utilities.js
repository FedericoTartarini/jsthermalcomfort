import { p_sat } from "../psychrometrics/p_sat.js";
import { t_o_array } from "../psychrometrics/t_o.js";

/**
 * Rounds a number to the given precision.
 *
 * @param {number} number - the number to round
 * @param {number} precision - the number of decimal places to round to
 * @returns the rounded result
 */
export function round(number, precision) {
  const smudge = 10 ** precision;
  return Math.round(number * smudge) / smudge;
}

/**
 * @typedef {Object} ComplianceKwargs
 * @property {number} [met]
 * @property {number} [clo]
 * @property {number} [tdb]
 * @property {number} [tr]
 * @property {number} [v]
 * @property {number} [vr]
 * @property {number} [v_limited]
 * @property {number} [rh]
 */

/**
 * @typedef {Object} ComplianceKwargsArray
 * @property {number[]} [met]
 * @property {number[]} [clo]
 * @property {number[]} [tdb]
 * @property {number[]} [tr]
 * @property {number[]} [v]
 * @property {number[]} [v_limited]
 * @property {number[]} [rh]
 */

/**
 * @typedef {"ankle_draft" | "ashrae" | "iso" | "ISO7933"} Standard
 */

/**
 * Check that the values comply with the standard provided
 *
 * @param {Standard} standard
 * @param {ComplianceKwargs} kwargs
 *
 * @returns {string[]} strings with warnings emitted
 */
export function check_standard_compliance(standard, kwargs) {
  switch (standard) {
    case "ankle_draft":
      return _ankle_draft_compliance(kwargs);
    case "ashrae":
      return _ashrae_compliance(kwargs);
    case "iso":
      return _iso_compliance(kwargs);
    case "ISO7933":
      return _iso7933_compliance(kwargs);
    default:
      throw new Error("Unknown standard");
  }
}

/**
 * @typedef {Object.<string, number[]>} CheckStandardComplianceResult
 * @property {number[]} tdb
 * @property {number[]} tr
 * @property {number[]} v
 * @property {number[]} [met]
 * @property {number[]} [clo]
 * @property {number[]} [rh]
 */

/**
 * Check that the values as an array comply with the standard provided and returns arrays where
 * the values that do not comply are NaN
 * @see {@link check_standard_compliance} for scalar variant that returns warnings
 *
 * @param {Standard | "fan_heatwaves"} standard - standard to check compliance with
 * @param {ComplianceKwargsArray & {airspeed_control?: boolean}} kwargs - values to check compliance against
 *
 * @returns {CheckStandardComplianceResult} filtered arrays based on compliance limits
 */
export function check_standard_compliance_array(standard, kwargs) {
  const default_kwargs = { airspeed_control: true };
  kwargs = Object.assign(default_kwargs, kwargs);

  switch (standard) {
    case "ISO7933":
    case "ankle_draft":
      throw new Error(`Unsupported standard ${standard}`);
    case "ashrae": {
      // based on table 7.3.4 ashrae 55 2020
      const tdb = valid_range(kwargs.tdb, [10.0, 40.0]);
      const tr = valid_range(kwargs.tr, [10.0, 40.0]);
      let original_v = kwargs.v || [];
      let v = valid_range(kwargs.v, [0.0, 2.0]);
      if (!kwargs.airspeed_control) {
        const met_aux = kwargs.met || [];
        const clo_aux = kwargs.clo || [];
        v = v.map((_v, index) =>
          original_v[index] > 0.8 &&
          clo_aux[index] < 0.7 &&
          met_aux[index] < 1.3
            ? NaN
            : _v,
        );
        const to = t_o_array(tdb, tr, original_v);
        v = v.map((_v, index) => {
          const limit =
            50.49 - 4.4047 * to[index] + 0.096425 * to[index] * to[index];
          return (23 < to[index] &&
            to[index] < 25.5 &&
            original_v[index] > limit &&
            clo_aux[index] < 0.7 &&
            met_aux[index] < 1.3) ||
            (to[index] <= 23 &&
              original_v[index] > 0.2 &&
              clo_aux[index] < 0.7 &&
              met_aux[index] < 1.3)
            ? NaN
            : _v;
        });
      }
      if (kwargs.met !== undefined) {
        const met = valid_range(kwargs.met, [1.0, 4.0]);
        const clo = valid_range(kwargs.clo, [0.0, 1.5]);
        return { tdb, tr, v, met, clo };
      }
      return { tdb, tr, v };
    }
    case "fan_heatwaves": {
      const tdb = valid_range(kwargs.tdb, [20.0, 50.0]);
      const tr = valid_range(kwargs.tr, [20.0, 50.0]);
      const v = valid_range(kwargs.v, [0.1, 4.5]);
      const rh = valid_range(kwargs.rh, [0, 100]);
      const met = valid_range(kwargs.met, [0.7, 2]);
      const clo = valid_range(kwargs.clo, [0.0, 1]);
      return { tdb, tr, v, rh, met, clo };
    }
    case "iso": {
      // based on ISO 7730:2005 page 3
      const tdb = valid_range(kwargs.tdb, [10.0, 30.0]);
      const tr = valid_range(kwargs.tr, [10.0, 40.0]);
      const v = valid_range(kwargs.v, [0.0, 1.0]);
      const met = valid_range(kwargs.met, [0.8, 4.0]);
      const clo = valid_range(kwargs.clo, [0.0, 2]);
      return { tdb, tr, v, met, clo };
    }
  }
}

/**
 * @param {ComplianceKwargs} kwargs
 *
 * @returns {string[]} strings with warnings emitted
 */
function _ankle_draft_compliance(kwargs) {
  /** @type {string[]} */
  let warnings = [];
  for (const [key, value] of Object.entries(kwargs)) {
    if (value === undefined) continue;
    if (key === "met" && value > 1.3)
      warnings.push("The ankle draft model is only valid for met <= 1.3");
    if (key === "clo" && value > 0.7)
      warnings.push("The ankle draft model is only valid for clo <= 0.7");
  }
  return warnings;
}

/**
 * @param {ComplianceKwargs} kwargs
 *
 * @returns {string[]} strings with warnings emitted
 */
function _ashrae_compliance(kwargs) {
  /** @type {string[]} */
  let warnings = [];
  for (const [key, value] of Object.entries(kwargs)) {
    if (value === undefined) continue;

    switch (key) {
      case "tdb":
      case "tr":
        let parameter = key === "tdb" ? "dry-bulb" : "mean radiant";
        if (value > 40 || value < 10)
          warnings.push(
            `ASHRAE ${parameter} temperature application limits between 10 and 40 ºC`,
          );
        break;
      case "v":
      case "vr":
        if (value > 2 || value < 0)
          warnings.push(
            "ASHRAE air speed applicability limits between 0 and 2 m/s",
          );
        break;
      case "met":
        if (value > 4 || value < 1)
          warnings.push(
            "ASHRAE met applicability limits between 1.0 and 4.0 met",
          );
        break;
      case "clo":
        if (value > 1.5 || value < 0)
          warnings.push(
            "ASHRAE clo applicability limits between 0.0 and 1.5 clo",
          );
        break;
      case "v_limited":
        if (value > 0.2)
          throw new Error(
            "This equation is only applicable for air speed lower than 0.2 m/s",
          );
        break;
    }
  }
  return warnings;
}

/**
 * @param {ComplianceKwargs} kwargs
 *
 * @returns {string[]} strings with warnings emitted
 */
function _iso_compliance(kwargs) {
  /** @type {string[]} */
  let warnings = [];
  for (const [key, value] of Object.entries(kwargs)) {
    if (value === undefined) continue;
    if (key === "tdb" && (value > 30 || value < 10))
      warnings.push(
        "ISO air temperature applicability limits between 10 and 30 ºC",
      );
    if (key === "tr" && (value > 40 || value < 10))
      warnings.push(
        "ISO mean radiant temperature applicability limits between 10 and 40 ºC",
      );
    if (key === "v" || (key === "vr" && (value > 1 || value < 0)))
      warnings.push("ISO air speed applicability limits between 0 and 1 m/s");
    if (key === "met" && (value > 4 || value < 0))
      warnings.push("ISO met applicability limits between 0.8 and 4.0 met");
    if (key === "clo" && (value > 2 || value < 0))
      warnings.push("ISO clo applicability limits between 0.0 and 2 clo");
  }
  return warnings;
}

/**
 * @param {ComplianceKwargs} kwargs
 *
 * @returns {string[]} strings with warnings emitted
 */
function _iso7933_compliance(kwargs) {
  if (
    kwargs.tdb === undefined ||
    kwargs.rh === undefined ||
    kwargs.tr === undefined ||
    kwargs.v === undefined ||
    kwargs.met === undefined ||
    kwargs.clo === undefined
  ) {
    throw new Error(
      `Missing arguments for ISO7933 compliance check, got: ${kwargs} and requires tdb, rh, tr, v, met and clo`,
    );
  }
  /** @type {string[]} */
  let warnings = [];

  if (kwargs.tdb > 50 || kwargs.tdb < 15)
    warnings.push(
      "ISO 7933:2004 air temperature applicability limits between 15 and 50 ºC",
    );

  const p_sat_result = p_sat(kwargs.tdb);
  const p_a = ((p_sat_result / 1000) * kwargs.rh) / 100;
  const rh_max = (4.5 * 100 * 1000) / p_sat_result;

  if (p_a > rh_max || p_a < 0)
    warnings.push(
      `ISO 7933:2004 rh applicability limits between 0 and ${rh_max} %`,
    );
  if (kwargs.tr - kwargs.tdb > 60 || kwargs.tr - kwargs.tdb < 0)
    warnings.push(
      "ISO 7933:2004 t_r - t_db applicability limits between 0 and 60 ºC",
    );
  if (kwargs.v > 3 || kwargs.v < 0)
    warnings.push(
      "ISO 7933:2004 air speed applicability limits between 0 and 3 m/s",
    );
  if (kwargs.met > 450 || kwargs.met < 100)
    warnings.push(
      "ISO 7933:2004 met applicability limits between 100 and 450 met",
    );
  if (kwargs.clo > 1 || kwargs.clo < 0.1)
    warnings.push(
      "ISO 7933:2004 clo applicability limits between 0.1 and 1 clo",
    );
  return warnings;
}

/**
 * Returns the body surface area in square meters
 * @param {number} weight - body weight, [kg]
 * @param {number} height - height, [m]
 * @param {("dubois" | "takahira" | "fujimoto" | "kurazumi")} [formula="dubois"] - formula used to calculate the body surface area. default="dubois"
 * @returns {number} body surface area, [m2]
 *
 * @category Utilities
 */
export function body_surface_area(weight, height, formula = "dubois") {
  if (formula === "dubois")
    return 0.202 * Math.pow(weight, 0.425) * Math.pow(height, 0.725);
  if (formula === "takahira")
    return 0.2042 * Math.pow(weight, 0.425) * Math.pow(height, 0.725);
  if (formula === "fujimoto")
    return 0.1882 * Math.pow(weight, 0.444) * Math.pow(height, 0.663);
  if (formula === "kurazumi")
    return 0.244 * Math.pow(weight, 0.383) * Math.pow(height, 0.693);

  throw new Error(
    `This ${formula} to calculate the body_surface_area does not exists.`,
  );
}

/**
 * Estimates the relative air speed which combines the average air speed of the
 * space plus the relative air speed caused by the body movement. Vag is assumed
 * to be 0 for metabolic rates equal and lower than 1 met and otherwise equal to
 * Vag = 0.3 (M - 1) (m/s)
<<<<<<< HEAD
 *
 * @template {(number | number[])} T
 * @param {T} v - air spped measured by the sensor, [m/s]
 * @param {number} met - metabolic rate, [met]
 * @returns {T} relative air speed, [m/s]
 */
export function v_relative(v, met) {
  if (met <= 1) return v;
  if (Array.isArray(v)) {
    return v.map((_v) => _v_relative_single(_v, met));
  }
=======
 * @see {@link v_relative_array} for a version that supports array arguments
 *
 * @param {number} v - air spped measured by the sensor, [m/s]
 * @param {number} met - metabolic rate, [met]
 * @returns {number} relative air speed, [m/s]
 */
export function v_relative(v, met) {
  if (met <= 1) return v;
>>>>>>> 821a6e57
  return _v_relative_single(v, met);
}

/**
<<<<<<< HEAD
=======
 * Estimates the relative air speed which combines the average air speed of the
 * space plus the relative air speed caused by the body movement. Vag is assumed
 * to be 0 for metabolic rates equal and lower than 1 met and otherwise equal to
 * Vag = 0.3 (M - 1) (m/s)
 * @see {@link v_relative} for a version that supports scalar arguments
 *
 * @param {number[]} v - air spped measured by the sensor, [m/s]
 * @param {number} met - metabolic rate, [met]
 * @returns {number[]} relative air speed, [m/s]
 */
export function v_relative_array(v, met) {
  if (met <= 1) return v;
  return v.map((_v) => _v_relative_single(_v, met));
}

/**
>>>>>>> 821a6e57
 * @param {number} v
 * @param {number} met
 * @returns {number}
 */
function _v_relative_single(v, met) {
  return Math.round((v + 0.3 * (met - 1) + Number.EPSILON) * 1000) / 1000;
}

/**
 * Estimates the dynamic clothing insulation of a moving occupant. The activity as
 * well as the air speed modify the insulation characteristics of the clothing and the
 * adjacent air layer. Consequently, the ISO 7730 states that the clothing insulation
 * shall be corrected [2]_. The ASHRAE 55 Standard corrects for the effect
 * of the body movement for met equal or higher than 1.2 met using the equation
 * clo = Icl × (0.6 + 0.4/met)
<<<<<<< HEAD
 *
 * @template {(number | number[])} T
 * @param {T} clo - clothing insulation, [clo]
 * @param {T} met - metabolic rate, [met]
 * @param {("ASHRAE" | "ISO")} [standard="ASHRAE"] - If "ASHRAE", uses Equation provided in Section 5.2.2.2 of ASHRAE 55 2020
 * @returns {T} dunamic clothing insulation, [clo]
=======
 * @see {@link clo_dynamic_array} for a version that supports array arguments
 *
 * @param {number} clo - clothing insulation, [clo]
 * @param {number} met - metabolic rate, [met]
 * @param {("ASHRAE" | "ISO")} [standard="ASHRAE"] - If "ASHRAE", uses Equation provided in Section 5.2.2.2 of ASHRAE 55 2020
 * @returns {number} dunamic clothing insulation, [clo]
>>>>>>> 821a6e57
 */
export function clo_dynamic(clo, met, standard = "ASHRAE") {
  if (standard !== "ASHRAE" && standard !== "ISO")
    throw new Error(
      "only the ISO 7730 and ASHRAE 55 2020 models have been implemented",
    );
<<<<<<< HEAD
  if (Array.isArray(clo) !== Array.isArray(met))
    throw new Error("clo and met should both be arrays or numbers");

  if (Array.isArray(clo)) {
    if (standard === "ASHRAE")
      return met.map((_met, index) =>
        _met > 1.2 ? _clo_dynamic_single(clo[index], _met) : clo[index],
      );
    if (standard === "ISO")
      return met.map((_met, index) =>
        _met > 1 ? _clo_dynamic_single(clo[index], _met) : clo[index],
      );
  }

=======
>>>>>>> 821a6e57
  if ((standard === "ASHRAE" && met <= 1.2) || (standard === "ISO" && met <= 1))
    return clo;
  return _clo_dynamic_single(clo, met);
}

/**
<<<<<<< HEAD
=======
 * Estimates the dynamic clothing insulation of a moving occupant. The activity as
 * well as the air speed modify the insulation characteristics of the clothing and the
 * adjacent air layer. Consequently, the ISO 7730 states that the clothing insulation
 * shall be corrected [2]_. The ASHRAE 55 Standard corrects for the effect
 * of the body movement for met equal or higher than 1.2 met using the equation
 * clo = Icl × (0.6 + 0.4/met)
 * @see {@link clo_dynamic} for a version that supports scalar arguments
 *
 * @param {number[]} clo - clothing insulation, [clo]
 * @param {number[]} met - metabolic rate, [met]
 * @param {("ASHRAE" | "ISO")} [standard="ASHRAE"] - If "ASHRAE", uses Equation provided in Section 5.2.2.2 of ASHRAE 55 2020
 * @returns {number[]} dunamic clothing insulation, [clo]
 */
export function clo_dynamic_array(clo, met, standard = "ASHRAE") {
  if (standard === "ASHRAE")
    return met.map((_met, index) =>
      _met > 1.2 ? _clo_dynamic_single(clo[index], _met) : clo[index],
    );
  if (standard === "ISO")
    return met.map((_met, index) =>
      _met > 1 ? _clo_dynamic_single(clo[index], _met) : clo[index],
    );
  throw new Error(
    "only the ISO 7730 and ASHRAE 55 2020 models have been implemented",
  );
}

/**
>>>>>>> 821a6e57
 * @param {number} clo
 * @param {number} met
 * @returns {number}
 */
function _clo_dynamic_single(clo, met) {
  return Math.round((clo * (0.6 + 0.4 / met) + Number.EPSILON) * 1000) / 1000;
}

/**
 * @typedef {("IP" | "SI")} UnitSystem
 */

/**
 * Converts IP values to SI units
 *
 * @template {Object.<string, number>} T
 * @param {T} kwargs - [t, v] units to convert
 * @param {UnitSystem} [from_units="IP"] - specify system to convert from
 * @returns {T} converted values in SI units
 */
export function units_converter(kwargs, from_units = "IP") {
  let result = { ...kwargs };
  if (from_units === "IP") {
    for (const [key, value] of Object.entries(result)) {
      if (key.includes("tmp") || key === "tr" || key === "tdb")
        result[key] = ((value - 32) * 5) / 9;
      else if (key === "v" || key === "vr" || key === "vel")
        result[key] = value / 3.281;
      else if (key === "area") result[key] = value / 10.764;
      else if (key === "pressure") result[key] = value * 101325;
    }
  } else if (from_units === "SI") {
    for (const [key, value] of Object.entries(result)) {
      if (key.includes("tmp") || key === "tr" || key === "tdb")
        result[key] = (value * 9) / 5 + 32;
      else if (key === "v" || key === "vr" || key === "vel")
        result[key] = value * 3.281;
      else if (key === "area") result[key] = value * 10.764;
      else if (key === "pressure") result[key] = value / 101325;
    }
  } else {
    throw new Error(`Unknown system ${from_units}`);
  }

  return result;
}

// FIXME: find how to write math notation inside JSDocs
/**
 * Estimates the running mean temperature also known as prevailing mean outdoor temperature
 *
 * @param {number[]} temp_array - array containing the mean daily temperature in descending order (i.e. from
 * newest/yestedayr to oldest) :math:`[t_{day-1}, t_{day-2}, ... , t_{day-n}]`,
 * Where :math:`t_{day-1}` is yesterday's daily mean temperature. The EN
 * 16798-1 2019 [3]_ states that n should be equal to 7
 *
 * @param {number} [alpha=0.8] - constant between 0 and 1. The EN 16798-1 2019 [3]_ recommends a value of 0.8,
 * while the ASHRAE 55 2020 recommends to choose values between 0.9 and 0.6,
 * corresponding to a slow- and fast- response running mean, respectively.
 * Adaptive comfort theory suggest that a slow-response running mean (alpha = 0.9)
 * could be more appropriate for climates in which synoptic-scale (day-to-day)
 * temperature dynamics are relatively minor, sich as the humid tropics.
 *
 * @param {UnitSystem} [units="SI"] - select the SI (International System of Units) or the IP (Imperial Units) system.
 *
 * @returns {number} running mean outdoor temperature
 */
export function running_mean_outdoor_temperature(
  temp_array,
  alpha = 0.8,
  units = "SI",
) {
  if (units === "IP")
    temp_array = temp_array.map((tdb) => units_converter({ tdb }).tdb);

  let coeff = temp_array.map((_tdb, index) => Math.pow(alpha, index));
  let summ_t_rm = temp_array.reduce(
    (acum, curr, index) => acum + curr * coeff[index],
  );
  let summ_coeff = coeff.reduce((acum, curr) => acum + curr);
  let t_rm = summ_t_rm / summ_coeff;
  if (units === "IP") t_rm = units_converter({ tmp: t_rm }, "SI").tmp;

  return Math.round(t_rm * 10 + Number.EPSILON) / 10;
}

/**
 * Calculates the sky-vault view fraction
 *
 * @param {number} w - width of the window, [m]
 * @param {number} h - height of the window, [m]
 * @param {number} d - distance between the occupant and the window, [m]
 *
 * @returns {number} sky-vault view faction ranges between 0 and 1
 */
export function f_svv(w, h, d) {
  let h_degrees = Math.atan(h / (2 * d)) * (180 / Math.PI);
  let w_degrees = Math.atan(w / (2 * d)) * (180 / Math.PI);
  return (h_degrees * w_degrees) / 16200;
}

/**
 * Filter values based on a valid range (It turns the filtered values to NaNs)
 *
 * @param {number[]} [range] - the range to limit
 * @param {[number, number]} valid - the [min, max] to constrian the range to
 * @returns {number[]} the constrained range with NaNs for values that are outside the min, max range
 */
export function valid_range(range, [min, max]) {
  if (range === undefined) return [];
  return range.map((n) => (n >= min && n <= max ? n : NaN));
}<|MERGE_RESOLUTION|>--- conflicted
+++ resolved
@@ -330,19 +330,6 @@
  * space plus the relative air speed caused by the body movement. Vag is assumed
  * to be 0 for metabolic rates equal and lower than 1 met and otherwise equal to
  * Vag = 0.3 (M - 1) (m/s)
-<<<<<<< HEAD
- *
- * @template {(number | number[])} T
- * @param {T} v - air spped measured by the sensor, [m/s]
- * @param {number} met - metabolic rate, [met]
- * @returns {T} relative air speed, [m/s]
- */
-export function v_relative(v, met) {
-  if (met <= 1) return v;
-  if (Array.isArray(v)) {
-    return v.map((_v) => _v_relative_single(_v, met));
-  }
-=======
  * @see {@link v_relative_array} for a version that supports array arguments
  *
  * @param {number} v - air spped measured by the sensor, [m/s]
@@ -351,30 +338,12 @@
  */
 export function v_relative(v, met) {
   if (met <= 1) return v;
->>>>>>> 821a6e57
   return _v_relative_single(v, met);
 }
 
 /**
-<<<<<<< HEAD
-=======
- * Estimates the relative air speed which combines the average air speed of the
- * space plus the relative air speed caused by the body movement. Vag is assumed
- * to be 0 for metabolic rates equal and lower than 1 met and otherwise equal to
- * Vag = 0.3 (M - 1) (m/s)
- * @see {@link v_relative} for a version that supports scalar arguments
- *
- * @param {number[]} v - air spped measured by the sensor, [m/s]
- * @param {number} met - metabolic rate, [met]
- * @returns {number[]} relative air speed, [m/s]
- */
-export function v_relative_array(v, met) {
-  if (met <= 1) return v;
-  return v.map((_v) => _v_relative_single(_v, met));
-}
-
-/**
->>>>>>> 821a6e57
+
+
  * @param {number} v
  * @param {number} met
  * @returns {number}
@@ -390,81 +359,27 @@
  * shall be corrected [2]_. The ASHRAE 55 Standard corrects for the effect
  * of the body movement for met equal or higher than 1.2 met using the equation
  * clo = Icl × (0.6 + 0.4/met)
-<<<<<<< HEAD
- *
- * @template {(number | number[])} T
- * @param {T} clo - clothing insulation, [clo]
- * @param {T} met - metabolic rate, [met]
- * @param {("ASHRAE" | "ISO")} [standard="ASHRAE"] - If "ASHRAE", uses Equation provided in Section 5.2.2.2 of ASHRAE 55 2020
- * @returns {T} dunamic clothing insulation, [clo]
-=======
+
  * @see {@link clo_dynamic_array} for a version that supports array arguments
  *
  * @param {number} clo - clothing insulation, [clo]
  * @param {number} met - metabolic rate, [met]
  * @param {("ASHRAE" | "ISO")} [standard="ASHRAE"] - If "ASHRAE", uses Equation provided in Section 5.2.2.2 of ASHRAE 55 2020
  * @returns {number} dunamic clothing insulation, [clo]
->>>>>>> 821a6e57
+
  */
 export function clo_dynamic(clo, met, standard = "ASHRAE") {
   if (standard !== "ASHRAE" && standard !== "ISO")
     throw new Error(
       "only the ISO 7730 and ASHRAE 55 2020 models have been implemented",
     );
-<<<<<<< HEAD
-  if (Array.isArray(clo) !== Array.isArray(met))
-    throw new Error("clo and met should both be arrays or numbers");
-
-  if (Array.isArray(clo)) {
-    if (standard === "ASHRAE")
-      return met.map((_met, index) =>
-        _met > 1.2 ? _clo_dynamic_single(clo[index], _met) : clo[index],
-      );
-    if (standard === "ISO")
-      return met.map((_met, index) =>
-        _met > 1 ? _clo_dynamic_single(clo[index], _met) : clo[index],
-      );
-  }
-
-=======
->>>>>>> 821a6e57
+
   if ((standard === "ASHRAE" && met <= 1.2) || (standard === "ISO" && met <= 1))
     return clo;
   return _clo_dynamic_single(clo, met);
 }
 
 /**
-<<<<<<< HEAD
-=======
- * Estimates the dynamic clothing insulation of a moving occupant. The activity as
- * well as the air speed modify the insulation characteristics of the clothing and the
- * adjacent air layer. Consequently, the ISO 7730 states that the clothing insulation
- * shall be corrected [2]_. The ASHRAE 55 Standard corrects for the effect
- * of the body movement for met equal or higher than 1.2 met using the equation
- * clo = Icl × (0.6 + 0.4/met)
- * @see {@link clo_dynamic} for a version that supports scalar arguments
- *
- * @param {number[]} clo - clothing insulation, [clo]
- * @param {number[]} met - metabolic rate, [met]
- * @param {("ASHRAE" | "ISO")} [standard="ASHRAE"] - If "ASHRAE", uses Equation provided in Section 5.2.2.2 of ASHRAE 55 2020
- * @returns {number[]} dunamic clothing insulation, [clo]
- */
-export function clo_dynamic_array(clo, met, standard = "ASHRAE") {
-  if (standard === "ASHRAE")
-    return met.map((_met, index) =>
-      _met > 1.2 ? _clo_dynamic_single(clo[index], _met) : clo[index],
-    );
-  if (standard === "ISO")
-    return met.map((_met, index) =>
-      _met > 1 ? _clo_dynamic_single(clo[index], _met) : clo[index],
-    );
-  throw new Error(
-    "only the ISO 7730 and ASHRAE 55 2020 models have been implemented",
-  );
-}
-
-/**
->>>>>>> 821a6e57
  * @param {number} clo
  * @param {number} met
  * @returns {number}
