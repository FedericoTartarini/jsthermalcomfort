import { heat_index } from "./heat_index";
import { phs } from "./phs";
import { humidex } from "./humidex";
<<<<<<< HEAD
import { pmv } from "./pmv.js";
import { pmv_ppd } from "./pmv_ppd.js";
import { cooling_effect } from "./cooling_effect.js";

export default { heat_index, phs, humidex, pmv, pmv_ppd, cooling_effect };
=======
import { net } from "./net";
import { wbgt } from "./wbgt";

export default { heat_index, phs, humidex, net, wbgt };
>>>>>>> 821a6e57
<|MERGE_RESOLUTION|>--- conflicted
+++ resolved
@@ -1,15 +1,10 @@
 import { heat_index } from "./heat_index";
 import { phs } from "./phs";
 import { humidex } from "./humidex";
-<<<<<<< HEAD
 import { pmv } from "./pmv.js";
 import { pmv_ppd } from "./pmv_ppd.js";
 import { cooling_effect } from "./cooling_effect.js";
-
-export default { heat_index, phs, humidex, pmv, pmv_ppd, cooling_effect };
-=======
 import { net } from "./net";
 import { wbgt } from "./wbgt";
 
-export default { heat_index, phs, humidex, net, wbgt };
->>>>>>> 821a6e57
+export default { heat_index, phs, humidex, pmv, pmv_ppd, cooling_effect, net, wbgt };